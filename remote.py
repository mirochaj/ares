#!/usr/bin/env python

import os, re, sys, tarfile, zipfile
try:
    from urllib.request import urlretrieve # this option only true with Python3
except:
    from urllib import urlretrieve

options = sys.argv[1:]

ares_link = 'https://bitbucket.org/mirochaj/ares'

# Auxiliary data downloads
# Format: [URL, file 1, file 2, ..., file to run when done]

_bpass_v1_links = ['sed_bpass_z{!s}_tar.gz'.format(Z) \
    for Z in ['001', '004', '008', '020', '040']]

aux_data = \
{
 'hmf': ['{!s}/downloads'.format(ares_link),
<<<<<<< HEAD
    'hmf_ST_logM_1400_4-18_z_1201_0-60.npz',
    'hmf_Tinker10_logM_1400_4-18_z_1201_0-60.npz',
=======
    'hmf_ST_logM_1200_4-18_z_1201_0-60.npz',
    'hmf_Tinker10_logM_1200_4-18_z_1201_0-60.npz',
    'mps_ST_logM_1400_4-18_z_49_6-30_lnR_-10.0-10.0_dlnR_0.001_lnk_-10.0-10.0_dlnk_0.001'
>>>>>>> 51ff5a8c
    None],
 'inits': ['{!s}/downloads'.format(ares_link),
     'initial_conditions.txt',
     None],    
 'optical_depth': ['{!s}/downloads'.format(ares_link),
    'optical_depth_H_400x862_z_5-60_logE_2.3-4.5.npz',
    'optical_depth_He_200x429_z_5-60_logE_2.3-4.5.npz',
    'optical_depth_He_400x862_z_5-60_logE_2.3-4.5.npz',
    'optical_depth_He_1000x2158_z_5-60_logE_2.3-4.5.npz',
    None],
 'secondary_electrons': ['{!s}/downloads'.format(ares_link),
    'elec_interp.tar.gz',
    'read_FJS10.py'],
 'starburst99': ['http://www.stsci.edu/science/starburst99/data',
    'data.tar.gz',
    None],
 #'hm12': ['http://www.ucolick.org/~pmadau/CUBA/Media',
 #   'UVB.out', 
 #   'emissivity.out', 
 #   None],'inits', 'secondary_electrons', 'hmf']
 'bpass_v1': ['http://bpass.auckland.ac.nz/2/files'] + _bpass_v1_links + [None],
 'bpass_v1_stars': ['http://bpass.auckland.ac.nz/1/files',
    'starsmodels_tar.gz',
    None],
 #'bpass_v2': ['https://drive.google.com/file/d/'] + \
 #    ['bpassv2-imf{}-300tar.gz'.format(IMF) for IMF in [100, 135]] + \
 #     [None],    
 #'behroozi2013': ['http://www.peterbehroozi.com/uploads/6/5/4/8/6548418/',
 #   'sfh_z0_z8.tar.gz', 'observational-data.tar.gz', None]
 'edges': ['http://loco.lab.asu.edu/download',
    '790/figure1_plotdata.csv',
    '792/figure2_plotdata.csv', 
    None],
 'nircam': ['https://jwst-docs.stsci.edu/files/73022379/73022381/1/1486438006000',
     'nircam_throughputs_22April2016_v4.tar.gz',
     None],
 'wfc3': ['http://www.stsci.edu/files/live/sites/www/files/home/hst/instrumentation/wfc3/performance/throughputs/_documents/',
    'IR.zip',
     None],
 'wfc': ['http://www.stsci.edu/hst/acs/analysis/throughputs/tables',
    'wfc_F435W.dat',
    'wfc_F606W.dat',
    'wfc_F775W.dat',
    'wfc_F814W.dat',
    'wfc_F850LP.dat',
    None],
 'cosmo_params': ['https://pla.esac.esa.int/pla/aio',
    'product-action?COSMOLOGY.FILE_ID=COM_CosmoParams_base-plikHM-TTTEEE-lowl-lowE_R3.00.tgz',
    None]
}


if not os.path.exists('input'):
    os.mkdir('input')

os.chdir('input')

files = []
if (len(options) > 0) and ('clean' not in options):
    if 'minimal' in options:
        to_download = ['inits', 'secondary_electrons', 'hmf', 'wfc', 'wfc3']
        files = [None, None, None, None, None]
    elif 'clean' in options:
        to_download = aux_data.keys()
        files = [None] * len(to_download)
    else:
        to_download = []
        for key in options:
            if key == 'fresh':
                continue
                
            if re.search(':', key):
                pre, post = key.split(':')
                to_download.append(pre)
                files.append(int(post))
            else:
                to_download.append(key)
                files.append(None)
                
        if to_download == [] and 'fresh' in options:
            to_download = aux_data.keys()
            files = [None] * len(to_download)
else:
    to_download = list(aux_data.keys())
    to_download.remove('cosmo_params')
    files = [None] * len(to_download)
        
for i, direc in enumerate(to_download):
                
    if not os.path.exists(direc):
        os.mkdir(direc)
    
    os.chdir(direc)
    
    web = aux_data[direc][0]
    
    if files[i] is None:
        fns = aux_data[direc][1:-1]
    else:
        fns = [aux_data[direc][1:-1][files[i]]]
        
    for fn in fns:
         
        if '/' in fn:
            _fn = fn[fn.rfind('/')+1:]#fn.split('/') 
        else:
            _fn = fn    
            
        if os.path.exists(fn):
            if ('fresh' in options) or ('clean' in options):
                os.remove(fn)
            else:
                continue
            
        # 'clean' just deletes files, doesn't download new ones
        if 'clean' in options:
            continue
    
        print("Downloading {0!s}/{1!s}...".format(web, fn))
        
        try:
            urlretrieve('{0!s}/{1!s}'.format(web, fn), _fn)
        except:
            print("WARNING: Error downloading {0!s}/{1!s}".format(web, fn))
            continue
        
        # If it's a zip, unzip and move on.
        if re.search('.zip', _fn) and (not re.search('tar', _fn)):
            zip_ref = zipfile.ZipFile(_fn, 'r')
            zip_ref.extractall()
            zip_ref.close()            
            continue
        
        # If it's not a tarball, move on
        if (not re.search('tar', _fn)) and (not re.search('tgz', _fn)):
            continue
            
        # Otherwise, unpack it
        try:
            tar = tarfile.open(_fn)
            tar.extractall()
            tar.close()
        except:
            print("WARNING: Error unpacking {0!s}/{1!s}".format(web, fn))
        
        if direc != 'cosmo_params': 
            continue
            
        _files = os.listdir(os.curdir)
        for _file in _files:
            if _file=='COM_CosmoParams_base-plikHM-TTTEEE-lowl-lowE_R3.00':
                try:
                    os.chdir('COM_CosmoParams_base-plikHM-TTTEEE-lowl-lowE_R3.00')
                    tarfiles=os.listdir(os.curdir)
                    for pack_file in tarfiles:
                        tar = tarfile.open(pack_file)
                        tar.extractall()
                        tar.close()
                except:
                    print('Could not unpack the planck chains')
    
    # Run a script [optional]
    if aux_data[direc][-1] is not None:
        try:
            execfile(aux_data[direc][-1])
        except:
            print("WARNING: Error running {!s}".format(aux_data[direc][-1]))

    os.chdir('..')
<|MERGE_RESOLUTION|>--- conflicted
+++ resolved
@@ -19,14 +19,9 @@
 aux_data = \
 {
  'hmf': ['{!s}/downloads'.format(ares_link),
-<<<<<<< HEAD
-    'hmf_ST_logM_1400_4-18_z_1201_0-60.npz',
-    'hmf_Tinker10_logM_1400_4-18_z_1201_0-60.npz',
-=======
     'hmf_ST_logM_1200_4-18_z_1201_0-60.npz',
     'hmf_Tinker10_logM_1200_4-18_z_1201_0-60.npz',
     'mps_ST_logM_1400_4-18_z_49_6-30_lnR_-10.0-10.0_dlnR_0.001_lnk_-10.0-10.0_dlnk_0.001'
->>>>>>> 51ff5a8c
     None],
  'inits': ['{!s}/downloads'.format(ares_link),
      'initial_conditions.txt',
