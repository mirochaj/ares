#!/usr/bin/env python

import os, re, sys, tarfile, zipfile
try:
    from urllib.request import urlretrieve # this option only true with Python3
except:
    from urllib import urlretrieve

options = sys.argv[1:]

ares_link = 'https://bitbucket.org/mirochaj/ares'

# Auxiliary data downloads
# Format: [URL, file 1, file 2, ..., file to run when done]

_bpass_v1_links = ['sed_bpass_z{!s}_tar.gz'.format(Z) \
    for Z in ['001', '004', '008', '020', '040']]

aux_data = \
{
 'hmf': ['{!s}/downloads'.format(ares_link),
<<<<<<< HEAD
    'hmf_ST_logM_1200_4-18_z_1201_0-60.npz',
    'hmf_Tinker10_logM_1200_4-18_z_1201_0-60.npz',
    'hmf_ST_logM_1400_4-18_z_1201_0-60.hdf5',
    'hmf_Tinker10_logM_1400_4-18_z_1201_0-60.hdf5',
    'mps_ST_logM_1400_4-18_z_49_6-30_lnR_-10.0-10.0_dlnR_0.001_lnk_-10.0-10.0_dlnk_0.001.npz',
=======
    'hmf.tar.gz',
    #'hmf_ST_logM_1400_4-18_z_1201_0-60.npz',
    #'hmf_Tinker10_logM_1400_4-18_z_1201_0-60.npz',
>>>>>>> b171a6da
    None],
 'inits': ['{!s}/downloads'.format(ares_link),
     'initial_conditions.txt',
     None],    
 'optical_depth': ['{!s}/downloads'.format(ares_link),
    'tau.tar.gz',
    #'optical_depth_H_400x862_z_5-60_logE_2.3-4.5.npz',
    #'optical_depth_He_200x429_z_5-60_logE_2.3-4.5.npz',
    #'optical_depth_He_400x862_z_5-60_logE_2.3-4.5.npz',
    #'optical_depth_He_1000x2158_z_5-60_logE_2.3-4.5.npz',
    None],
 'secondary_electrons': ['{!s}/downloads'.format(ares_link),
    'elec_interp.tar.gz',
    'read_FJS10.py'],
 'starburst99': ['http://www.stsci.edu/science/starburst99/data',
    'data.tar.gz',
    None],
 #'hm12': ['http://www.ucolick.org/~pmadau/CUBA/Media',
 #   'UVB.out', 
 #   'emissivity.out', 
 #   None],'inits', 'secondary_electrons', 'hmf']
 'bpass_v1': ['http://bpass.auckland.ac.nz/2/files'] + _bpass_v1_links + [None],
 'bpass_v1_stars': ['http://bpass.auckland.ac.nz/1/files',
    'starsmodels_tar.gz',
    None],
 #'bpass_v2': ['https://drive.google.com/file/d/'] + \
 #    ['bpassv2-imf{}-300tar.gz'.format(IMF) for IMF in [100, 135]] + \
 #     [None],    
 #'behroozi2013': ['http://www.peterbehroozi.com/uploads/6/5/4/8/6548418/',
 #   'sfh_z0_z8.tar.gz', 'observational-data.tar.gz', None]
 'edges': ['http://loco.lab.asu.edu/download',
    '790/figure1_plotdata.csv',
    '792/figure2_plotdata.csv', 
    None],
 'nircam': ['https://jwst-docs.stsci.edu/files/73022379/73022381/1/1486438006000',
     'nircam_throughputs_22April2016_v4.tar.gz',
     None],
 'wfc3': ['http://www.stsci.edu/files/live/sites/www/files/home/hst/instrumentation/wfc3/performance/throughputs/_documents/',
    'IR.zip',
     None],
 'wfc': ['{!s}/downloads'.format(ares_link),
    'wfc.tar.gz',
    None],
 'irac': ['https://irsa.ipac.caltech.edu/data/SPITZER/docs/irac/calibrationfiles/spectralresponse/',
    '080924ch1trans_full.txt',
    '080924ch2trans_full.txt',
    None],    
 #'wfc': ['http://www.stsci.edu/hst/acs/analysis/throughputs/tables',
 #   'wfc_F435W.dat',
 #   'wfc_F606W.dat',
 #   'wfc_F775W.dat',
 #   'wfc_F814W.dat',
 #   'wfc_F850LP.dat',
 #   None],
 'cosmo_params': ['https://pla.esac.esa.int/pla/aio',
    'product-action?COSMOLOGY.FILE_ID=COM_CosmoParams_base-plikHM-TTTEEE-lowl-lowE_R3.00.tgz',
    None]
}


if not os.path.exists('input'):
    os.mkdir('input')

os.chdir('input')

files = []
if (len(options) > 0) and ('clean' not in options):
    if 'minimal' in options:
        to_download = ['inits', 'secondary_electrons', 'hmf', 'wfc', 'wfc3']
        files = [None, None, None, None, None]
    elif 'clean' in options:
        to_download = aux_data.keys()
        files = [None] * len(to_download)
    else:
        to_download = []
        for key in options:
            if key == 'fresh':
                continue
                
            if re.search(':', key):
                pre, post = key.split(':')
                to_download.append(pre)
                files.append(int(post))
            else:
                to_download.append(key)
                files.append(None)
                
        if to_download == [] and 'fresh' in options:
            to_download = aux_data.keys()
            files = [None] * len(to_download)
else:
    to_download = list(aux_data.keys())
    to_download.remove('cosmo_params')
    files = [None] * len(to_download)
        
for i, direc in enumerate(to_download):
                
    if not os.path.exists(direc):
        os.mkdir(direc)
    
    os.chdir(direc)
    
    web = aux_data[direc][0]
    
    if files[i] is None:
        fns = aux_data[direc][1:-1]
    else:
        fns = [aux_data[direc][1:-1][files[i]]]
        
    for fn in fns:
         
        if '/' in fn:
            _fn = fn[fn.rfind('/')+1:]#fn.split('/') 
        else:
            _fn = fn    
            
        if os.path.exists(fn):
            if ('fresh' in options) or ('clean' in options):
                os.remove(fn)
            else:
                continue
            
        # 'clean' just deletes files, doesn't download new ones
        if 'clean' in options:
            continue
    
        print("Downloading {0!s}/{1!s}...".format(web, fn))
        
        try:
            urlretrieve('{0!s}/{1!s}'.format(web, fn), _fn)
        except:
            print("WARNING: Error downloading {0!s}/{1!s}".format(web, fn))
            continue
        
        # If it's a zip, unzip and move on.
        if re.search('.zip', _fn) and (not re.search('tar', _fn)):
            zip_ref = zipfile.ZipFile(_fn, 'r')
            zip_ref.extractall()
            zip_ref.close()            
            continue
        
        # If it's not a tarball, move on
        if (not re.search('tar', _fn)) and (not re.search('tgz', _fn)):
            continue
            
        # Otherwise, unpack it
        try:
            tar = tarfile.open(_fn)
            tar.extractall()
            tar.close()
        except:
            print("WARNING: Error unpacking {0!s}/{1!s}".format(web, fn))
        
        if direc != 'cosmo_params': 
            continue
            
        _files = os.listdir(os.curdir)
        for _file in _files:
            if _file=='COM_CosmoParams_base-plikHM-TTTEEE-lowl-lowE_R3.00':
                try:
                    os.chdir('COM_CosmoParams_base-plikHM-TTTEEE-lowl-lowE_R3.00')
                    tarfiles=os.listdir(os.curdir)
                    for pack_file in tarfiles:
                        tar = tarfile.open(pack_file)
                        tar.extractall()
                        tar.close()
                except:
                    print('Could not unpack the planck chains')
    
    # Run a script [optional]
    if aux_data[direc][-1] is not None:
        try:
            execfile(aux_data[direc][-1])
        except:
            print("WARNING: Error running {!s}".format(aux_data[direc][-1]))

    os.chdir('..')
<|MERGE_RESOLUTION|>--- conflicted
+++ resolved
@@ -19,17 +19,7 @@
 aux_data = \
 {
  'hmf': ['{!s}/downloads'.format(ares_link),
-<<<<<<< HEAD
-    'hmf_ST_logM_1200_4-18_z_1201_0-60.npz',
-    'hmf_Tinker10_logM_1200_4-18_z_1201_0-60.npz',
-    'hmf_ST_logM_1400_4-18_z_1201_0-60.hdf5',
-    'hmf_Tinker10_logM_1400_4-18_z_1201_0-60.hdf5',
-    'mps_ST_logM_1400_4-18_z_49_6-30_lnR_-10.0-10.0_dlnR_0.001_lnk_-10.0-10.0_dlnk_0.001.npz',
-=======
     'hmf.tar.gz',
-    #'hmf_ST_logM_1400_4-18_z_1201_0-60.npz',
-    #'hmf_Tinker10_logM_1400_4-18_z_1201_0-60.npz',
->>>>>>> b171a6da
     None],
  'inits': ['{!s}/downloads'.format(ares_link),
      'initial_conditions.txt',
