#!/usr/bin/env python

import os, re, sys, tarfile, zipfile
try:
    from urllib.request import urlretrieve # this option only true with Python3
except:
    from urllib import urlretrieve

options = sys.argv[1:]

ares_link = 'https://bitbucket.org/mirochaj/ares'

# Auxiliary data downloads
# Format: [URL, file 1, file 2, ..., file to run when done]

_bpass_v1_links = ['sed_bpass_z{!s}_tar.gz'.format(Z) \
    for Z in ['001', '004', '008', '020', '040']]

aux_data = \
{
 'hmf': ['{!s}/downloads'.format(ares_link),
<<<<<<< HEAD
    'hmf_ST_logM_1200_4-18_z_1141_3-60.npz',
    'hmf_ST_logM_1200_4-18_z_1201_0-60.npz',
    'hmf_Tinker10_logM_1200_4-18_z_1201_0-60.npz',
=======
    'hmf_ST_logM_1400_4-18_z_1201_0-60.npz',
    'hmf_Tinker10_logM_1400_4-18_z_1201_0-60.npz',
>>>>>>> 0bab8dc6
    None],
 'inits': ['{!s}/downloads'.format(ares_link),
     'initial_conditions.txt',
     None],    
 'optical_depth': ['{!s}/downloads'.format(ares_link),
    'optical_depth_H_400x862_z_5-60_logE_2.3-4.5.npz',
    'optical_depth_He_200x429_z_5-60_logE_2.3-4.5.npz',
    'optical_depth_He_400x862_z_5-60_logE_2.3-4.5.npz',
    'optical_depth_He_1000x2158_z_5-60_logE_2.3-4.5.npz',
    None],
 'secondary_electrons': ['{!s}/downloads'.format(ares_link),
    'elec_interp.tar.gz',
    'read_FJS10.py'],
 'starburst99': ['http://www.stsci.edu/science/starburst99/data',
    'data.tar.gz',
    None],
 #'hm12': ['http://www.ucolick.org/~pmadau/CUBA/Media',
 #   'UVB.out', 
 #   'emissivity.out', 
 #   None],'inits', 'secondary_electrons', 'hmf']
 'bpass_v1': ['http://bpass.auckland.ac.nz/2/files'] + _bpass_v1_links + [None],
 'bpass_v1_stars': ['http://bpass.auckland.ac.nz/1/files',
    'starsmodels_tar.gz',
    None],
 #'bpass_v2': ['https://drive.google.com/file/d/'] + \
 #    ['bpassv2-imf{}-300tar.gz'.format(IMF) for IMF in [100, 135]] + \
 #     [None],    
 #'behroozi2013': ['http://www.peterbehroozi.com/uploads/6/5/4/8/6548418/',
 #   'sfh_z0_z8.tar.gz', 'observational-data.tar.gz', None]
 'edges': ['http://loco.lab.asu.edu/download',
    '790/figure1_plotdata.csv',
    '792/figure2_plotdata.csv', 
    None],
 'nircam': ['https://jwst-docs.stsci.edu/files/73022379/73022381/1/1486438006000',
     'nircam_throughputs_22April2016_v4.tar.gz',
     None],
 'wfc3': ['http://www.stsci.edu/files/live/sites/www/files/home/hst/instrumentation/wfc3/performance/throughputs/_documents/',
    'IR.zip',
     None],
 'wfc': ['http://www.stsci.edu/hst/acs/analysis/throughputs/tables',
    'wfc_F435W.dat',
    'wfc_F606W.dat',
    'wfc_F775W.dat',
    'wfc_F814W.dat',
    'wfc_F850LP.dat',
    None],
 'cosmo_params': ['https://pla.esac.esa.int/pla/aio',
    'product-action?COSMOLOGY.FILE_ID=COM_CosmoParams_base-plikHM-TTTEEE-lowl-lowE_R3.00.tgz',
    None]
}


if not os.path.exists('input'):
    os.mkdir('input')

os.chdir('input')

files = []
if (len(options) > 0) and ('clean' not in options):
    if 'minimal' in options:
        to_download = ['inits', 'secondary_electrons', 'hmf', 'wfc', 'wfc3']
        files = [None, None, None, None, None]
    elif 'clean' in options:
        to_download = aux_data.keys()
        files = [None] * len(to_download)
    else:
        to_download = []
        for key in options:
            if key == 'fresh':
                continue
                
            if re.search(':', key):
                pre, post = key.split(':')
                to_download.append(pre)
                files.append(int(post))
            else:
                to_download.append(key)
                files.append(None)
                
        if to_download == [] and 'fresh' in options:
            to_download = aux_data.keys()
            files = [None] * len(to_download)
else:
    to_download = list(aux_data.keys())
    to_download.remove('cosmo_params')
    files = [None] * len(to_download)
        
for i, direc in enumerate(to_download):
                
    if not os.path.exists(direc):
        os.mkdir(direc)
    
    os.chdir(direc)
    
    web = aux_data[direc][0]
    
    if files[i] is None:
        fns = aux_data[direc][1:-1]
    else:
        fns = [aux_data[direc][1:-1][files[i]]]
        
    for fn in fns:
         
        if '/' in fn:
            _fn = fn[fn.rfind('/')+1:]#fn.split('/') 
        else:
            _fn = fn    
            
        if os.path.exists(fn):
            if ('fresh' in options) or ('clean' in options):
                os.remove(fn)
            else:
                continue
            
        # 'clean' just deletes files, doesn't download new ones
        if 'clean' in options:
            continue
    
        print("Downloading {0!s}/{1!s}...".format(web, fn))
        
        try:
            urlretrieve('{0!s}/{1!s}'.format(web, fn), _fn)
        except:
            print("WARNING: Error downloading {0!s}/{1!s}".format(web, fn))
            continue
        
        # If it's a zip, unzip and move on.
        if re.search('.zip', _fn) and (not re.search('tar', _fn)):
            zip_ref = zipfile.ZipFile(_fn, 'r')
            zip_ref.extractall()
            zip_ref.close()            
            continue
        
        # If it's not a tarball, move on
        if (not re.search('tar', _fn)) and (not re.search('tgz', _fn)):
            continue
            
        # Otherwise, unpack it
        try:
            tar = tarfile.open(_fn)
            tar.extractall()
            tar.close()
        except:
            print("WARNING: Error unpacking {0!s}/{1!s}".format(web, fn))
        
        if direc != 'cosmo_params': 
            continue
            
        _files = os.listdir(os.curdir)
        for _file in _files:
            if _file=='COM_CosmoParams_base-plikHM-TTTEEE-lowl-lowE_R3.00':
                try:
                    os.chdir('COM_CosmoParams_base-plikHM-TTTEEE-lowl-lowE_R3.00')
                    tarfiles=os.listdir(os.curdir)
                    for pack_file in tarfiles:
                        tar = tarfile.open(pack_file)
                        tar.extractall()
                        tar.close()
                except:
                    print('Could not unpack the planck chains')
    
    # Run a script [optional]
    if aux_data[direc][-1] is not None:
        try:
            execfile(aux_data[direc][-1])
        except:
            print("WARNING: Error running {!s}".format(aux_data[direc][-1]))

    os.chdir('..')
<|MERGE_RESOLUTION|>--- conflicted
+++ resolved
@@ -19,14 +19,8 @@
 aux_data = \
 {
  'hmf': ['{!s}/downloads'.format(ares_link),
-<<<<<<< HEAD
-    'hmf_ST_logM_1200_4-18_z_1141_3-60.npz',
-    'hmf_ST_logM_1200_4-18_z_1201_0-60.npz',
-    'hmf_Tinker10_logM_1200_4-18_z_1201_0-60.npz',
-=======
     'hmf_ST_logM_1400_4-18_z_1201_0-60.npz',
     'hmf_Tinker10_logM_1400_4-18_z_1201_0-60.npz',
->>>>>>> 0bab8dc6
     None],
  'inits': ['{!s}/downloads'.format(ares_link),
      'initial_conditions.txt',
