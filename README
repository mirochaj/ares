--- conflicted
+++ resolved
@@ -1,8 +1,6 @@
-<<<<<<< HEAD
 ====
 ARES
 ====
-
 The Accelerated Reionization Era Simulations (ARES) code was designed to
 rapidly generate models for the global 21-cm signal, the 21-cm angular power
 spectrum, and the high redshift galaxy luminosity function.
@@ -69,78 +67,4 @@
 
 Examples
 --------------
-See `documentation <http://ares.readthedocs.org/en/latest/index.html>`_!
-=======
-====
-ares
-====
-
-The code for Accelerated Reionization Era Simulations (ARES) was designed to
-rapidly generate models for the global 21-cm signal, the 21-cm angular power
-spectrum, and the high redshift galaxy luminosity function.
-
-A few papers on how it works:
-
-- 1-D radiative transfer: `Mirocha et al. (2012) <http://adsabs.harvard.edu/abs/2012ApJ...756...94M>`_.
-- Uniform backgrounds & global 21-cm signal: `Mirocha (2014) <http://adsabs.harvard.edu/abs/2014arXiv1406.4120M>`_.
-
-Be warned: this code is still under active development -- use at your own risk! 
-Correctness of results is not guaranteed.
-
-The `documentation <http://ares.readthedocs.org/en/latest/index.html>`_ is still a work in progress.
-
-Getting started
----------------
-To clone a copy and install: ::
-
-    hg clone https://bitbucket.org/mirochaj/ares ares
-    cd ares
-    python setup.py install
-
-It would be in your best interest to set an environment variable which points
-to the ``ares`` install directory, e.g. (in bash) ::
-
-    export ARES=/Users/mirocha/ares
-
-ares will look in $ARES/input for lookup tables of various kinds, e.g., the
-halo mass function (in ``$ARES/input/hmf``), IGM optical depth (in
-``$ARES/input/optical_depth``), spectral energy distributions (in
-``$ARES/input/seds``), etc.
-
-When you first run the setup.py script, a few files will be downloaded
-automatically:
-
-hmf_PS_logM_240_4-16_z_1521_4-80.pkl
-    Lookup table for the halo mass function. To make your own lookup tables, run
-``ares/input/generate_hmf_tables.py``. You'll need to install `hmf
-<https://github.com/steven-murray/hmf>`_ for this to work.
-
-initial_conditions.hdf5
-    Evolution of IGM thermal and ionization state computed using the ``CosmoRec``
-    code.
-
-optical_depth_H_400x1884_z_10-40_logE_2-4.7.hdf5
-    IGM optical depth from 10 <= z <= 40 and 0.1 < E / keV < 30 in a neutral
-universe. To make your own lookup tables spanning different redshifts,
-energies, or for prescribed ionization histories, run
-``ares/input/generate_optical_depth_tables.py``.
-    
-Dependencies
-------------
-You will need:
-
-- `numpy <http://www.numpy.org/>`_
-- `scipy <http://www.scipy.org/>`_
-- `matplotlib <http://matplotlib.org/>`_
-- `hmf <https://github.com/steven-murray/hmf>`_
-- `h5py <http://www.h5py.org/>`_
-
-and optionally, 
-
-- `python-progressbar <https://code.google.com/p/python-progressbar/>`_
-
-Examples
---------
-See Documentation!
-
->>>>>>> ea0301f4
+See `documentation <http://ares.readthedocs.org/en/latest/index.html>`_!