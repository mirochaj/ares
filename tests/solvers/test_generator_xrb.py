"""

test_generator_xrb.py

Author: Jordan Mirocha
Affiliation: University of Colorado at Boulder
Created on: Fri Jun 14 09:20:22 2013

Description:

"""

import ares
import numpy as np
import matplotlib.pyplot as pl
from ares.physics.Constants import erg_per_ev, c, ev_per_hz

# Initialize radiation background
pars = \
{
 # Source properties
 'pop_type': 'galaxy',
 'pop_sfrd': lambda z: 0.1,
 'pop_sfrd_units': 'msun/yr/mpc^3', 
 'pop_sed': 'pl',
 'pop_alpha': -1.5,
 'pop_Emin': 1e2,
 'pop_Emax': 3e4,
 'pop_EminNorm': 5e2,
 'pop_EmaxNorm': 8e3,
 'pop_yield': 2.6e39,
 'pop_yield_units': 'erg/s/sfr',

 'pop_solve_rte': True,
 "pop_tau_Nz": 400,

 'initial_redshift': 40.,
 'final_redshift': 10.,
}

<<<<<<< HEAD
mgb = ares.simulations.MetaGalacticBackground(**pars)
mgb.run()

"""
First, look at background flux itself.
"""

z, E, flux = mgb.get_history(flatten=True)

pl.loglog(E, flux[-1] * E * erg_per_ev, color='k', ls='--')

# Grab GalaxyPopulation
pop = mgb.pops[0]

# Cosmologically-limited solution to the RTE
# [Equation A1 in Mirocha (2014)]
zi, zf = 40., 10.
e_nu = np.array(map(lambda E: pop.Emissivity(10., E), E))
e_nu *= c / 4. / np.pi / pop.cosm.HubbleParameter(10.) 
e_nu *= (1. + 10.)**6. / -3.
e_nu *= ((1. + 40.)**-3. - (1. + 10.)**-3.)
e_nu *= ev_per_hz

# Plot it
pl.loglog(E, e_nu, color='k', ls='-')
pl.xlabel(ares.util.labels['E'])
pl.ylabel(ares.util.labels['flux_E'])
pl.savefig('example_crb_xr.png')


"""
Do neutral absorption in IGM.
"""

pars['pop_solve_rte'] = True
pars['approx_tau'] = 'neutral'
pars['pop_tau_Nz'] = 400

mgb = ares.simulations.MetaGalacticBackground(**pars)
mgb.run()

z, E, flux = mgb.get_history(flatten=True)

pl.loglog(E, flux[-1] * E * erg_per_ev, color='k', ls=':')

=======
def test(Ecomp=8e3, tol=1e-2):

    mgb = ares.simulations.MetaGalacticBackground(**pars)
    mgb.run()
    
    """
    First, look at background flux itself.
    """
    
    z, E, flux = mgb.get_history(flatten=True)
    flux_thin = flux * E * erg_per_ev
    
    mask = slice(0, -1, 50)
    pl.scatter(E[mask], flux_thin[-1][mask], color='b', facecolors='none', s=100)
    
    # Grab GalaxyPopulation
    pop = mgb.pops[0]
    
    # Cosmologically-limited solution to the RTE
    # [Equation A1 in Mirocha (2014)]
    zi, zf = 40., 10.
    e_nu = np.array(map(lambda E: pop.Emissivity(10., E), E))
    e_nu *= c / 4. / np.pi / pop.cosm.HubbleParameter(10.) 
    e_nu *= (1. + 10.)**6. / -3.
    e_nu *= ((1. + 40.)**-3. - (1. + 10.)**-3.)
    e_nu *= ev_per_hz
    
    # Plot it
    pl.loglog(E, e_nu, color='k', ls='-')
    pl.xlabel(ares.util.labels['E'])
    pl.ylabel(ares.util.labels['flux_E'])
    pl.savefig('example_crb_xr.png')
    
    
    """
    Do neutral absorption in IGM.
    """
    
    pars['pop_solve_rte'] = True
    pars['pop_approx_tau'] = 'neutral'
    pars['pop_tau_Nz'] = 400
    
    mgb = ares.simulations.MetaGalacticBackground(**pars)
    mgb.run()
    
    z, E2, flux2 = mgb.get_history(flatten=True)
    
    flux_thick = flux2 * E2 * erg_per_ev
    pl.loglog(E2, flux_thick[-1], color='k', ls=':')
    
    pl.ylim(0.5 * e_nu[-1], e_nu[0] * 2)
    
    # Compare results at optically thin energy away from edges    
    flux_comp_anl = e_nu[np.argmin(np.abs(Ecomp - E))]
    flux_comp_thin = flux_thin[-1][np.argmin(np.abs(Ecomp - E))]
    flux_comp_thick = flux_thick[-1][np.argmin(np.abs(Ecomp - E2))]
    
    thin_OK = abs((flux_comp_thin - flux_comp_anl) / flux_comp_anl) \
        < tol
    thick_OK = abs((flux_comp_thick - flux_comp_anl) / flux_comp_anl) \
        < tol    
    
    print "\n# Analytic (thin) ; Numerical (thin) ; Numerical (neutral)"
    print "----------------------------------------------------------"
    print "%.8e    ; %.8e   ; %.8e" %\
        (flux_comp_anl, flux_comp_thin, flux_comp_thick)
    print "----------------------------------------------------------"
    print "relative error    : %.12f   ; %.12f" % \
       (abs((flux_comp_thin - flux_comp_anl) / flux_comp_anl),
        abs((flux_comp_thick - flux_comp_anl) / flux_comp_anl))
    print "----------------------------------------------------------"
    
    assert thin_OK and thick_OK, \
        "Relative error between analytical and numerical solutions exceeds %.3g." % tol

if __name__ == '__main__':
    test()
   
>>>>>>> 9be6bcaf
<|MERGE_RESOLUTION|>--- conflicted
+++ resolved
@@ -38,53 +38,7 @@
  'final_redshift': 10.,
 }
 
-<<<<<<< HEAD
-mgb = ares.simulations.MetaGalacticBackground(**pars)
-mgb.run()
 
-"""
-First, look at background flux itself.
-"""
-
-z, E, flux = mgb.get_history(flatten=True)
-
-pl.loglog(E, flux[-1] * E * erg_per_ev, color='k', ls='--')
-
-# Grab GalaxyPopulation
-pop = mgb.pops[0]
-
-# Cosmologically-limited solution to the RTE
-# [Equation A1 in Mirocha (2014)]
-zi, zf = 40., 10.
-e_nu = np.array(map(lambda E: pop.Emissivity(10., E), E))
-e_nu *= c / 4. / np.pi / pop.cosm.HubbleParameter(10.) 
-e_nu *= (1. + 10.)**6. / -3.
-e_nu *= ((1. + 40.)**-3. - (1. + 10.)**-3.)
-e_nu *= ev_per_hz
-
-# Plot it
-pl.loglog(E, e_nu, color='k', ls='-')
-pl.xlabel(ares.util.labels['E'])
-pl.ylabel(ares.util.labels['flux_E'])
-pl.savefig('example_crb_xr.png')
-
-
-"""
-Do neutral absorption in IGM.
-"""
-
-pars['pop_solve_rte'] = True
-pars['approx_tau'] = 'neutral'
-pars['pop_tau_Nz'] = 400
-
-mgb = ares.simulations.MetaGalacticBackground(**pars)
-mgb.run()
-
-z, E, flux = mgb.get_history(flatten=True)
-
-pl.loglog(E, flux[-1] * E * erg_per_ev, color='k', ls=':')
-
-=======
 def test(Ecomp=8e3, tol=1e-2):
 
     mgb = ares.simulations.MetaGalacticBackground(**pars)
@@ -162,5 +116,4 @@
 
 if __name__ == '__main__':
     test()
-   
->>>>>>> 9be6bcaf
+   