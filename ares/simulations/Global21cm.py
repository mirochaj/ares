"""

Global21cm.py

Author: Jordan Mirocha
Affiliation: University of Colorado at Boulder
Created on: Wed Sep 24 14:55:35 MDT 2014

Description: 

"""

from __future__ import print_function

import os
import time
import numpy as np
from types import FunctionType
from ..util.Math import interp1d
from ..util.PrintInfo import print_sim
from ..util.ReadData import _sort_history
from ..util.Pickling import write_pickle_file
from ..util import ParameterFile, ProgressBar, get_hg_rev
<<<<<<< HEAD
from ..analysis.Global21cm import Global21cm as AnalyzeGS
=======
from ..analysis.Global21cm import Global21cm as AnalyzeGlobal21cm
from ..physics.Constants import nu_0_mhz, E_LyA, h_p, erg_per_ev, k_B, c
>>>>>>> 045b0632

try:
    from mpi4py import MPI
    rank = MPI.COMM_WORLD.rank
    size = MPI.COMM_WORLD.size
except ImportError:
    rank = 0
    size = 1

class Global21cm(AnalyzeGS):
    def __init__(self, **kwargs):
        """
        Set up a two-zone model for the global 21-cm signal.

        ..note :: This is essentially a MultiPhaseMedium calculation, except
            the Lyman alpha background and 21-cm background are calculated, 
            and alternative (phenomenological) parameterizations such as a 
            tanh for the ionization, thermal, and LW background evolution, 
            may be used.

        """

        self.is_complete = False

        # See if this is a tanh model calculation
        is_phenom = self.is_phenom = self._check_if_phenom(**kwargs)

        if 'problem_type' not in kwargs:
            kwargs['problem_type'] = 101

        self.kwargs = kwargs
                
        # Print info to screen
        if self.pf['verbose']:
            print_sim(self)
            
    #def __del__(self):
    #    print("Killing it! Processor={}".format(rank))
                    
    @property 
    def timer(self):
        if not hasattr(self, '_timer'):
            self._timer = 0.0
        return self._timer
    
    @timer.setter
    def timer(self, value):
        self._timer = value
        
    @property 
    def count(self):
        if not hasattr(self, '_count'):
            try:
                self._count = self.medium.field.count
            except AttributeError:
                self._count = 1
        return self._count   
        
    @property
    def info(self):
        print_sim(self)
    
    @property
    def rank(self):
        try:
            from mpi4py import MPI
            rank = MPI.COMM_WORLD.rank
        except ImportError:
            rank = 0
        
        return rank

    @property
    def pf(self):
        if not hasattr(self, '_pf'):
            self._pf = ParameterFile(**self.kwargs)
        return self._pf

    @pf.setter
    def pf(self, value):
        self._pf = value

    @property
    def medium(self):
        if not hasattr(self, '_medium'):
            from .MultiPhaseMedium import MultiPhaseMedium
            self._medium = MultiPhaseMedium(**self.kwargs)
            #self.pf = self._medium.pf
                        
        return self._medium
        
    @property
    def field(self):
        if not hasattr(self, '_field'):
            self._field = self.medium.field
        return self._field

    @property
    def pops(self):
        return self.medium.field.solver.pops
        
    @property
    def grid(self):
        return self.medium.field.grid

    def _init_dTb(self):
        """
        Compute differential brightness temperature for initial conditions.
        """
        z = self.all_z

        dTb = []
        for i, data_igm in enumerate(self.all_data_igm):
            
            n_H = self.medium.parcel_igm.grid.cosm.nH(z[i])
            Ts = \
                self.medium.parcel_igm.grid.hydr.Ts(
                    z[i], data_igm['Tk'], 0.0, data_igm['h_2'],
                    data_igm['e'] * n_H)

            # Compute volume-averaged ionized fraction
            QHII = self.all_data_cgm[i]['h_2']
            xavg = QHII + (1. - QHII) * data_igm['h_2']        

            # Derive brightness temperature
            Tb = self.medium.parcel_igm.grid.hydr.dTb(z[i], xavg, Ts)
            self.all_data_igm[i]['dTb'] = float(Tb)
            self.all_data_igm[i]['Ts'] = Ts
            dTb.append(Tb)

        return dTb
        
    def _check_if_phenom(self, **kwargs):
        if not kwargs:
            return False
    
        if ('tanh_model' not in kwargs) and ('gaussian_model' not in kwargs)\
           and ('parametric_model' not in kwargs):
            return False
            
        self.is_tanh = False
        self.is_gauss = False
        self.is_param = False

        if 'tanh_model' in kwargs:
            if kwargs['tanh_model']:
                from ..phenom.Tanh21cm import Tanh21cm as PhenomModel
                self.is_tanh = True
                
        elif 'gaussian_model' in kwargs:
            if kwargs['gaussian_model']:
                from ..phenom.Gaussian21cm import Gaussian21cm as PhenomModel            
                self.is_gauss = True
        elif 'parametric_model' in kwargs:
            if kwargs['parametric_model']:
                from ..phenom.Parametric21cm import Parametric21cm as PhenomModel            
                self.is_param = True        
                
        if (not self.is_tanh) and (not self.is_gauss) and (not self.is_param):
            return False
                
        model = self._model = PhenomModel(**kwargs)                
        self.pf = model.pf
            
        if self.pf['output_frequencies'] is not None:
            nu = self.pf['output_frequencies']
            z = nu_0_mhz / nu - 1.
        elif self.pf['output_redshifts'] is not None:
            z = self.pf['output_redshifts']
            nu = nu_0_mhz / (1. + z)
        elif self.pf['output_dz'] is not None:
            z = np.arange(self.pf['final_redshift'] + self.pf['output_dz'],
                self.pf['initial_redshift'], self.pf['output_dz'])[-1::-1]
            nu =  nu_0_mhz / (1. + z)   
        else:
            nu_min = self.pf['output_freq_min']
            nu_max = self.pf['output_freq_max']
            nu_res = self.pf['output_freq_res']
        
            nu = np.arange(nu_min, nu_max, nu_res)
            z = nu_0_mhz / nu - 1.
        
        if self.is_param:
            self.history = model(z)
        elif self.is_gauss:
            self.history = model(nu, **self.pf)    
        else:
            self.history = model(z, **self.pf)

        return True

    def run(self):
        """
        Run a 21-cm simulation.
        
        Returns
        -------
        Nothing: sets `history` attribute.

        """

        # If this was a tanh model or some such thing, we're already done.
        if self.is_phenom:
            return
        if self.is_complete:
            print("Already ran simulation!")
            return    

        # Need to generate radiation backgrounds first.
        self.medium.field.run()
        self._f_Ja = self.medium.field._f_Ja
        self._f_Jlw = self.medium.field._f_Jlw

        # Start timer
        t1 = time.time()
            
        tf = self.medium.tf
        self.medium._insert_inits()
<<<<<<< HEAD

        pb = self.pb = ProgressBar(tf, use=self.pf['progress_bar'], 
            name='gs-21cm')
=======
        
        pb = self.pb = ProgressBar(tf, use=self.pf['progress_bar'])
>>>>>>> 045b0632

        # Lists for data in general
        self.all_t, self.all_z, self.all_data_igm, self.all_data_cgm, \
            self.all_RC_igm, self.all_RC_cgm = \
            self.medium.all_t, self.medium.all_z, self.medium.all_data_igm, \
            self.medium.all_data_cgm, self.medium.all_RCs_igm, self.medium.all_RCs_cgm

        # Add zeros for Ja
        for element in self.all_data_igm:
            element['Ja'] = 0.0
            element['Jlw'] = 0.0

        # List for extrema-finding
        self.all_dTb = self._init_dTb()

        for t, z, data_igm, data_cgm, rc_igm, rc_cgm in self.step():            

            # Occasionally the progress bar breaks if we're not careful
            if z < self.pf['final_redshift']:
                break
            if z < self.pf['kill_redshift']:
                break    
                
            # Delaying the initialization prevents progressbar from being
            # interrupted by, e.g., PrintInfo calls
            if not pb.has_pb:
                pb.start()
                        
            pb.update(t)
                    
            # Save data
            self.all_z.append(z)
            self.all_t.append(t)
            self.all_dTb.append(data_igm['dTb'][0])
            self.all_data_igm.append(data_igm.copy()) 
            self.all_data_cgm.append(data_cgm.copy())
            self.all_RC_igm.append(rc_igm.copy()) 
            self.all_RC_cgm.append(rc_cgm.copy())
            
            # Automatically find turning points
            if self.pf['track_extrema']:
                if self.track.is_stopping_point(self.all_z, self.all_dTb):
                    break

        pb.finish()
        
        self.history_igm = _sort_history(self.all_data_igm, prefix='igm_',
            squeeze=True)
        self.history_cgm = _sort_history(self.all_data_cgm, prefix='cgm_',
            squeeze=True)

        self.history = self.history_igm.copy()
        self.history.update(self.history_cgm)
        
        ##
        # In the future, could do this better by only calculating Ja at
        # the end, since it a passive quantity (unless we included its
        # very small heating).
        ##
        #if self.pf['secondary_lya']:
        #    xe = lambda zz: np.interp(zz, self.history['z'][-1::-1],
        #        self.history['igm_e'][-1::-1])
        #    self.medium.field.run(xe=xe)
        #    self._f_Ja = self.medium.field._f_Ja
        #    #self._f_Jlw = self.medium.field._f_Jlw
        #
        #    # Fix Ja in history
        
        self.history['dTb'] = self.history['igm_dTb']
        self.history['Ts'] = self.history['igm_Ts']
        self.history['Ja'] = self.history['igm_Ja']
        self.history['Jlw'] = self.history['igm_Jlw']
            
        # Save rate coefficients [optional]
        if self.pf['save_rate_coefficients']:
            self.rates_igm = \
                _sort_history(self.all_RC_igm, prefix='igm_', squeeze=True)
            self.rates_cgm = \
                _sort_history(self.all_RC_cgm, prefix='cgm_', squeeze=True)
        
            self.history.update(self.rates_igm)
            self.history.update(self.rates_cgm)

        self.history['t'] = np.array(self.all_t)
        self.history['z'] = np.array(self.all_z)
        
        ##
        # Optional extra radio background
        ##
        Tr = np.zeros_like(self.history['z'])
        for popid, pop in enumerate(self.pops):
            if not pop.is_src_radio:
                continue

            z, E, flux = self.field.get_history(popid, flatten=True)

            E21cm = h_p * nu_0_mhz * 1e6 / erg_per_ev
            f21 = interp1d(E, flux, axis=1, bounds_error=False, 
                fill_value=0.0, force_scipy=True)
            flux_21cm = f21(E21cm)

            Tr += np.interp(self.history['z'], z, flux_21cm) \
                * E21cm * erg_per_ev * c**2 / k_B / 2. / (nu_0_mhz * 1e6)**2
            
        if not np.all(Tr == 0):
            assert self.medium.parcel_igm.grid.hydr.Tbg is None
        elif self.medium.parcel_igm.grid.hydr.Tbg is not None:
            Tr = self.medium.parcel_igm.grid.hydr.Tbg(self.history['z'])
            
        self.history['Tr'] = Tr
        
        # Correct the brightness temperature if there are non-CMB backgrounds
        if not np.all(Tr == 0):
            zall = self.history['z']
            n_H = self.medium.parcel_igm.grid.cosm.nH(zall)
            Ts = self.medium.parcel_igm.grid.hydr.Ts(zall,
                self.history['igm_Tk'], self.history['Ja'], 
                self.history['igm_h_2'], self.history['igm_e'] * n_H, Tr)

            if self.pf['spin_temperature_floor'] is not None:
                Ts = max(Ts, self.medium.parcel_igm.grid.hydr.Ts_floor(z=zall))            

            # Compute volume-averaged ionized fraction
            xavg = self.history['cgm_h_2'] \
                 + (1. - self.history['cgm_h_2']) * self.history['igm_h_2']

            # Derive brightness temperature
            dTb = self.medium.parcel_igm.grid.hydr.dTb(zall, xavg, Ts, Tr)
            
            self.history['dTb_no_radio'] = self.history['dTb'].copy()
            self.history['dTb'] = dTb
            
        t2 = time.time()

        self.timer = t2 - t1

        self.is_complete = True

    def step(self):
        """
        Generator for the 21-cm signal.
        
        .. note:: Basically just calling MultiPhaseMedium here, except we
            compute the spin temperature and brightness temperature on
            each step.

        Returns
        -------
        Generator for MultiPhaseMedium object, with notable addition that
        the spin temperature and 21-cm brightness temperature are now 
        tracked.

        """
<<<<<<< HEAD
                                
        for t, z, data_igm, data_cgm, RC_igm, RC_cgm in self.medium.step():
=======

        for t, z, data_igm, data_cgm, RC_igm, RC_cgm in self.medium.step():            
>>>>>>> 045b0632

            Ja = np.atleast_1d(self._f_Ja(z))
            Jlw = np.atleast_1d(self._f_Jlw(z))

            # Compute spin temperature
            n_H = self.medium.parcel_igm.grid.cosm.nH(z)            
            Ts = self.medium.parcel_igm.grid.hydr.Ts(z,
                data_igm['Tk'], Ja, data_igm['h_2'], data_igm['e'] * n_H)

            if self.pf['spin_temperature_floor'] is not None:
                Ts = max(Ts, self.medium.parcel_igm.grid.hydr.Ts_floor(z=z))            

            # Compute volume-averaged ionized fraction
            xavg = data_cgm['h_2'] + (1. - data_cgm['h_2']) * data_igm['h_2']

            # Derive brightness temperature
            dTb = self.medium.parcel_igm.grid.hydr.dTb(z, xavg, Ts)

            # Add derived fields to data
            data_igm.update({'Ts': Ts, 'dTb': dTb, 'Ja': Ja, 'Jlw': Jlw})

            # Yield!            
            yield t, z, data_igm, data_cgm, RC_igm, RC_cgm 

    def save(self, prefix, suffix='pkl', clobber=False, fields=None):
        """
        Save results of calculation. Pickle parameter file dict.
    
        Notes
        -----
        1) will save files as prefix.history.suffix and prefix.parameters.pkl.
        2) ASCII files will fail if simulation had multiple populations.
    
        Parameters
        ----------
        prefix : str
            Prefix of save filename
        suffix : str
            Suffix of save filename. Can be hdf5 (or h5), pkl, or npz. 
            Anything else will be assumed to be ASCII format (e.g., .txt).
        clobber : bool
            Overwrite pre-existing files of same name?
    
        """
    
        fn = '{0!s}.history.{1!s}'.format(prefix, suffix)
    
        if os.path.exists(fn):
            if clobber:
                os.remove(fn)
            else: 
                raise IOError('{!s} exists! Set clobber=True to overwrite.'.format(fn))
    
        if suffix == 'pkl':         
            write_pickle_file(self.history._data, fn, ndumps=1, open_mode='w',\
                safe_mode=False, verbose=False)
                
            try:
                write_pickle_file(self.blobs, '{0!s}.blobs.{1!s}'.format(\
                    prefix, suffix), ndumps=1, open_mode='w', safe_mode=False,\
                    verbose=self.pf['verbose'])
            except AttributeError:
                print('Error writing {0!s}.blobs.{1!s}'.format(prefix, suffix))
    
        elif suffix in ['hdf5', 'h5']:
            import h5py
            
            f = h5py.File(fn, 'w')
            for key in self.history:
                if fields is not None:
                    if key not in fields:
                        continue
                f.create_dataset(key, data=np.array(self.history[key]))
            f.close()
    
        elif suffix == 'npz':
            f = open(fn, 'w')
            np.savez(f, **self.history._data)
            f.close()
            
            if self.blobs:
                f = open('{0!s}.blobs.{1!s}'.format(prefix, suffix), 'wb')
                np.savez(f, self.blobs)
                f.close()

        # ASCII format
        else:            
            f = open(fn, 'w')
            print("#", end='', file=f)
    
            for key in self.history:
                if fields is not None:
                    if key not in fields:
                        continue
                print('{0:<18s}'.format(key), end='', file=f)
            print('', file=f)

            # Now, the data
            for i in range(len(self.history[key])):
                s = ''

                for key in self.history:
                    if fields is not None:
                        if key not in fields:
                            continue
                            
                    s += '{:<20.8e}'.format(self.history[key][i])

                if not s.strip():
                    continue

                print(s, file=f)

            f.close()

        if self.pf['verbose']:
            print('Wrote {0!s}.history.{1!s}'.format(prefix, suffix))
            
        # Save histories for Mmin and SFRD if we're doing iterative stuff
        if self.count > 1 and hasattr(self, '_Mmin_bank'):
<<<<<<< HEAD
            f = open('%s.Mmin.pkl' % prefix, 'wb')
            pickle.dump(self.medium.field._zarr, f)
            pickle.dump(self.medium.field._Mmin_bank, f)
            f.close()
            if self.pf['verbose']:
                print 'Wrote %s.Mmin.pkl' % prefix
=======
            write_pickle_file((self.medium.field._zarr,\
                self.medium.field._Mmin_bank), '{!s}.Mmin.pkl'.format(prefix),\
                ndumps=2, open_mode='w', safe_mode=False,\
                verbose=self.pf['verbose'])
>>>>>>> 045b0632
            
            if self.pf['feedback_LW_sfrd_popid'] is not None:
                pid = self.pf['feedback_LW_sfrd_popid']
                write_pickle_file((self.medium.field.pops[pid].halos.z,\
                    self.medium.field._sfrd_bank), '{!s}.sfrd.pkl'.format(\
                    prefix), ndumps=1, open_mode='w', safe_mode=False,\
                    verbose=self.pf['verbose'])
        
        write_pf = True
        if os.path.exists('{!s}.parameters.pkl'.format(prefix)):
            if clobber:
                os.remove('{!s}.parameters.pkl'.format(prefix))
            else: 
                write_pf = False
                print(('WARNING: {!s}.parameters.pkl exists! Set ' +\
                    'clobber=True to overwrite.').format(prefix))

        if write_pf:

            #pf = {}
            #for key in self.pf:
            #    if key in self.carryover_kwargs():
            #        continue
            #    pf[key] = self.pf[key]
            
            if 'revision' not in self.pf:
                self.pf['revision'] = get_hg_rev()
            
            # Save parameter file
            write_pickle_file(self.pf, '{!s}.parameters.pkl'.format(prefix),\
                ndumps=1, open_mode='w', safe_mode=False,\
                verbose=self.pf['verbose'])
        
    <|MERGE_RESOLUTION|>--- conflicted
+++ resolved
@@ -21,12 +21,8 @@
 from ..util.ReadData import _sort_history
 from ..util.Pickling import write_pickle_file
 from ..util import ParameterFile, ProgressBar, get_hg_rev
-<<<<<<< HEAD
-from ..analysis.Global21cm import Global21cm as AnalyzeGS
-=======
 from ..analysis.Global21cm import Global21cm as AnalyzeGlobal21cm
 from ..physics.Constants import nu_0_mhz, E_LyA, h_p, erg_per_ev, k_B, c
->>>>>>> 045b0632
 
 try:
     from mpi4py import MPI
@@ -245,14 +241,9 @@
             
         tf = self.medium.tf
         self.medium._insert_inits()
-<<<<<<< HEAD
 
         pb = self.pb = ProgressBar(tf, use=self.pf['progress_bar'], 
             name='gs-21cm')
-=======
-        
-        pb = self.pb = ProgressBar(tf, use=self.pf['progress_bar'])
->>>>>>> 045b0632
 
         # Lists for data in general
         self.all_t, self.all_z, self.all_data_igm, self.all_data_cgm, \
@@ -406,13 +397,8 @@
         tracked.
 
         """
-<<<<<<< HEAD
-                                
+
         for t, z, data_igm, data_cgm, RC_igm, RC_cgm in self.medium.step():
-=======
-
-        for t, z, data_igm, data_cgm, RC_igm, RC_cgm in self.medium.step():            
->>>>>>> 045b0632
 
             Ja = np.atleast_1d(self._f_Ja(z))
             Jlw = np.atleast_1d(self._f_Jlw(z))
@@ -511,7 +497,7 @@
             print('', file=f)
 
             # Now, the data
-            for i in range(len(self.history[key])):
+            for i in xrange(len(self.history[key])):
                 s = ''
 
                 for key in self.history:
@@ -533,19 +519,10 @@
             
         # Save histories for Mmin and SFRD if we're doing iterative stuff
         if self.count > 1 and hasattr(self, '_Mmin_bank'):
-<<<<<<< HEAD
-            f = open('%s.Mmin.pkl' % prefix, 'wb')
-            pickle.dump(self.medium.field._zarr, f)
-            pickle.dump(self.medium.field._Mmin_bank, f)
-            f.close()
-            if self.pf['verbose']:
-                print 'Wrote %s.Mmin.pkl' % prefix
-=======
             write_pickle_file((self.medium.field._zarr,\
                 self.medium.field._Mmin_bank), '{!s}.Mmin.pkl'.format(prefix),\
                 ndumps=2, open_mode='w', safe_mode=False,\
                 verbose=self.pf['verbose'])
->>>>>>> 045b0632
             
             if self.pf['feedback_LW_sfrd_popid'] is not None:
                 pid = self.pf['feedback_LW_sfrd_popid']
