--- conflicted
+++ resolved
@@ -144,17 +144,12 @@
                     data_igm['e'] * n_H)
 
             # Compute volume-averaged ionized fraction
-<<<<<<< HEAD
             if self.pf['include_cgm']:
                 QHII = self.all_data_cgm[i]['h_2']
             else:
                 QHII = 0.0
                 
             xavg = QHII + (1. - QHII) * data_igm['h_2']        
-=======
-            QHII = self.all_data_cgm[i]['h_2']
-            xavg = QHII + (1. - QHII) * data_igm['h_2']
->>>>>>> 173bf0f1
 
             # Derive brightness temperature
             Tb = self.medium.parcel_igm.grid.hydr.dTb(z[i], xavg, Ts)
