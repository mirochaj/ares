--- conflicted
+++ resolved
@@ -332,22 +332,7 @@
 
         """
                                 
-        for t, z, data_igm, data_cgm, RC_igm, RC_cgm in self.medium.step():            
-<<<<<<< HEAD
-                                                                                       
-            # Grab Lyman alpha flux
-            Ja = 0.0
-            Jlw = 0.0
-            for i, pop in enumerate(self.medium.field.pops):
-                if not pop.is_src_lya:
-                    continue
-                                                    
-                if not np.any(self.medium.field.solve_rte[i]):
-                    Ja += self.medium.field.LymanAlphaFlux(z, popid=i)   
-                    Jlw += self.medium.field.LymanWernerFlux(z, popid=i)
-                    continue
-=======
->>>>>>> 70aff6ca
+        for t, z, data_igm, data_cgm, RC_igm, RC_cgm in self.medium.step():
 
             Ja = np.atleast_1d(self._f_Ja(z))
             Jlw = np.atleast_1d(self._f_Jlw(z))
