import os
import copy
import pickle
import numpy as np
from types import FunctionType
from ..static import Fluctuations
from .Global21cm import Global21cm
from ..physics.HaloModel import HaloModel
from ..util import ParameterFile, ProgressBar
#from ..analysis.BlobFactory import BlobFactory
<<<<<<< HEAD
from ..analysis.PowerSpectrum import PowerSpectrum as AnalyzePS
from ..physics.Constants import cm_per_mpc, c, s_per_yr, erg_per_ev, h_p, \
    cm_per_m

defaults = \
{
 'load_ics': True,
}

class PowerSpectrum(AnalyzePS): # pragma: no cover
    def __init__(self, pf=None, **kwargs):
        """ Set up a power spectrum calculation. """
=======
#from ..physics.Constants import nu_0_mhz, E_LyA
from .Global21cm import Global21cm
from ..analysis.PowerSpectrum import PowerSpectrum as analyzePS
from ..physics.Constants import cm_per_mpc, c, s_per_yr, erg_per_ev, \
    erg_per_s_per_nW, h_p, cm_per_m

#
#try:
#    import dill as pickle
#except ImportError:
#    import pickle

#defaults = \
#{
# 'load_ics': True,
#}

class PowerSpectrum(analyzePS): # pragma: no cover
    def __init__(self, **kwargs):
        """ Set up a power spectrum calculation. """

        self.kwargs = kwargs
        self.snapshots = {}
>>>>>>> df47b2be

        # See if this is a tanh model calculation
        #if 'problem_type' not in kwargs:
        #    kwargs['problem_type'] = 102

        self.kwargs = kwargs

        if pf is None:
            self.pf = ParameterFile(**self.kwargs)
        else:
            self.pf = pf

    @property
    def gs(self):
        if not hasattr(self, '_gs'):
            self._gs = Global21cm(**self.kwargs)
        return self._gs

    @gs.setter
    def gs(self, value):
        """ Set global 21cm instance by hand. """
        self._gs = value

<<<<<<< HEAD
    @property
    def history(self):
        if not hasattr(self, '_history'):
            self._history = {}
        return self._history

    #@property
    #def mean_history(self):
    #    if not hasattr(self, '_mean_history'):
    #        self.gs.run()
    #        self._mean_history = self.gs.history
#
    #    return self._mean_history
#
    #@mean_history.setter
    #def mean_history(self, value):
    #    self._mean_history = value
=======
    #@property
    #def global_history(self):
    #    if not hasattr(self, '_global_')
>>>>>>> df47b2be

    @property
    def mean_intensity(self):
        if not hasattr(self, '_mean_intensity'):
            self._mean_intensity = self.gs.medium.field
        return self._mean_intensity

    def _cache_ebl(self, waves=None, wave_units='mic', flux_units='SI',
        pops=None):
        if not hasattr(self, '_cache_ebl_'):
            self._cache_ebl_ = {}

        # Could be clever and convert units here.
        if (wave_units, flux_units, pops) in self._cache_ebl_:
            _waves, _fluxes = self._cache_ebl_[(wave_units, flux_units, pops)]
            if waves is None:
                return _waves, _fluxes
            elif _waves.size == waves.size:
                if np.all(_waves == waves):
                    return _waves, _fluxes

        return None

    def get_ebl(self, waves=None, wave_units='mic', flux_units='SI',
        pops=None):
        """
        Return the extragalactic background light (EBL) over all wavelengths.

        Parameters
        ----------
        waves : np.ndarray
            If provided, will interpolate fluxes from each source population
            onto common grid.
        wave_units : str
            Current options: 'eV', 'microns', 'Ang'
        flux_units : str
            Current options: 'cgs', 'SI'

        .. note :: 'SI' units means nW / m^2 / sr, 'cgs' means erg/s/Hz/sr.

        Returns
        -------
        Tuple containing (observed wavelength, observed flux). Note that if
        `waves` is not None, the returned flux array will have shape
        (num source populations, num waves). If not, it will be 1-D with
        the same length as output observed wavelengths.

        """

        cached_result = self._cache_ebl(waves, wave_units, flux_units,
            pops)
        if cached_result is not None:
            return cached_result

        if not self.mean_intensity._run_complete:
            self.mean_intensity.run()

        if waves is not None:
            all_x = waves
            all_y = np.zeros((len(self.pops), len(waves)))
        else:
            all_x = []
            all_y = []

        for i in range(len(self.pops)):
            if pops is not None:
                if i not in pops:
                    continue

            zf = self.pops[i].zdead
            E, flux = self.mean_intensity.flux_today(zf=None, popids=i,
                units=flux_units)

            if wave_units.lower() == 'ev':
                x = E
            elif wave_units.lower().startswith('mic'):
                x = 1e4 * c / (E * erg_per_ev / h_p)
            elif wave_units.lower().startswith('ang'):
                x = 1e8 * c / (E * erg_per_ev / h_p)
            else:
                raise NotImplemented('Unrecognized `wave_units`={}'.format(
                    wave_units
                ))

            lo, hi = x.min(), x.max()

            # Check for overlap, warn user if they should use `waves`
            if i > 0:
                lo_all, hi_all = np.min(all_x), np.max(all_x)

                is_overlap = (lo_all <= lo <= hi_all) or (lo_all <= hi <= hi_all)
                if waves is None and is_overlap:
                    print("# WARNING: Overlap in spectral coverage of population #{}. Consider using `waves` keyword argument.".format(i))

            #

            # Either save EBL as potentially-disjointed array of energies
            # OR interpolate to common wavelength grid if `waves` is not None.
            if waves is not None:
                if not np.all(np.diff(x) > 0):
                    all_y[i,:] = np.exp(np.interp(np.log(waves[-1::-1]),
                        np.log(x[-1::-1]), np.log(flux[-1::-1])))[-1::-1]
                else:
                    all_y[i,:] = np.exp(np.interp(np.log(waves), np.log(x),
                        np.log(flux)))
            else:
                all_x.extend(E)
                all_y.extend(flux)

                # Put a gap between chunks to avoid weird plotting artifacts
                all_x.append(-np.inf)
                all_y.append(-np.inf)

        x = np.array(all_x)
        y = np.array(all_y)

        if pops is None:
            hist = self.history # poke
            self._history['ebl'] = x, y

        return x, y

    def get_ps(self, scales, waves, wave_units='mic', scale_units='arcmin',
        flux_units='SI', dimensionless=False, pops=None, **kwargs):
        """
        Compute power spectrum at some observed wavelength.

        Parameters
        ----------
        scales : int, float, np.ndarray

        waves : int, float, np.ndarray
            Wavelengths at which to compute power spectra in `wave_units`.
            Note that if 2-D, must have shape (number of bins, 2), in which
            case the power spectra will be computed in series of bandpasses.

        wave_units : str
            Current options: 'eV', 'microns', 'Ang'
        flux_units : str
            Current options: 'cgs', 'SI'
        scale_units : str
            Current options: 'arcmin', 'arcsec', 'degrees', 'ell'

        Returns
        -------
        Tuple containing (scales, 2 pi / scales or l*l(+z),
            waves, power spectra).

        Note that the power spectra are return as 2-D arrays with shape
        (len(scales), len(waves))

        """

        # Make sure we do mean background first in case LW feedback is on.
        if not self.mean_intensity._run_complete:
            self.mean_intensity.run()

        # Make sure things are arrays
        if type(scales) != np.ndarray:
            scales = np.array([scales])
        if type(waves) != np.ndarray:
            waves = np.array([waves])

        if waves.ndim == 2:
            assert waves.shape[1] == 2, \
                "If `waves` is 2-D, must have shape (num waves, 2)."

        # Prep scales
        if scale_units.lower() in ['l', 'ell']:
            scales_inv = np.sqrt(scales * (scales + 1))
        else:
            if scale_units.lower().startswith('deg'):
                scale_rad = scales * (np.pi / 180.)
            elif scale_units.lower() == 'arcmin':
                scale_rad = (scales / 60.) * (np.pi / 180.)
            elif scale_units.lower() == 'arcsec':
                scale_rad = (scales / 3600.) * (np.pi / 180.)
            else:
                raise NotImplemented('help')

            scales_inv = np.pi / scale_rad

        if wave_units.lower().startswith('mic'):
            pass
        else:
            raise NotImplemented('help')

        # Do some error-handling if waves is 2-D: means the user provided
        # bandpasses instead of a set of wavelengths.

        ps = np.zeros((len(self.pops), len(scales), len(waves)))

        for i, pop in enumerate(self.pops):

            if pops is not None:
                if i not in pops:
                    continue

            for j, wave in enumerate(waves):
                ps[i,:,j] = pop.get_ps_obs(scales, wave_obs=wave,
                    scale_units=scale_units, **kwargs)


        # Modify PS units before return
        if flux_units.lower() == 'si':
            ps *= cm_per_m**4 / erg_per_s_per_nW**2

        if pops is None:
            hist = self.history # poke
            self._history['ps_nirb'] = scales, scales_inv, waves, ps

        if dimensionless:
            ps *= scales_inv[:,None]**2 / 2. / np.pi**2

        return scales, scales_inv, waves, ps

    @property
    def pops(self):
        return self.gs.medium.field.pops

    @property
    def grid(self):
        return self.gs.medium.field.grid

    @property
    def hydr(self):
        return self.grid.hydr

    @property
    def field(self):
        if not hasattr(self, '_field'):
            self._field = Fluctuations(**self.kwargs)
        return self._field

    @property
    def halos(self):
        if not hasattr(self, '_halos'):
            self._halos = self.pops[0].halos
        return self._halos

    @property
    def tab_z(self):
        if not hasattr(self, '_tab_z'):
            self._tab_z = np.array(np.sort(self.pf['ps_output_z'])[-1::-1],
                dtype=np.float64)
        return self._tab_z

    def run(self):
        """
        Run everything we can.
        """
        pass

    def run_ebl(self):
        pass

    def run_nirb_ps(self):
        pass

    def run_21cm_ps(self):
        """
        Run a simulation, compute power spectrum at each redshift.

        Returns
        -------
        Nothing: sets `history` attribute.

        """

<<<<<<< HEAD
        N = self.z.size
        pb = self.pb = ProgressBar(N, use=self.pf['progress_bar'],
            name='ps-21cm')

        all_ps = []
        for i, (z, data) in enumerate(self.step()):

            # Do stuff
            all_ps.append(data.copy())

            if i == 0:
                keys = data.keys()
=======
        if z in self.snapshots:
            return

        self.z = z

        pb = ProgressBar(self.k.size, use=self.pf['progress_bar'])

        all_ps = []
        for i, (k, data) in enumerate(self.step()):
>>>>>>> df47b2be

            if not pb.has_pb:
                pb.start()

            pb.update(i)
<<<<<<< HEAD

        pb.finish()

        self.all_ps = all_ps

        hist = {}
        for key in keys:

            is2d_k = key.startswith('ps')
            is2d_R = key.startswith('jp') or key.startswith('ev') \
                  or key.startswith('cf')
            is2d_B = (key in ['n_i', 'm_i', 'r_i', 'delta_B'])

            if is2d_k:
                tmp = np.zeros((len(self.z), len(self.k)))
            elif is2d_R:
                tmp = np.zeros((len(self.z), len(self.R)))
            elif is2d_B:
                tmp = np.zeros((len(self.z), len(all_ps[0]['r_i'])))
            else:
                tmp = np.zeros_like(self.z)

            for i, z in enumerate(self.z):
                if key not in all_ps[i].keys():
                    continue

                tmp[i] = all_ps[i][key]

            hist[key] = tmp.copy()

        self.history = hist
        self.history['z'] = self.z
        self.history['k'] = self.k
        self.history['R'] = self.R

    @property
    def k(self):
        """
        Wavenumbers to output power spectra.

        .. note :: Can be far more crude than native resolution of
            matter power spectrum.

        """

        if not hasattr(self, '_k'):
            if self.pf['ps_output_k'] is not None:
                self._k = self.pf['ps_output_k']
            else:
                lnk1 = self.pf['ps_output_lnkmin']
                lnk2 = self.pf['ps_output_lnkmax']
                dlnk = self.pf['ps_output_dlnk']
                self._k = np.exp(np.arange(lnk1, lnk2+dlnk, dlnk))

        return self._k

    @property
    def R(self):
        """
        Scales on which to compute correlation functions.

        .. note :: Can be more crude than native resolution of matter
            power spectrum, however, unlike `self.k`, the resolution of
            this quantity matters when converting back to power spectra,
            since that operation requires an integral over R.

        """
        if not hasattr(self, '_R'):
            if self.pf['ps_output_R'] is not None:
                self._R = self.pf['ps_output_R']
            else:
                lnR1 = self.pf['ps_output_lnRmin']
                lnR2 = self.pf['ps_output_lnRmax']
                dlnR = self.pf['ps_output_dlnR']
                #lnR = np.log(self.halos.tab_R)

                self._R = np.exp(np.arange(lnR1, lnR2+dlnR, dlnR))

        return self._R

    @property
    def tab_Mmin(self):
        if not hasattr(self, '_tab_Mmin'):
            self._tab_Mmin = np.ones_like(self.halos.tab_z) * np.inf
            for j, pop in enumerate(self.pops):
                self._tab_Mmin = np.minimum(self._tab_Mmin, pop._tab_Mmin)

        return self._tab_Mmin

    @property
    def tab_zeta(self):
        pass
=======

            # Do stuff
            all_ps.append(data)

        pb.finish()

        self.snapshots[z] = np.array(all_ps).T
>>>>>>> df47b2be

    def step(self):
        """
        Generator for the power spectrum.
        """

<<<<<<< HEAD
        raise NotImplemented('need to revisit this.')

        # Set a few things before we get moving.
        self.field.tab_Mmin = self.tab_Mmin

        for i, z in enumerate(self.z):

            data = {}

            ##
            # First, loop over populations and determine total
            # UV and X-ray outputs.
            ##

            # Prepare for the general case of Mh-dependent things
            Nion = np.zeros_like(self.halos.tab_M)
            Nlya = np.zeros_like(self.halos.tab_M)
            fXcX = np.zeros_like(self.halos.tab_M)
            zeta_ion = zeta = np.zeros_like(self.halos.tab_M)
            zeta_lya = np.zeros_like(self.halos.tab_M)
            zeta_X = np.zeros_like(self.halos.tab_M)
            #Tpro = None
            for j, pop in enumerate(self.pops):
                pop_zeta = pop.IonizingEfficiency(z=z)

                if pop.is_src_ion:

                    if type(pop_zeta) is tuple:
                        _Mh, _zeta = pop_zeta
                        zeta += np.interp(self.halos.tab_M, _Mh, _zeta)
                        Nion += pop.src.Nion
                    else:
                        zeta += pop_zeta
                        Nion += pop.pf['pop_Nion']
                        Nlya += pop.pf['pop_Nlw']

                    zeta = np.maximum(zeta, 1.) # why?

                if pop.is_src_heat:
                    pop_zeta_X = pop.HeatingEfficiency(z=z)
                    zeta_X += pop_zeta_X

                if pop.is_src_lya:
                    Nlya += pop.pf['pop_Nlw']
                    #Nlya += pop.src.Nlw

            # Only used if...ps_lya_method==0?
            zeta_lya += zeta * (Nlya / Nion)

            ##
            # Make scalar if it's a simple model
            ##
            if np.all(np.diff(zeta) == 0):
                zeta = zeta[0]
            if np.all(np.diff(zeta_X) == 0):
                zeta_X = zeta_X[0]
            if np.all(np.diff(zeta_lya) == 0):
                zeta_lya = zeta_lya[0]

            self.field.zeta = zeta
            self.field.zeta_X = zeta_X

            self.zeta = zeta

            ##
            # Figure out scaling from ionized regions to heated regions.
            # Right now, only constant (relative) scaling is allowed.
            ##
            asize = self.pf['bubble_shell_asize_zone_0']
            if self.pf['ps_include_temp'] and asize is not None:

                self.field.is_Rs_const = False

                if type(asize) is FunctionType:
                    R_s = lambda R, z: R + asize(z)
                else:
                    R_s = lambda R, z: R + asize

            elif self.pf['ps_include_temp'] and self.pf['ps_include_ion']:
                fvol = self.pf["bubble_shell_rvol_zone_0"]
                frad = self.pf['bubble_shell_rsize_zone_0']

                assert (fvol is not None) + (frad is not None) <= 1

                if fvol is not None:
                    assert frad is None

                    # Assume independent variable is redshift for now.
                    if type(fvol) is FunctionType:
                        frad = lambda z: (1. + fvol(z))**(1./3.) - 1.
                        self.field.is_Rs_const = False
                    else:
                        frad = lambda z: (1. + fvol)**(1./3.) - 1.

                elif frad is not None:
                    if type(frad) is FunctionType:
                        self.field.is_Rs_const = False
                    else:
                        frad = lambda z: frad
                else:
                    # If R_s = R_s(z), must re-compute overlap volumes on each
                    # step. Should set attribute if this is the case.
                    raise NotImplemented('help')

                R_s = lambda R, z: R * (1. + frad(z))


            else:
                R_s = lambda R, z: None
                Th = None

            # Must be constant, for now.
            Th = self.pf["bubble_shell_ktemp_zone_0"]

            self.R_s = R_s
            self.Th = Th


            ##
            # First: some global quantities we'll need
            ##
            Tcmb = self.cosm.TCMB(z)
            Tk = np.interp(z, self.mean_history['z'][-1::-1],
                self.mean_history['igm_Tk'][-1::-1])
            Ts = np.interp(z, self.mean_history['z'][-1::-1],
                self.mean_history['Ts'][-1::-1])
            Ja = np.interp(z, self.mean_history['z'][-1::-1],
                self.mean_history['Ja'][-1::-1])
            xHII, ne = [0] * 2

            xa = self.hydr.RadiativeCouplingCoefficient(z, Ja, Tk)
            xc = self.hydr.CollisionalCouplingCoefficient(z, Tk)
            xt = xa + xc

            # Won't be terribly meaningful if temp fluctuations are off.
            C = self.field.TempToContrast(z, Th=Th, Tk=Tk, Ts=Ts, Ja=Ja)
            data['c'] = C
            data['Ts'] = Ts
            data['Tk'] = Tk
            data['xa'] = xa
            data['Ja'] = Ja



            # Assumes strong coupling. Mapping between temperature
            # fluctuations and contrast fluctuations.
            #Ts = Tk


            # Add beta factors to dictionary
            for f1 in ['x', 'd', 'a']:
                func = self.hydr.__getattribute__('beta_%s' % f1)
                data['beta_%s' % f1] = func(z, Tk, xHII, ne, Ja)

            Qi_gs = np.interp(z, self.gs.history['z'][-1::-1],
                self.gs.history['cgm_h_2'][-1::-1])

            # Ionization fluctuations
            if self.pf['ps_include_ion']:

                Ri, Mi, Ni = self.field.BubbleSizeDistribution(z, ion=True)

                data['n_i'] = Ni
                data['m_i'] = Mi
                data['r_i'] = Ri
                data['delta_B'] = self.field._B(z, ion=True)
            else:
                Ri = Mi = Ni = None

            Qi = self.field.MeanIonizedFraction(z)

            Qi_bff = self.field.BubbleFillingFactor(z)

            xibar = Qi_gs

            #print(z, Qi_bff, Qi, xibar, Qi_bff / Qi)

            if self.pf['ps_include_temp']:
                # R_s=R_s(Ri,z)
                Qh = self.field.MeanIonizedFraction(z, ion=False)
                data['Qh'] = Qh
            else:
                data['Qh'] = Qh = 0.0

            # Interpolate global signal onto new (coarser) redshift grid.
            dTb_ps = np.interp(z, self.gs.history['z'][-1::-1],
                self.gs.history['dTb'][-1::-1])

            xavg_gs = np.interp(z, self.gs.history['z'][-1::-1],
                self.gs.history['xavg'][-1::-1])

            data['dTb'] = dTb_ps

            #data['dTb_bulk'] = np.interp(z, self.gs.history['z'][-1::-1],
            #    self.gs.history['dTb_bulk'][-1::-1])


            ##
            # Correct for fraction of ionized and heated volumes
            # and densities!
            ##
            if self.pf['ps_include_temp']:
                data['dTb_vcorr'] = None#(1 - Qh - Qi) * data['dTb_bulk'] \
                    #+ Qh * self.hydr.dTb(z, 0.0, Th)
            else:
                data['dTb_vcorr'] = None#data['dTb_bulk'] * (1. - Qi)

            if self.pf['ps_include_xcorr_ion_rho']:
                pass
            if self.pf['ps_include_xcorr_ion_hot']:
                pass

            # Just for now
            data['dTb0'] = data['dTb']
            data['dTb0_2'] = data['dTb0_1'] = data['dTb_vcorr']

            #if self.pf['include_ion_fl']:
            #    if self.pf['ps_rescale_Qion']:
            #        xibar = min(np.interp(z, self.pops[0].halos.z,
            #            self.pops[0].halos.fcoll_Tmin) * zeta, 1.)
            #        Qi = xibar
            #
            #        xibar = np.interp(z, self.mean_history['z'][-1::-1],
            #            self.mean_history['cgm_h_2'][-1::-1])
            #
            #    else:
            #        Qi = self.field.BubbleFillingFactor(z, zeta)
            #        xibar = 1. - np.exp(-Qi)
            #else:
            #    Qi = 0.



            #if self.pf['ps_force_QHII_gs'] or self.pf['ps_force_QHII_fcoll']:
            #    rescale_Q = True
            #else:
            #    rescale_Q = False

            #Qi = np.mean([QHII_gs, self.field.BubbleFillingFactor(z, zeta)])

            #xibar = np.interp(z, self.mean_history['z'][-1::-1],
            #    self.mean_history['cgm_h_2'][-1::-1])

            # Avoid divide by zeros when reionization is over
            if Qi == 1:
                Tbar = 0.0
            else:
                Tbar = data['dTb0_2']

            xbar = 1. - xibar
            data['Qi'] = Qi
            data['xibar'] = xibar
            data['dTb0'] = Tbar
            #data['dTb_bulk'] = dTb_ps / (1. - xavg_gs)

            ##
            # 21-cm fluctuations
            ##
            if self.pf['ps_include_21cm']:

                data['cf_21'] = self.field.CorrelationFunction(z,
                    R=self.R, term='21', R_s=R_s(Ri,z), Ts=Ts, Th=Th,
                    Tk=Tk, Ja=Ja, k=self.k)

                # Always compute the 21-cm power spectrum. Individual power
                # spectra can be saved by setting ps_save_components=True.
                data['ps_21'] = self.field.PowerSpectrumFromCF(self.k,
                    data['cf_21'], self.R,
                    split_by_scale=self.pf['ps_split_transform'],
                    epsrel=self.pf['ps_fht_rtol'],
                    epsabs=self.pf['ps_fht_atol'])

            # Should just do the above, and then loop over whatever is in
            # the cache and save also. If ps_save_components is True, then
            # FT everything we haven't already.
            for term in ['dd', 'ii', 'id', 'psi', 'phi']:
                # Should change suffix to _ev
                jp_1 = self.field._cache_jp(z, term)
                cf_1 = self.field._cache_cf(z, term)

                if (jp_1 is None and cf_1 is None) and (term not in ['psi', 'phi', 'oo']):
                    continue

                _cf = self.field.CorrelationFunction(z,
                    R=self.R, term=term, R_s=R_s(Ri,z), Ts=Ts, Th=Th,
                    Tk=Tk, Ja=Ja, k=self.k)

                data['cf_{}'.format(term)] = _cf.copy()

                if not self.pf['ps_output_components']:
                    continue

                data['ps_{}'.format(term)] = \
                    self.field.PowerSpectrumFromCF(self.k,
                    data['cf_{}'.format(term)], self.R,
                    split_by_scale=self.pf['ps_split_transform'],
                    epsrel=self.pf['ps_fht_rtol'],
                    epsabs=self.pf['ps_fht_atol'])

            # Always save the matter correlation function.
            data['cf_dd'] = self.field.CorrelationFunction(z,
                term='dd', R=self.R)

            yield z, data

    def save(self, prefix, suffix='pkl', clobber=False, fields=None):
        """
        Save results of calculation. Pickle parameter file dict.

        Notes
        -----
        1) will save files as prefix.history.suffix and prefix.parameters.pkl.
        2) ASCII files will fail if simulation had multiple populations.

        Parameters
        ----------
        prefix : str
            Prefix of save filename
        suffix : str
            Suffix of save filename. Can be hdf5 (or h5) or pkl.
            Anything else will be assumed to be ASCII format (e.g., .txt).
        clobber : bool
            Overwrite pre-existing files of same name?

        """

        self.gs.save(prefix, clobber=clobber, fields=fields)

        fn = '%s.fluctuations.%s' % (prefix, suffix)

        if os.path.exists(fn):
            if clobber:
                os.remove(fn)
            else:
                raise IOError('%s exists! Set clobber=True to overwrite.' % fn)

        if suffix == 'pkl':
            f = open(fn, 'wb')
            pickle.dump(self.history._data, f)
            f.close()

            try:
                f = open('%s.blobs.%s' % (prefix, suffix), 'wb')
                pickle.dump(self.blobs, f)
                f.close()

                if self.pf['verbose']:
                    print('Wrote {}.blobs.{}'.format(prefix, suffix))
            except AttributeError:
                print('Error writing {}.blobs.{}'.format(prefix, suffix))

        elif suffix in ['hdf5', 'h5']:
            import h5py

            f = h5py.File(fn, 'w')
            for key in self.history:
                if fields is not None:
                    if key not in fields:
                        continue
                f.create_dataset(key, data=np.array(self.history[key]))
            f.close()

        # ASCII format
        else:
            f = open(fn, 'w')
            print >> f, "#",

            for key in self.history:
                if fields is not None:
                    if key not in fields:
                        continue
                print >> f, '%-18s' % key,

            print >> f, ''

            # Now, the data
            for i in range(len(self.history[key])):
                s = ''

                for key in self.history:
                    if fields is not None:
                        if key not in fields:
                            continue

                    s += '%-20.8e' % (self.history[key][i])

                if not s.strip():
                    continue

                print >> f, s

            f.close()

        if self.pf['verbose']:
            print('Wrote {}.fluctuations.{}'.format(prefix, suffix))

        #write_pf = True
        #if os.path.exists('%s.parameters.pkl' % prefix):
        #    if clobber:
        #        os.remove('%s.parameters.pkl' % prefix)
        #    else:
        #        write_pf = False
        #        print 'WARNING: %s.parameters.pkl exists! Set clobber=True to overwrite.' % prefix

        #if write_pf:
        #
        #    #pf = {}
        #    #for key in self.pf:
        #    #    if key in self.carryover_kwargs():
        #    #        continue
        #    #    pf[key] = self.pf[key]
        #
        #    if 'revision' not in self.pf:
        #        self.pf['revision'] = get_hg_rev()
        #
        #    # Save parameter file
        #    f = open('%s.parameters.pkl' % prefix, 'wb')
        #    pickle.dump(self.pf, f, -1)
        #    f.close()
        #
        #    if self.pf['verbose']:
        #        print 'Wrote %s.parameters.pkl' % prefix
        #
=======
        for k in self.k:

            ps_by_pop = []

            # Loop over populations
            for i, pop in enumerate(self.gs.pops):


                # Check to see if this pop is a source of fluctuations
                # of the desired kind. So far, just Ly-a.
                if not pop.is_src_lya:
                    ps_by_pop.append(0.0)
                    continue

                ps = pop.halos.PowerSpectrum(self.z, k,
                    profile_FT=lambda z,k,logM: pop.FluxProfileFT(z, k, logM))

                ps_by_pop.append(ps)

            yield k, ps_by_pop
>>>>>>> df47b2be
<|MERGE_RESOLUTION|>--- conflicted
+++ resolved
@@ -8,44 +8,13 @@
 from ..physics.HaloModel import HaloModel
 from ..util import ParameterFile, ProgressBar
 #from ..analysis.BlobFactory import BlobFactory
-<<<<<<< HEAD
 from ..analysis.PowerSpectrum import PowerSpectrum as AnalyzePS
-from ..physics.Constants import cm_per_mpc, c, s_per_yr, erg_per_ev, h_p, \
-    cm_per_m
-
-defaults = \
-{
- 'load_ics': True,
-}
+from ..physics.Constants import cm_per_mpc, c, s_per_yr, erg_per_ev, \
+    erg_per_s_per_nW, h_p, cm_per_m
 
 class PowerSpectrum(AnalyzePS): # pragma: no cover
     def __init__(self, pf=None, **kwargs):
         """ Set up a power spectrum calculation. """
-=======
-#from ..physics.Constants import nu_0_mhz, E_LyA
-from .Global21cm import Global21cm
-from ..analysis.PowerSpectrum import PowerSpectrum as analyzePS
-from ..physics.Constants import cm_per_mpc, c, s_per_yr, erg_per_ev, \
-    erg_per_s_per_nW, h_p, cm_per_m
-
-#
-#try:
-#    import dill as pickle
-#except ImportError:
-#    import pickle
-
-#defaults = \
-#{
-# 'load_ics': True,
-#}
-
-class PowerSpectrum(analyzePS): # pragma: no cover
-    def __init__(self, **kwargs):
-        """ Set up a power spectrum calculation. """
-
-        self.kwargs = kwargs
-        self.snapshots = {}
->>>>>>> df47b2be
 
         # See if this is a tanh model calculation
         #if 'problem_type' not in kwargs:
@@ -69,29 +38,11 @@
         """ Set global 21cm instance by hand. """
         self._gs = value
 
-<<<<<<< HEAD
     @property
     def history(self):
         if not hasattr(self, '_history'):
             self._history = {}
         return self._history
-
-    #@property
-    #def mean_history(self):
-    #    if not hasattr(self, '_mean_history'):
-    #        self.gs.run()
-    #        self._mean_history = self.gs.history
-#
-    #    return self._mean_history
-#
-    #@mean_history.setter
-    #def mean_history(self, value):
-    #    self._mean_history = value
-=======
-    #@property
-    #def global_history(self):
-    #    if not hasattr(self, '_global_')
->>>>>>> df47b2be
 
     @property
     def mean_intensity(self):
@@ -361,7 +312,6 @@
 
         """
 
-<<<<<<< HEAD
         N = self.z.size
         pb = self.pb = ProgressBar(N, use=self.pf['progress_bar'],
             name='ps-21cm')
@@ -374,23 +324,11 @@
 
             if i == 0:
                 keys = data.keys()
-=======
-        if z in self.snapshots:
-            return
-
-        self.z = z
-
-        pb = ProgressBar(self.k.size, use=self.pf['progress_bar'])
-
-        all_ps = []
-        for i, (k, data) in enumerate(self.step()):
->>>>>>> df47b2be
 
             if not pb.has_pb:
                 pb.start()
 
             pb.update(i)
-<<<<<<< HEAD
 
         pb.finish()
 
@@ -483,22 +421,12 @@
     @property
     def tab_zeta(self):
         pass
-=======
-
-            # Do stuff
-            all_ps.append(data)
-
-        pb.finish()
-
-        self.snapshots[z] = np.array(all_ps).T
->>>>>>> df47b2be
 
     def step(self):
         """
         Generator for the power spectrum.
         """
 
-<<<<<<< HEAD
         raise NotImplemented('need to revisit this.')
 
         # Set a few things before we get moving.
@@ -921,26 +849,4 @@
         #
         #    if self.pf['verbose']:
         #        print 'Wrote %s.parameters.pkl' % prefix
-        #
-=======
-        for k in self.k:
-
-            ps_by_pop = []
-
-            # Loop over populations
-            for i, pop in enumerate(self.gs.pops):
-
-
-                # Check to see if this pop is a source of fluctuations
-                # of the desired kind. So far, just Ly-a.
-                if not pop.is_src_lya:
-                    ps_by_pop.append(0.0)
-                    continue
-
-                ps = pop.halos.PowerSpectrum(self.z, k,
-                    profile_FT=lambda z,k,logM: pop.FluxProfileFT(z, k, logM))
-
-                ps_by_pop.append(ps)
-
-            yield k, ps_by_pop
->>>>>>> df47b2be
+        #