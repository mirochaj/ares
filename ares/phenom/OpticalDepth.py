"""

OpticalDepth.py

Author: Jordan Mirocha
Affiliation: McGill
Created on: Mon 27 Jan 2020 09:44:27 EST

Description: Analytic fits to IGM optical depth models.

"""

import numpy as np
from ..physics import Hydrogen, Cosmology
from ..util.ParameterFile import ParameterFile
from ..physics.Constants import h_p, c, erg_per_ev, lam_LL, lam_LyA

class Madau1995(object):
    def __init__(self, hydr=None, **kwargs):
        self.pf = ParameterFile(**kwargs)
        self.hydr = hydr

    @property
    def cosm(self):
        if not hasattr(self, '_cosm'):
            self._cosm = Cosmology(pf=self.pf, **self.pf)
        return self._cosm

    @property
    def hydr(self):
        if not hasattr(self, '_hydr'):
            self._hydr = Hydrogen(pf=self.pf, cosm=self.cosm, **self.pf)
        elif self._hydr is None:
            self._hydr = Hydrogen(pf=self.pf, cosm=self.cosm, **self.pf)

        return self._hydr

    @hydr.setter
    def hydr(self, value):
        self._hydr = value

<<<<<<< HEAD
    def __call__(self, z, owaves, l_tol=1e-8):
=======
    def __call__(self, z, owaves):
>>>>>>> df47b2be
        """
        Compute optical depth of photons at observed wavelengths `owaves`
        emitted by object(s) at redshift `z`.

        Parameters
        ----------
        z : int, float
            Redshift of interest.
        owaves : np.ndarray
            Observed wavelengths in microns.

        Returns
        -------
        Optical depth at all wavelengths assuming Madau (1995) model.

        """
        rwaves = owaves * 1e4 / (1. + z)
        tau = np.zeros_like(owaves)

        # Text just after Eq. 15.
        A = 0.0036, 1.7e-3, 1.2e-3, 9.3e-4
        l = [h_p * c * 1e8 / (self.hydr.ELyn(n) * erg_per_ev) \
<<<<<<< HEAD
            for n in range(2, 7)]\
=======
            for n in range(2, 7)]
>>>>>>> df47b2be

        for i in range(len(A)):
            ok = np.logical_and(rwaves <= l[i], rwaves > l[i+1])

            # Need to be careful about machine precision issues at line centers
            dl = rwaves - l[i]
            k = np.argmin(np.abs(dl))
            if not ok[k]:
                if np.abs(dl[k]) < l_tol:
                    ok[k] = True

            tau[ok==1] += A[i] * (owaves[ok==1] * 1e4 / l[i])**3.46

        #tau[np.logical_and(rwaves < l[-1], rwaves > 912.)] = np.inf

        # Metals
        tau += 0.0017 * (owaves * 1e4 / l[0])**1.68

        # Photo-electric absorption. This is footnote 3 in Madau (1995).
        xem = 1. + z
        xc  = owaves * 1e4 / l[0]
        tau_bf = 0.25 * xc**3 * (xem**0.46 - xc**0.46) \
               + 9.4 * xc**1.5 * (xem**0.18 - xc**0.18) \
               - 0.7 * xc**3 * (xc**-1.32 - xem**-1.32) \
               - 0.023 * (xem**1.68 - xc**1.68)

<<<<<<< HEAD
        tau[rwaves < lam_LL] += tau_bf[rwaves < lam_LL]
=======
        tau[rwaves < 912.] += tau_bf[rwaves < 912.]
>>>>>>> df47b2be

        return tau<|MERGE_RESOLUTION|>--- conflicted
+++ resolved
@@ -39,11 +39,8 @@
     def hydr(self, value):
         self._hydr = value
 
-<<<<<<< HEAD
     def __call__(self, z, owaves, l_tol=1e-8):
-=======
-    def __call__(self, z, owaves):
->>>>>>> df47b2be
+
         """
         Compute optical depth of photons at observed wavelengths `owaves`
         emitted by object(s) at redshift `z`.
@@ -66,11 +63,7 @@
         # Text just after Eq. 15.
         A = 0.0036, 1.7e-3, 1.2e-3, 9.3e-4
         l = [h_p * c * 1e8 / (self.hydr.ELyn(n) * erg_per_ev) \
-<<<<<<< HEAD
-            for n in range(2, 7)]\
-=======
             for n in range(2, 7)]
->>>>>>> df47b2be
 
         for i in range(len(A)):
             ok = np.logical_and(rwaves <= l[i], rwaves > l[i+1])
@@ -97,10 +90,6 @@
                - 0.7 * xc**3 * (xc**-1.32 - xem**-1.32) \
                - 0.023 * (xem**1.68 - xc**1.68)
 
-<<<<<<< HEAD
         tau[rwaves < lam_LL] += tau_bf[rwaves < lam_LL]
-=======
-        tau[rwaves < 912.] += tau_bf[rwaves < 912.]
->>>>>>> df47b2be
 
         return tau