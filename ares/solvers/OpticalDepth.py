"""

OpticalDepth.py

Author: Jordan Mirocha
Affiliation: University of Colorado at Boulder
Created on: Sat Feb 21 11:26:50 MST 2015

Description: 

"""

import inspect
import numpy as np
import os, re, types, sys
from ..util.Pickling import read_pickle_file, write_pickle_file
from ..physics import Cosmology
from scipy.integrate import quad
from scipy.interpolate import interp1d as interp1d_scipy
from ..physics.Constants import c
from ..util.Misc import num_freq_bins
from ..util.Math import interp1d
from ..util.Warnings import no_tau_table
from ..util import ProgressBar, ParameterFile
from ..physics.CrossSections import PhotoIonizationCrossSection, \
    ApproximatePhotoIonizationCrossSection
from ..util.Warnings import tau_tab_z_mismatch, tau_tab_E_mismatch
try:
    # this runs with no issues in python 2 but raises error in python 3
    basestring
except:
    # this try/except allows for python 2/3 compatible string type checking
    basestring = str

try:
    import h5py
    have_h5py = True
except ImportError:
    have_h5py = False
    
try:
    from mpi4py import MPI
    size = MPI.COMM_WORLD.size    
    rank = MPI.COMM_WORLD.rank
except ImportError:
    size = 1
    rank = 0    

# Put this stuff in utils
defkwargs = \
{
 'zf':None, 
 'xray_flux':None,  
 'xray_emissivity': None, 
 'lw_flux':None,
 'lw_emissivity': None,
 'tau':None, 
 'return_rc': False, 
 'energy_units':False, 
 'xavg': 0.0,
 'zxavg':0.0,   
}

barn = 1e-24
Mbarn = 1e-18

class OpticalDepth(object):
    def __init__(self, **kwargs):
        self.pf = ParameterFile(**kwargs)
        
        # Include helium opacities approximately?
        self.approx_He = self.pf['include_He'] and self.pf['approx_He']
        
        # Include helium opacities self-consistently?
        self.self_consistent_He = self.pf['include_He'] \
            and (not self.pf['approx_He'])
        
        if self.pf['approx_sigma']:
            self.sigma = ApproximatePhotoIonizationCrossSection
        else:
            self.sigma = PhotoIonizationCrossSection
        
        self._set_integrator()
        
    def _set_integrator(self):
        self.integrator = self.pf["unsampled_integrator"]
        self.sampled_integrator = self.pf["sampled_integrator"]
        self.rtol = self.pf["integrator_rtol"]
        self.atol = self.pf["integrator_atol"]
        self.divmax = int(self.pf["integrator_divmax"])    
                
    @property    
    def ionization_history(self):    
        if not hasattr(self, '_ionization_history'):
            self._ionization_history = lambda z: 0.0
        return self._ionization_history    
        
    @ionization_history.setter
    def ionization_history(self, value):
        if inspect.ismethod(interp1d):
            self._ionization_history = value
        elif isinstance(value, interp1d_scipy):
            self._ionization_history = value
        elif type(value) is not types.FunctionType:
            self._ionization_history = lambda z: value
        else:    
            self._ionization_history = value        
        
    def ClumpyOpticalDepth(self):
        pass

    @property
    def cosm(self):
        if not hasattr(self, '_cosm'):
            self._cosm = Cosmology(pf=self.pf, **self.pf)
        return self._cosm
    
    def OpticalDepth(self):
        return self.DiffuseOpticalDepth()    
        
    def DiffuseOpticalDepth(self, z1, z2, E, **kwargs):
        """
        Compute the optical depth between two redshifts.
    
        If no keyword arguments are supplied, assumes the IGM is neutral.
    
        Parameters
        ----------
        z1 : float
            observer redshift
        z2 : float
            emission redshift
        E : float
            observed photon energy (eV)  
    
        Notes
        -----
        If keyword argument 'xavg' is supplied, it must be a function of 
        redshift.
    
        Returns
        -------
        Optical depth between z1 and z2 at observed energy E.
    
        """
    
        kw = self._fix_kwargs(functionify=True, **kwargs)
    
        # Compute normalization factor to help numerical integrator
        norm = self.cosm.hubble_0 / c / Mbarn
    
        # Temporary function to compute emission energy of observed photon
        Erest = lambda z: self.RestFrameEnergy(z1, E, z)
    
        # Always have hydrogen
        sHI = lambda z: self.sigma(Erest(z), species=0)
    
        # Figure out number densities and cross sections of everything
        if self.approx_He:
            nHI = lambda z: self.cosm.nH(z) * (1. - kw['xavg'](z))
            nHeI = lambda z: nHI(z) * self.cosm.y
            sHeI = lambda z: self.sigma(Erest(z), species=1)
            nHeII = lambda z: 0.0
            sHeII = lambda z: 0.0
        elif self.self_consistent_He:
            if type(kw['xavg']) is not list:
                raise TypeError('hey! fix me')
    
            nHI = lambda z: self.cosm.nH(z) * (1. - kw['xavg'](z))
            nHeI = lambda z: self.cosm.nHe(z) \
                * (1. - kw['xavg'](z) - kw['xavg'](z))
            sHeI = lambda z: self.sigma(Erest(z), species=1)
            nHeII = lambda z: self.cosm.nHe(z) * kw['xavg'](z)
            sHeII = lambda z: self.sigma(Erest(z), species=2)
        else:
            nHI = lambda z: self.cosm.nH(z) * (1. - kw['xavg'](z))
            nHeI = sHeI = nHeII = sHeII = lambda z: 0.0
    
        tau_integrand = lambda z: norm * self.cosm.dldz(z) \
            * (nHI(z) * sHI(z) + nHeI(z) * sHeI(z) + nHeII(z) * sHeII(z))
    
        # Integrate using adaptive Gaussian quadrature
        tau = quad(tau_integrand, z1, z2, epsrel=self.rtol, 
            epsabs=self.atol, limit=self.divmax)[0] / norm
    
        return tau
        
    def _fix_kwargs(self, functionify=False, **kwargs):
    
        kw = defkwargs.copy()
        kw.update(kwargs)
        
        if functionify and (type(kw['xavg']) is not types.FunctionType):
            tmp = kw['xavg']
            kw['xavg'] = lambda z: tmp
    
        if kw['zf'] is None:
            kw['zf'] = self.pf['final_redshift']
    
        #if not self.pf['source_solve_rte']:
        #    pass
        #elif (kw['Emax'] is None) and self.background.solve_rte[popid] and \
        #    np.any(self.background.bands_by_pop[popid] > pop.pf['pop_EminX']):
        #    kw['Emax'] = self.background.energies[popid][-1]
    
        return kw    
    
    def TabulateOpticalDepth(self):
        """
        Compute optical depth as a function of (redshift, photon energy).
    
        Parameters
        ----------
        xavg : function
            Mean ionized fraction as a function of redshift.
    
        Notes
        -----
        Assumes logarithmic grid in variable x = 1 + z. Corresponding 
        grid in photon energy determined in _init_xrb.    
    
        Returns
        -------
        Optical depth table.
    
        """
        
        xavg = self.ionization_history
        
        if not hasattr(self, 'L'):
            self._set_xrb(use_tab=False)
    
        # Create array for each processor
        tau_proc = np.zeros([self.L, self.N])
    
        pb = ProgressBar(self.L * self.N, 'tau')
        pb.start()

        # Loop over redshift, photon energy
        for l in xrange(self.L):

            for n in xrange(self.N):
                m = l * self.N + n + 1

                if m % size != rank:
                    continue
    
                # Compute optical depth
                if l == (self.L - 1):
                    tau_proc[l,n] = 0.0
                else:
                    tau_proc[l,n] = self.DiffuseOpticalDepth(self.z[l],
                        self.z[l+1], self.E[n], xavg=xavg)
    
                pb.update(m)
    
        pb.finish()
    
        # Communicate results
        if size > 1:
            tau = np.zeros_like(tau_proc)       
            nothing = MPI.COMM_WORLD.Allreduce(tau_proc, tau)
        else:
            tau = tau_proc
    
        self.tau = tau
    
        return tau
        
    def RestFrameEnergy(self, z, E, zp):
        """
        Return energy of a photon observed at (z, E) and emitted at zp.
        """
    
        return E * (1. + zp) / (1. + z)
    
    def ObserverFrameEnergy(self, z, Ep, zp):
        """
        What is the energy of a photon observed at redshift z and emitted 
        at redshift zp and energy Ep?
        """
    
        return Ep * (1. + z) / (1. + zp)
    
    def _set_xrb(self, use_tab=True):
        """
        From parameter file, initialize grids in redshift and frequency.
    
        Parameters
        ----------
        Only depends on contents of self.pf.
    
        Notes
        -----
        If tau_Nz != None, will setup logarithmic grid in new parameter
        x = 1 + z. Then, given that R = x_{j+1} / x_j = const. for j < J, we can 
        create a logarithmic photon frequency / energy grid. This technique
        is outlined in Haardt & Madau (1996) Appendix C.
    
        References
        ----------
        Haardt, F. & Madau, P. 1996, ApJ, 461, 20
    
        """
    
        if self.pf['tau_redshift_bins'] is None and self.pf['tau_table'] is None:
    
            # Set bounds in frequency/energy space
            self.E0 = self.pf['tau_Emin']
            self.E1 = self.pf['tau_Emax']    
    
            return
    
        self.tabname = None
    
        # Use Haardt & Madau (1996) Appendix C technique for z, nu grids
        if not ((self.pf['tau_redshift_bins'] is not None or \
            self.pf['tau_table'] is not None)):
            #  and (not self.pf['approx_xrb'])?
    
            raise NotImplemented('whats going on here')
    
        if use_tab and (self.pf['tau_table'] is not None or self.pf['pop_solve_rte']):
    
            found = False
            if self.pf['pop_solve_rte']:
    
                # First, look in CWD or $ARES (if it exists)
                self.tabname = self.find_tau(self.pf['tau_prefix'])
    
                if self.tabname is not None:
                    found = True
    
            # tau_table will override any tables found automatically    
            if self.pf['tau_table'] is not None:
                self.tabname = self.pf['tau_table']
            elif found:
                pass
            else:
                # Raise an error if we haven't found anything
                no_tau_table(self)
                sys.exit(1)
    
            # If we made it this far, we found a table that may be suitable
            z, E, tau = self.load(self.tabname)
    
            zmax_ok = (self.z.max() >= self.pf['first_light_redshift']) or \
                np.allclose(self.z.max(), self.pf['first_light_redshift'])
    
            zmin_ok = (self.z.min() <= self.pf['final_redshift']) or \
                np.allclose(self.z.min(), self.pf['final_redshift'])
    
            Emin_ok = (self.E0 <= self.pf['tau_Emin']) or \
                np.allclose(self.E0, self.pf['tau_Emin'])
    
            # Results insensitive to Emax (so long as its relatively large)
            # so be lenient with this condition (100 eV or 1% difference
            # between parameter file and lookup table)
            Emax_ok = np.allclose(self.E1, self.pf['tau_Emax'],
                atol=100., rtol=1e-2)
        
            # Check redshift bounds
            if not (zmax_ok and zmin_ok):
                if not zmax_ok:
                    tau_tab_z_mismatch(self, zmin_ok, zmax_ok, self.z)
                    sys.exit(1)
                else:
                    if self.pf['verbose']:
                        tau_tab_z_mismatch(self, zmin_ok, zmax_ok)
    
            if not (Emax_ok and Emin_ok):
                if self.pf['verbose']:
                    tau_tab_E_mismatch(self, Emin_ok, Emax_ok)
    
                if self.E1 < self.pf['tau_Emax']:
                    sys.exit(1)
    
            dlogx = np.diff(self.logx)
            if not np.all(np.abs(dlogx - np.roll(dlogx, -1)) <= tiny_dlogx):
                raise ValueError(wrong_tab_type)
    
        else:
    
            # Set bounds in frequency/energy space
            self.E0 = self.pf['tau_Emin']
            self.E1 = self.pf['tau_Emax']
    
            # Set up log-grid in parameter x = 1 + z
            self.x = np.logspace(np.log10(1+self.pf['final_redshift']),
                np.log10(1+self.pf['first_light_redshift']),
                int(self.pf['tau_redshift_bins']))
    
            self.z = self.x - 1.
            self.logx = np.log10(self.x)
            self.logz = np.log10(self.z)
    
            # Constant ratio between elements in x-grid
            self.R = self.x[1] / self.x[0]
            self.logR = np.log10(self.R)
    
            # Create mapping to frequency space
            self.N = num_freq_bins(self.x.size, 
                zi=self.pf['first_light_redshift'], zf=self.pf['final_redshift'], 
                Emin=self.E0, Emax=self.E1)
    
<<<<<<< HEAD
            # Create energy arrays
=======
>>>>>>> 173bf0f1
            if self.pf['tau_Emin_pin']:
                self.E = self.E0 * self.R**np.arange(self.N)
            else:
                self.E = np.flip(self.E1 * self.R**-np.arange(self.N), 0)
    
        # Frequency grid must be index-1-based.
        self.nn = np.arange(1, self.N+1)
    
        # R-squared and x-squared (crop up in CXRB calculation)
        self.Rsq = self.R**2
        self.xsq = self.x**2
    
        # Set attributes for z-dimensions of optical depth grid
        self.L = self.M = len(self.x)
        self.ll = self.mm = np.arange(self.L)
    
        self.logE = np.log10(self.E)
    
        self.n0 = min(self.nn)
        self.dE = np.diff(self.E)
        self.dlogE = np.diff(self.logE)
    
        # Pre-compute cross-sections
        self.sigma_E = np.array([np.array([self.sigma(E, i) for E in self.E]) for i in range(3)])
        self.log_sigma_E = np.log10(self.sigma_E)
    
    def load(self, fn):
        """
        Read optical depth table.
        """
        
        #if (rank == 0) and self.pf['verbose']:
        #    print("Loading {!s}...".format(fn))
        
        if type(fn) is dict:
    
            self.E0 = fn['E'].min()
            self.E1 = fn['E'].max()
            self.E = fn['E']
            self.z = fn['z']
            self.x = self.z + 1
            self.N = self.E.size
    
            self.R = self.x[1] / self.x[0]
    
            self.tau = fn['tau']
    
        elif re.search('hdf5', fn):
    
            f = h5py.File(self.tabname, 'r')
    
            self.E0 = min(f['photon_energy'].value)
            self.E1 = max(f['photon_energy'].value)
            self.E = f['photon_energy'].value
            self.z = f['redshift'].value
            self.x = self.z + 1
            self.N = self.E.size
    
            self.R = self.x[1] / self.x[0]
    
            self.tau = self._tau = f['tau'].value
            f.close()
    
        elif re.search('npz', fn) or re.search('pkl', fn):    
            if re.search('pkl', fn):
                data = read_pickle_file(fn, nloads=1, verbose=False)
            else:
                data = np.load(fn)
                data = dict(data)
                # For some reason Python 3 doesn't like this.
                #f = open(fn, 'r')
                #data = dict(np.load(f))
                #f.close()
    
            self.E0 = data['E'].min()
            self.E1 = data['E'].max()            
            self.E = data['E']
            self.z = data['z']
            self.x = self.z + 1
            self.N = self.E.size
    
            self.R = self.x[1] / self.x[0]
    
            self.tau = self._tau = data['tau']
    
        else:
            f = open(self.tabname, 'r')
            hdr = f.readline().split()[1:]
    
            tmp = []
            for element in hdr:
                tmp.append(float(element[element.rfind('=')+1:]))
    
            zmin, zmax, self.E0, self.E1 = tmp
    
            self.tau = self._tau = np.loadtxt(self.tabname)
            self.N = self.tau.shape[1]
    
            self.x = np.logspace(np.log10(1+zmin), np.log10(1.+zmax),
                int(self.tau.shape[0]))
    
            self.z = self.x - 1.
            self.E = np.logspace(np.log10(self.E0), np.log10(self.E1), self.N)
    
        # Correct for inconsistencies between parameter file and table
        if self.pf['tau_Emin'] > self.E0:
            Ediff = self.E - self.pf['tau_Emin']
            i_E0 = np.argmin(np.abs(Ediff))
            if Ediff[i_E0] < 0:
                i_E0 += 1
    
            self.tau[:,0:i_E0] = np.inf
    
        if self.pf['tau_Emax'] < self.E1:
            Ediff = self.E - self.pf['tau_Emax']
            i_E0 = np.argmin(np.abs(Ediff))
            if Ediff[i_E0] < 0:
                i_E0 += 1
    
            self.tau[:,i_E0+1:] = np.inf
    
        self.logx = np.log10(self.x)
        self.logz = np.log10(self.z)
        
        return self.z, self.E, self.tau
    
    def tau_name(self, prefix=None, suffix='pkl'):
        """
        Return name of table based on its properties.
        """
        
        # Return right away if we supplied a table by hand
        if self.pf['tau_table'] is not None:
            return self.pf['tau_table'], None
            
        if suffix != self.pf['preferred_format']:
            suffix = self.pf['preferred_format']
        
        HorHe = 'He' if self.pf['include_He'] else 'H'
    
        zf = self.pf['final_redshift']
        zi = self.pf['first_light_redshift']
    
        L, N = self.tau_shape()
    
        E0 = self.pf['tau_Emin']
        E1 = self.pf['tau_Emax']
        
        #if self.ionization_history is not None:
        #    fn = lambda z1, z2, E1, E2: \
        #        ('optical_depth_{0!s}_{1}x{2}_z_{3}-{4}_logE_{5:.2g}-' +\
        #        '{6:.2g}.{7!s}').format(HorHe, L, N, z1, z2, E1, E2, suffix)
        #else:
        fn = lambda z1, z2, E1, E2: \
            'optical_depth_{0!s}_{1}x{2}_z_{3:.0f}-{4:.0f}_logE_{5:.2g}-{6:.2g}.{7!s}'.format(HorHe, L, N, z1, z2, E1, E2, suffix)
        
        return fn(zf, zi, np.log10(E0), np.log10(E1)), fn
    
    def find_tau(self, prefix=None):
        """
        Find an optical depth table.
        """
    
        fn, fn_func = self.tau_name()
        
        #if rank == 0 and self.pf['verbose']:
        #    print(("Looking for optical depth table equivalent to " +\
        #        "{!s}...").format(fn))
    
        if prefix is None:
            ares_dir = os.environ.get('ARES')
            if not ares_dir:
                print("No ARES environment variable.")
                return None
    
            input_dirs = ['{!s}/input/optical_depth'.format(ares_dir)]
    
        else:
            if isinstance(prefix, basestring):
                input_dirs = [prefix]
            else:
                input_dirs = prefix
    
        guess = '{0!s}/{1!s}'.format(input_dirs[0], fn)
        if os.path.exists(guess):
            return guess
    
        # Find exactly what table should be
        zmin, zmax, Nz, lEmin, lEmax, chem, pre, post = self._parse_tab(fn)
    
        ok_matches = []
        perfect_matches = []
    
        # Loop through input directories
        for input_dir in input_dirs:
    
            # Loop over files in input_dir, look for best match
            for fn1 in os.listdir(input_dir):
    
                if re.search('hdf5', fn1) and (not have_h5py):
                    continue
    
                tab_name = '{0!s}/{1!s}'.format(input_dir, fn1)
    
                try:
                    zmin_f, zmax_f, Nz_f, lEmin_f, lEmax_f, chem_f, p1, p2 = \
                        self._parse_tab(fn1)
                except:
                    continue
    
                # Dealbreakers
                if zmax_f < zmax:
                    continue
                if chem_f != chem:
                    continue
                if Nz_f < Nz:
                    continue    
    
                # Continue with possible matches
                for fmt in ['pkl', 'npz', 'hdf5']:
    
                    if fn1 == fn and fmt == self.pf['preferred_format']:
                        perfect_matches.append(tab_name)
                        continue
    
                    if c and fmt == self.pf['preferred_format']:
                        perfect_matches.append(tab_name)
                        continue
    
                    # If number of redshift bins and energy range right...
                    if re.search(pre, fn1) and re.search(post, fn1):
                        if re.search(fmt, fn1) and fmt == self.pf['preferred_format']:
                            perfect_matches.append(tab_name)
                        else:
                            ok_matches.append(tab_name)
    
                    # If number of redshift bins is right...
                    elif re.search(pre, fn1):
    
                        if re.search(fmt, fn1) and fmt == self.pf['preferred_format']:
                            perfect_matches.append(tab_name)
                        else:
                            ok_matches.append(tab_name)
                            
        if perfect_matches:
            return perfect_matches[0]
        elif ok_matches:
            return ok_matches[0]
        else:
            return None
    
    def _parse_tab(self, fn):
        """
        
        """
        tmp1, tmp2 = fn.split('_z_')
        pre = tmp1[0:tmp1.rfind('x')]
        red, tmp3 = fn.split('_logE_')
        post = '_logE_' + tmp3.replace('.hdf5', '')
    
        # Find exactly what table should be
        zmin, zmax = list(map(float, red[red.rfind('z')+2:].partition('-')[0::2]))
        logEmin, logEmax = list(map(float, tmp3[tmp3.rfind('E')+1:tmp3.rfind('.')].partition('-')[0::2]))
    
        Nz = pre[pre.rfind('_')+1:]
    
        # Hack off Nz string and optical_depth_
        chem = pre.strip(Nz)[14:-1]#.strip('optical_depth_')
    
        return zmin, zmax, int(Nz), logEmin, logEmax, chem, pre, post
    
    def _fetch_tau(self, pop, zpf, Epf):
        """
        Look for optical depth tables. Supply corrected energy and redshift
        arrays if there is a mistmatch between those generated from information
        in the parameter file and those found in the optical depth table.
    
        .. note:: This will only be called from UniformBackground, and on
            populations which are using the generator framework.
    
        Parameters
        ----------
        popid : int
            ID # for population of interest.
        zpf : np.ndarray
            What the redshifts should be according to the parameter file.    
        Epf : np.ndarray
            What the energies should be according to the parameter file.
    
        Returns
        -------
        Energies and redshifts, potentially revised from Epf and zpf.
    
        """

        # First, look in CWD or $ARES (if it exists)
        if self.pf['tau_table'] is None:
            self.tabname = self.find_tau(self.pf['tau_prefix'])
        else:
            self.tabname = self.pf['tau_table']
            
        if not self.tabname:
            return zpf, Epf, None
    
        # If we made it this far, we found a table that may be suitable
        ztab, Etab, tau = self.load(self.tabname)
            
        # Return right away if there's no potential for conflict
        if (zpf is None) and (Epf is None):
            return ztab, Etab, tau
        
        # Figure out if the tables need fixing    
        zmax_ok = (ztab.max() >= self.pf['first_light_redshift'])
        zmin_ok = \
            (ztab.min() <= zpf.min()) or \
            np.allclose(ztab.min(), zpf.min())
    
        Emin_ok = \
            (Etab.min() <= Epf.min()) or \
            np.allclose(Etab.min(), Epf.min())
            
        # Results insensitive to Emax (so long as its relatively large)
        # so be lenient with this condition (100 eV or 1% difference
        # between parameter file and lookup table)
        Emax_ok = np.allclose(Etab.max(), Epf.max(), atol=100., rtol=1e-2)

        # Check redshift bounds
        if not (zmax_ok and zmin_ok):
            if not zmax_ok:
                tau_tab_z_mismatch(self, zmin_ok, zmax_ok, ztab)
                sys.exit(1)
            else:
                if self.pf['verbose']:
                    tau_tab_z_mismatch(self, zmin_ok, zmax_ok, ztab)
        
        if not (Emax_ok and Emin_ok):
            if self.pf['verbose']:
                tau_tab_E_mismatch(pop, self.tabname, Emin_ok, Emax_ok, Etab)
    
            if Etab.max() < Epf.max():
                sys.exit(1)
    
        # Correct for inconsistencies between parameter file and table
        # By effectively masking out those elements with tau -> inf
        if Epf.min() > Etab.min():
            Ediff = Etab - Epf.min()
            i_E0 = np.argmin(np.abs(Ediff))
            if Ediff[i_E0] < 0:
                i_E0 += 1
    
            #tau[:,0:i_E0+1] = np.inf
        else:
            i_E0 = 0
    
        if Epf.max() < Etab.max():
            Ediff = Etab - Epf.max()
            i_E1 = np.argmin(np.abs(Ediff))
            if Ediff[i_E1] < 0:
                i_E1 += 1
    
            #tau[:,i_E1+1:] = np.inf
        else:
            i_E1 = None
                                                
        self.z_fetched = ztab
        self.E_fetched = Etab[i_E0:i_E1]  
        self.tau_fetched = tau[:,i_E0:i_E1]
            
        # We're done!
        return ztab, Etab[i_E0:i_E1], tau[:,i_E0:i_E1]
    
    def tau_shape(self):
        """
        Determine dimensions of optical depth table.
    
        Unfortunately, this is a bit redundant with the procedure in
        self._init_xrb, but that's the way it goes.
        """
    
        # Set up log-grid in parameter x = 1 + z
        x = np.logspace(np.log10(1+self.pf['final_redshift']),
            np.log10(1+self.pf['first_light_redshift']),
            int(self.pf['tau_redshift_bins']))
        z = x - 1.
        logx = np.log10(x)
        logz = np.log10(z)
    
        # Constant ratio between elements in x-grid
        R = x[1] / x[0]
        logR = np.log10(R)
    
        E0 = self.pf['tau_Emin']
    
        # Create mapping to frequency space
        E = 1. * E0
        n = 1
        while E < self.pf['tau_Emax']:
            E = E0 * R**(n - 1)
            n += 1    
    
        # Set attributes for dimensions of optical depth grid
        L = len(x)
    
        # Frequency grid must be index 1-based.
        N = num_freq_bins(L, zi=self.pf['first_light_redshift'], 
            zf=self.pf['final_redshift'], Emin=E0, 
            Emax=self.pf['tau_Emax'])
        N -= 1
    
        return L, N
    
    def save(self, fn=None, prefix=None, suffix='pkl', clobber=False):
        """
        Write optical depth table to disk.
        
        Parameters
        ----------
        fn : str
            Full filename (including suffix). Will override prefix and suffix
            parameters.
            
        """
        if rank != 0:
            return
        
        if fn is None:
            if prefix is None:    
                fn, func = self.tau_name(prefix=None, suffix=suffix)   
            else:
                fn = prefix + '.' + suffix
            
        else:
            suffix = fn[fn.rfind('.')+1:]

        if os.path.exists(fn) and (not clobber):
            raise IOError(('{!s} exists! Set clobber=True to ' +\
                'overwrite.').format(fn))

        if suffix == 'hdf5':
            f = h5py.File(fn, 'w')
            f.create_dataset('tau', data=self.tau)
            f.create_dataset('redshift', data=self.z)
            f.create_dataset('photon_energy', data=self.E)
            f.close()
        elif suffix == 'npz':
            to_write = {'tau': self.tau, 'z': self.z, 'E': self.E}

            f = open(fn, 'w')
            np.savez(f, **to_write)
            f.close()

        elif suffix == 'pkl':
            write_pickle_file({'tau': self.tau, 'z': self.z, 'E': self.E}, fn,\
                ndumps=1, open_mode='w', safe_mode=False, verbose=False)

        else:
            print('Unrecognized suffix \'{!s}\'. Using np.savetxt...'.format(\
                suffix))
            f = open(fn, 'w')
            hdr = ("zmin={0:.4g} zmax={1:.4g} Emin={2:.8e} " +\
                "Emax={3:.8e}").format(self.z.min(), self.z.max(),\
                self.E.min(), self.E.max())
            np.savetxt(fn, self.tau, header=hdr, fmt='%.8e')

        print('Wrote {!s}.'.format(fn))
    <|MERGE_RESOLUTION|>--- conflicted
+++ resolved
@@ -403,15 +403,12 @@
                 zi=self.pf['first_light_redshift'], zf=self.pf['final_redshift'], 
                 Emin=self.E0, Emax=self.E1)
     
-<<<<<<< HEAD
             # Create energy arrays
-=======
->>>>>>> 173bf0f1
             if self.pf['tau_Emin_pin']:
                 self.E = self.E0 * self.R**np.arange(self.N)
             else:
                 self.E = np.flip(self.E1 * self.R**-np.arange(self.N), 0)
-    
+
         # Frequency grid must be index-1-based.
         self.nn = np.arange(1, self.N+1)
     
