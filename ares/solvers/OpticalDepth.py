--- conflicted
+++ resolved
@@ -123,76 +123,6 @@
     def OpticalDepth(self):
         return self.DiffuseOpticalDepth()
 
-<<<<<<< HEAD
-    def ClumpyOpticalDepth(self, z, rwaves):
-        """
-        Compute Lyman series line blanketing following Madau (1995).
-
-        Parameters
-        ----------
-        zobs : int, float
-            Redshift of object.
-        rwaves : np.ndarray
-            Rest wavelengths in Angstroms.
-
-        """
-
-        print('HELLO', self.pf['tau_clumpy'])
-
-        if self.pf['tau_clumpy'] is None:
-            return 0.0
-
-        assert self.pf['tau_clumpy'] in ['madau1995', 1, True, 2], \
-            "tau_clumpy='madau1995' is currently the sole option!"
-
-        owaves = rwaves * 1e-4 * (1. + z)
-        tau = np.zeros_like(owaves)
-
-        # Scorched earth option: null all flux at < 912 Angstrom
-        if self.pf['tau_clumpy'] == 1:
-            print('hello')
-            tau[rwaves <= lam_LL] = np.inf
-            return tau
-
-        elif self.pf['tau_clumpy'] == 2:
-            print('hello 2')
-            tau[rwaves <= lam_LyA] = np.inf
-            return tau
-
-        ## Ly series line blanketing
-        # Text just after Eq. 15.
-        A = 0.0036, 1.7e-3, 1.2e-3, 9.3e-4
-        l = [h_p * c * 1e8 / (self.hydr.ELyn(n) * erg_per_ev) for n in range(2, 7)]
-
-        for i in range(len(A)):
-            ok = np.logical_and(rwaves < l[i], rwaves > l[i+1])
-
-            tau[ok==1] += A[i] * (owaves[ok==1] * 1e4 / l[i])**3.46
-
-        #tau[np.logical_and(rwaves < l[-1], rwaves > 912.)] = np.inf
-
-        # Ly-a line blanketing hits photons at wavelengths shorter than 121.6 nm
-        # in rest frame.
-        ok = rwaves < l[0]
-
-        # High column density systems (traced by metal absorbers)
-        tau[ok==1] += 0.0017 * (owaves[ok==1] * 1e4 / l[0])**1.68
-
-        # Photo-electric absorption. This is footnote 3 in Madau (1995).
-        xem = 1. + z
-        xc  = owaves * 1e4 / l[0]
-        tau_bf = 0.25 * xc**3 * (xem**0.46 - xc**0.46) \
-               + 9.4 * xc**1.5 * (xem**0.18 - xc**0.18) \
-               - 0.7 * xc**3 * (xc**-1.32 - xem**-1.32) \
-               - 0.023 * (xem**1.68 - xc**1.68)
-
-        tau[rwaves < 912.] += tau_bf[rwaves < 912.]
-        #tau[rwaves < 912.] = np.inf
-
-        return tau
-
-=======
->>>>>>> 5e9f0dfd
     def DiffuseOpticalDepth(self, z1, z2, E, **kwargs):
         """
         Compute the optical depth between two redshifts.
