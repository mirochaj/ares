"""

UniformBackground.py

Author: Jordan Mirocha
Affiliation: University of Colorado at Boulder
Created on: Wed Sep 24 15:15:36 MDT 2014

Description: 

"""

import numpy as np
from math import ceil
import os, re, types, gc
from ..util.Misc import logbx
from ..util import ParameterFile
from ..static import GlobalVolume
from ..util.Misc import num_freq_bins
from ..util.Math import interp1d
from .OpticalDepth import OpticalDepth
from ..util.Warnings import no_tau_table
from ..physics import Hydrogen, Cosmology
from ..populations.Composite import CompositePopulation
from ..populations.GalaxyAggregate import GalaxyAggregate
from scipy.integrate import quad, romberg, romb, trapz, simps
from ..physics.Constants import ev_per_hz, erg_per_ev, c, E_LyA, E_LL, dnu
#from ..util.ReadData import flatten_energies, flatten_flux, split_flux, \
#    flatten_emissivities
try:
    # this runs with no issues in python 2 but raises error in python 3
    basestring
except:
    # this try/except allows for python 2/3 compatible string type checking
    basestring = str

try:
    import h5py
except ImportError:
    pass

try:
    from mpi4py import MPI
    rank = MPI.COMM_WORLD.rank
    size = MPI.COMM_WORLD.size
except ImportError:
    rank = 0
    size = 1

ARES = os.getenv('ARES')

log10 = np.log(10.)    # for when we integrate in log-space
four_pi = 4. * np.pi
c_over_four_pi = c / four_pi

# Put this stuff in utils
defkwargs = \
{
 'zf':None, 
 'xray_flux':None,  
 'xray_emissivity': None, 
 'lw_flux':None,
 'lw_emissivity': None,
 'tau':None, 
 'return_rc': False, 
 'energy_units':False, 
 'xavg': 0.0,
 'zxavg':0.0,   
}       

class UniformBackground(object):
    def __init__(self, pf=None, grid=None, **kwargs):
        """
        Initialize a UniformBackground object.
        
        Creates an object capable of evolving the radiation background created
        by some population of objects, which are characterized by a comoving 
        volume emissivity and a spectrum. The evolution of the IGM opacity can 
        be computed self-consistently or imposed artificially.
        
        Parameters
        ----------
        grid : instance
            ares.static.Grid instance
            
        """
                
        self._kwargs = kwargs.copy()
        
        if pf is None:
            self.pf = ParameterFile(**kwargs)
        else:
            self.pf = pf
        
        # Some useful physics modules
        if grid is not None:
            self.grid = grid
            self.cosm = grid.cosm
        else:
            self.grid = None
            self.cosm = Cosmology(pf=self.pf, **self.pf)

        self._set_integrator()
        
    @property
    def OpticalDepth(self):
        if not hasattr(self, '_OpticalDepth'):
            self._OpticalDepth = OpticalDepth(**self.pf)
        return self._OpticalDepth
        
    @property
    def hydr(self):
        if not hasattr(self, '_hydr'):
            self._hydr = Hydrogen(pf=self.pf, cosm=self.cosm, **self.pf)

        return self._hydr

    @property
    def volume(self):
        if not hasattr(self, '_volume'):
            self._volume = GlobalVolume(self)

        return self._volume      
        
    @property
    def solve_rte(self):
        """
        By population and band, are we solving the RTE in detail?    
        """
                
        if not hasattr(self, '_solve_rte'):
                
            self._solve_rte = []
            for i, pop in enumerate(self.pops):
                                
                if self.bands_by_pop[i] is None:
                    self._solve_rte.append([False])
                    continue
                
                tmp = []                
                for j, band in enumerate(self.bands_by_pop[i]):
                                        
                    if band is None:
                        # When does this happen?
                        tmp.append(False)
                        #if j == 0:
                        #    break
                    elif type(pop.pf['pop_solve_rte']) is bool:
                        tmp.append(pop.pf['pop_solve_rte'])
                       #if j == 0:
                       #    break
                    elif type(pop.pf['pop_solve_rte']) is tuple:
                        
                        # Want to make sure we don't have to be *exactly*
                        # right.
                        
                        if band == pop.pf['pop_solve_rte']:
                            tmp.append(True)
                        # Round (close enough?)
                        elif np.allclose(band, pop.pf['pop_solve_rte'], 
                            atol=1e-1, rtol=0.):
                            tmp.append(True)
                        elif (band[0] >= pop.pf['pop_solve_rte'][0]) and \
                             (band[1] <= pop.pf['pop_solve_rte'][1]):
                            tmp.append(True)
                        else:
                            tmp.append(False)
                    #elif type(pop.pf['pop_solve_rte']) is list:
                    #    if band in pop.pf['pop_solve_rte']
                    else:
                        tmp.append(False)
                            
                self._solve_rte.append(tmp)            

        assert len(self._solve_rte) == len(self.pops)                
                                
        return self._solve_rte
        
    def _needs_tau(self, popid):
        if self.solve_rte[popid] and self.pops[popid].pf['pop_Emin'] >= E_LL:
            return True
        else:
            return False
            
    def _get_bands(self, pop):
        """
        Break radiation field into chunks we know how to deal with.
        
        For example, HI, HeI, and HeII sawtooth modulation.
        
        Returns
        -------
        List of band segments that will be handled by the generator.
        
        """
        
        Emin, Emax = pop.pf['pop_Emin'], pop.pf['pop_Emax']
        
        # Pure X-ray
        if (Emin > E_LL) and (Emin > 4 * E_LL):
            return [(Emin, Emax)]
        
        bands = []
        
        # Check for optical/IR
        if (Emin < E_LyA) and (Emax < E_LyA):
            bands.append((Emin, Emax))
            return bands
        
        # Emission straddling Ly-a -- break off low energy chunk.
        if (Emin < E_LyA) and (Emax >= E_LyA):
            bands.append((Emin, E_LyA))
        
        # Check for sawtooth
        if (Emax > E_LyA) and (Emax < E_LL):
            bands.append((E_LyA, Emax))
        elif (Emin < E_LL) and (Emax >= E_LL):
            bands.append((max(E_LyA, Emin), E_LL))    

        if Emax <= E_LL:
            return bands

        # Check for HeII
        if Emax > (4 * E_LL):
            bands.append((E_LL, 4 * E_LyA))
            bands.append((4 * E_LyA, 4 * E_LL))
            bands.append((4 * E_LL, Emax))
        else:
            bands.append((E_LL, Emax))

        return bands

    @property
    def approx_all_pops(self):
        if not hasattr(self, '_approx_all_pops'):
            
            self._approx_all_pops = True
            for i, pop in enumerate(self.pops):

                # Can't use self.approx_rte in this case... :(

                if pop.pf['pop_solve_rte'] == False:
                    continue
                else:
                    self._approx_all_pops = False
                    break

        return self._approx_all_pops

    @property
    def pops(self):
        if not hasattr(self, '_pops'):
            self._pops = CompositePopulation(pf=self.pf, **self._kwargs).pops
            
        return self._pops

    @property
    def Npops(self):
        return len(self.pops)
    
    @property
    def energies(self):
        if not hasattr(self, '_energies'):
            bands = self.bands_by_pop
        return self._energies
    
    @property
    def redshifts(self):
        if not hasattr(self, '_redshifts'):
            bands = self.bands_by_pop
        return self._redshifts
        
    @property
    def effects_by_pop(self):
        if not hasattr(self, '_effects_by_pop'):
            self._effects_by_pop = [[] for i in xrange(self.Npops)]

            for i, pop in enumerate(self.pops):
                bands = self.bands_by_pop[i]

                for j, band in enumerate(bands):
                    if band is None:
                        self.effects_by_pop[i].append(None)
                        continue
                    
                    if pop.zone == 'cgm' and band[1] <= E_LL:
                        self._effects_by_pop[i].append(None)
                        continue
                    
                    self._effects_by_pop[i].append(pop.zone)

        return self._effects_by_pop

    @property
    def effects_by_pop(self):
        if not hasattr(self, '_effects_by_pop'):
            self._effects_by_pop = [[] for i in range(self.Npops)]
    
            for i, pop in enumerate(self.pops):
                bands = self.bands_by_pop[i]
    
                for j, band in enumerate(bands):
                    if band is None:
                        self.effects_by_pop[i].append(None)
                        continue
    
                    if pop.zone == 'cgm' and band[1] <= E_LL:
                        self._effects_by_pop[i].append(None)
                        continue
    
                    self._effects_by_pop[i].append(pop.zone)
    
        return self._effects_by_pop
    
    @property
    def bands_by_pop(self):
        if not hasattr(self, '_bands_by_pop'):
            # Figure out which band each population emits in
            if self.approx_all_pops:
                self._energies = [[None] for i in xrange(self.Npops)]
                self._redshifts = [None for i in xrange(self.Npops)]
                self._bands_by_pop = [[None] for i in xrange(self.Npops)]
            else:    
                # Really just need to know if it emits ionizing photons, 
                # or has any sawtooths we need to care about
                self._bands_by_pop = []
                self._energies = []
                self._redshifts = []
                for i, pop in enumerate(self.pops):
                    bands = self._get_bands(pop)

                    self._bands_by_pop.append(bands)

                    if (bands is None) or (not pop.pf['pop_solve_rte']):
                        z = nrg = ehat = tau = None
                    else:
                        z, nrg, tau, ehat = self._set_grid(pop, bands)

                    self._energies.append(nrg)
                    self._redshifts.append(z)
                    
        return self._bands_by_pop            

    @property
    def tau(self):
        if not hasattr(self, '_tau'):
            self._tau = []
            for i, pop in enumerate(self.pops):
                if np.any(self.solve_rte[i]):
                    bands = self.bands_by_pop[i]
                    z, nrg, tau, ehat = self._set_grid(pop, bands, 
                        compute_tau=True)
                else:
                    z = nrg = ehat = tau = None

                self._tau.append(tau)
        
        return self._tau
    
    @property
    def emissivities(self):
        if not hasattr(self, '_emissivities'):
            self._emissivities = []
            for i, pop in enumerate(self.pops):
                if np.any(self.solve_rte[i]):
                    bands = self.bands_by_pop[i]
                    z, nrg, tau, ehat = self._set_grid(pop, bands, 
                        compute_emissivities=True)
                else:
                    z = nrg = ehat = tau = None
    
                self._emissivities.append(ehat)
    
        return self._emissivities

    def _set_grid(self, pop, bands, zi=None, zf=None, nz=None, 
        compute_tau=False, compute_emissivities=False):
        """
        Create energy and redshift arrays.
        
        Parameters
        ----------
        pop : int
            Population ID number.
        bands : list
            Each element of this list is a (Emin, Emax) pair defining
            a band in which the RTE is solved.
        
        Returns
        -------
        Tuple of redshifts and energies for this particular population.
        
        References
        ----------
        Haardt, F. & Madau, P. 1996, ApJ, 461, 20
        
        """

        if zi is None:
            zi = pop.pf['first_light_redshift']
        if zf is None:    
            zf = pop.pf['final_redshift']
        if nz is None:
            nz = pop.pf['tau_redshift_bins']

        x = np.logspace(np.log10(1 + zf), np.log10(1 + zi), nz)
        z = x - 1.
        R = x[1] / x[0]

        # Loop over bands, build energy arrays
        tau_by_band = []
        energies_by_band = []
        emissivity_by_band = []
        for j, band in enumerate(bands):
                        
            E0, E1 = band
            has_sawtooth = (E0 == E_LyA) and (E1 == E_LL)
            has_sawtooth |= (E0 == 4*E_LyA) or (E1 == 4*E_LL)
                        
            # Special treatment if LWB or UVB
            if has_sawtooth:

                HeII = band[0] > E_LL

                E = []
                narr = np.arange(2, self.pf['lya_nmax'])
                for n in narr:
                    Emi = self.hydr.ELyn(n)
                    Ema = self.hydr.ELyn(n + 1)

                    if HeII:
                        Emi *= 4
                        Ema *= 4

                    N = num_freq_bins(nz, zi=zi, zf=zf, Emin=Emi, Emax=Ema)

                    # Create energy array
                    EofN = Emi * R**np.arange(N)

                    # A list of lists!                    
                    E.append(EofN)
                
                if compute_tau:
                    # Don't allow optical depth in this region 
                    #if band == (E_LyA, E_LL) or (4 * E_LyA, 4 * E_LL):
                    tau = [np.zeros([len(z), len(Earr)]) for Earr in E]
                    #else:
                    #    tau = [self._set_tau(z, Earr, pop) for Earr in E]
                else:
                    tau = [np.zeros([len(z), len(Earr)]) for Earr in E]
                
                if compute_emissivities:    
                    ehat = [self.TabulateEmissivity(z, Earr, pop) for Earr in E]
                else:
                    ehat = None

                # Store stuff for this band
                tau_by_band.append(tau)
                energies_by_band.append(E)
                emissivity_by_band.append(ehat)

            else:
                N = num_freq_bins(x.size, zi=zi, zf=zf, Emin=E0, Emax=E1)
                
                if pop.src.is_delta:
                    E = np.flip(E1 * R**-np.arange(N), 0)
                else:    
                    E = E0 * R**np.arange(N)
<<<<<<< HEAD
                                
=======
                                                
>>>>>>> 51efdda1
                # Tabulate optical depth
                if compute_tau and self.solve_rte[pop.id_num][j]:
                    _z, _E, tau = self._set_tau(z, E, pop)                    
                else:
                    tau = None

                # Tabulate emissivity
                if compute_emissivities:
                    ehat = self.TabulateEmissivity(z, E, pop)
                else:
                    ehat = None

                # Store stuff for this band
                tau_by_band.append(tau)
                energies_by_band.append(E)
                emissivity_by_band.append(ehat)
        
        return z, energies_by_band, tau_by_band, emissivity_by_band

    @property
    def tau_solver(self):
        if not hasattr(self, '_tau_solver'):
            # Create an ares.simulations.OpticalDepth instance
            for i, pop in enumerate(self.pops):
                if not self._needs_tau(i):
                    continue
                    
                self._tau_solver = OpticalDepth(**pop.pf)
                
        return self._tau_solver
        
    @tau_solver.setter
    def tau_solver(self, value):
        self._tau_solver = value

    def _set_tau(self, z, E, pop):
        """
        Tabulate the optical depth.
        
        The results of this function depend on a few global parameters.
        
        If tau_approx is True, then the optical depth will be assumed to be
        zero for all redshifts and energies.
        
        If tau_approx == 'neutral', then the optical depth will be computed 
        assuming a neutral medium for all times (including HeI).
        
        If tau_approx is a function, it is assumed to describe the ionized 
        hydrogen fraction as a function of redshift.
        
        If tau_approx is 'post_EoR', we assume the only species left that
        isn't fully ionized is helium, with 100% of helium having been
        ionized once. That is, xHI = xHeI = 0, xHeII = 1.
        
        Parameters
        ----------
        z : np.ndarray
            Array of redshifts.
        energies : np.ndarray
            Array of rest-frame photon energies.    
        
        Returns
        -------
        A 2-D array of optical depths, of shape (len(z), len(E)).    
            
        """
                                
        # Default to optically thin if nothing is supplied
        if self.pf['tau_approx'] == True:
            return z, E, np.zeros([len(z), len(E)])
            
        # Not necessarily true in the future if we include H2 opacity    
        if E.max() <= E_LL:
            return z, E, np.zeros([len(z), len(E)])
                    
        # See if we've got an instance of OpticalDepth already handy
        if self.pf['tau_instance'] is not None:
            self.tau_solver = self.pf['tau_instance']
            return self.tau_solver.z_fetched, self.tau_solver.E_fetched, \
                self.tau_solver.tau_fetched
        elif self.pf['tau_arrays'] is not None:
            # Assumed to be (z, E, tau)
            z, E, tau = self.pf['tau_arrays']
            return z, E, tau
            
        # Create an ares.simulations.OpticalDepth instance
        # (if we don't have one already)
        tau_solver = self.tau_solver
        
        # Try to load file from disk.
        _z, _E, tau = tau_solver._fetch_tau(pop, z, E)
                        
        # Generate it now if no file was found.
        if tau is None:
            no_tau_table(self)
            
            if self.pf['tau_approx'] is 'neutral':
                tau_solver.ionization_history = lambda z: 0.0
            elif self.pf['tau_approx'] is 'post_EoR':
                tau_solver.ionization_history = lambda z: 1.0
            elif type(self.pf['tau_approx']) is types.FunctionType:
                tau_solver.ionization_history = self.pf['tau_approx']
            else:                                                          
                raise NotImplemented('Unrecognized approx_tau option.')

            tau = tau_solver.TabulateOpticalDepth()   

        # Return what we got, not what we asked for
        return _z, _E, tau

    @property
    def generators(self):
        """
        Create generators for each population.
        
        Returns
        -------
        Nothing. Sets attribute `generators`.

        """
        if not hasattr(self, '_generators'):
        
            self._generators = []
            for i, pop in enumerate(self.pops):
                if not np.any(self.solve_rte[i]):
                    gen = None
                else:
                    gen = self.FluxGenerator(popid=i)
            
                self._generators.append(gen)
        
        return self._generators

    def _set_integrator(self):
        """
        Initialize attributes pertaining to numerical integration.
        """
    
        # For integration over redshift / frequency
        self._integrator = self.pf["unsampled_integrator"]
        self._sampled_integrator = self.pf["sampled_integrator"]
        self._rtol = self.pf["integrator_rtol"]
        self._atol = self.pf["integrator_atol"]
        self._divmax = int(self.pf["integrator_divmax"])
    
    def update_rate_coefficients(self, z, popid=None, **kwargs):
        """
        Compute ionization and heating rate coefficients.

        Returns
        -------
        Dictionary containing ionization and heating rate coefficients.

        """
        
        # Setup arrays for results - sorted by sources and absorbers
        # The middle dimension of length 1 is the number of cells
        # which is always 1 for these kinds of calculations
        self.k_ion  = np.zeros([self.Npops, 1, self.grid.N_absorbers])
        self.k_ion2 = np.zeros([self.Npops, 1, self.grid.N_absorbers, 
            self.grid.N_absorbers])
        self.k_heat = np.zeros([self.Npops, 1, self.grid.N_absorbers])
        
        # Loop over sources
        for i, source in enumerate(self.pops):

            ##
            ## What to do for approximate RTE populations?
            ##
            
            if popid is not None:
                if i != popid:
                    continue
            
            # Loop over absorbing species
            for j, species in enumerate(self.grid.absorbers):

                if not np.any(self.solve_rte[i]):
                    self._update_by_band_and_species(z, i, j, None, **kwargs)
                    continue

                # Sum over bands
<<<<<<< HEAD
                for k, band in enumerate(self.energies[i]):             
                    
                    # Skip ahead if this *band* doesn't have the influence
                    # of its parent population, i.e., UV populations
                    # that emit Ly-a and LyC photons -- must make sure we
                    # don't double count when computing ionization rate.
=======
                for k, band in enumerate(self.energies[i]):
                    
>>>>>>> 51efdda1
                    if self.effects_by_pop[i][k] is None:
                        continue
                                        
                    # Still may not necessarily solve the RTE
                    if self.solve_rte[i][k]:
                        self._update_by_band_and_species(z, i, j, k, 
                            **kwargs)
                    else:
                        self._update_by_band_and_species(z, i, j, None, 
                            **kwargs)    
                            
        # Sum over sources
        self.k_ion_tot = np.sum(self.k_ion, axis=0)
        self.k_ion2_tot = np.sum(self.k_ion2, axis=0)
        self.k_heat_tot = np.sum(self.k_heat, axis=0)

        to_return = \
        {
         'k_ion': self.k_ion_tot,
         'k_ion2': self.k_ion2_tot,
         'k_heat': self.k_heat_tot,
        }

        return to_return

    def _update_by_band_and_species(self, z, i, j, k, **kwargs):
        """
        i, j, k = source, species, band.
        """        
        if kwargs['zone'] in ['igm', 'both']:
            self.k_ion[i,0,j] += \
                self.volume.IonizationRateIGM(z, species=j, popid=i,
                band=k, **kwargs)
            self.k_heat[i,0,j] += \
                self.volume.HeatingRate(z, species=j, popid=i,
                band=k, **kwargs)
    
            for h, donor in enumerate(self.grid.absorbers):
                self.k_ion2[i,0,j,h] += \
                    self.volume.SecondaryIonizationRateIGM(z, 
                    species=j, donor=h, popid=i, band=k, **kwargs)
    
        elif kwargs['zone'] in ['cgm', 'both']:
                        
            Gamma = self.volume.IonizationRateCGM(z, species=j, popid=i,
                band=k, **kwargs)
                        
            self.k_ion[i,0,j] += Gamma
                
        
    def AngleAveragedFlux(self, z, E, popid=0, **kwargs):
        """
        Compute flux at observed redshift z and energy E (eV).

        Local flux (i.e. flux at redshift z) depends (potentially) on emission 
        from sources at all redshifts z' > z. This method performs an integral
        over redshift, properly accounting for geometrical dilution, redshift,
        source SEDs, and the fact that emissivities were (possibly) different
        at higher redshift. That is, we actually solve the cosmological 
        radiative transfer equation.

        Parameters
        ----------
        z : float
            observer redshift
        E : float
            observed photon energy (eV)

        ===============
        relevant kwargs
        ===============
        tau : func, e.g. tau = lambda E, z1, z2: 0.0
            If supplied, represents the optical depth between redshifts z1
            and z2 as a function of observed energy E.
        xavg : func, array
            Average ionized fraction. Can be function of redshift, or array
            of values.
        zxavg : array
            If xavg is an array, this is the array of corresponding redshifts.  
        zf : float
            Upper limit of redshift integration (i.e. exclude emission from
            sources at z' > zf).
    
        Notes
        -----
        If none of the "relevant kwargs" are passed, will assume a neutral 
        medium.
    
        Returns
        -------
        Flux in units of s**-1 cm**-2 Hz**-1 sr**-1.
    
        See Also
        --------
        AngleAveragedFluxSlice : the function we're integrating over.
    
        """
        
        pop = self.pops[popid]
    
        if E < E_LyA:
            thin = False
            if 'tau' in kwargs:
                if kwargs['tau'] == 0.0:
                    thin = True
    
            flux = self.LymanWernerFlux(z, E, **kwargs)  
    
            if thin:
                return flux
    
            ze = (E_LyA / E) * (1. + z) - 1.
            return flux + self.LymanAlphaFlux(ze, **kwargs) \
                * ((1. + z) / (1. + ze))**2
    
        if E <= E_LL:
            return self.LymanWernerFlux(z, E, **kwargs)
    
        kw = defkwargs.copy()
        kw.update(kwargs)
    
        # Set limits of integration in redshift space
        zi = max(z, pop.zdead)
        if kw['zf'] is None:
            zf = min(pop.zform, self.pf['first_light_redshift'])
        else:
            zf = kw['zf']
    
        # Normalize to help integrator
        Jc = 1e-21
    
        # Define integrand              
        #if kw['tau'] is not None:  # like zarr
        #    if type(kw['tau']) is types.FunctionType:
        #        integrand = lambda zz: self.AngleAveragedFluxSlice(z, E, zz,
        #            **kwargs) / Jc
        #    else:
        #        # Compute flux at this energy due to emission at z' > z
        #        integrand = np.zeros(len(kw['zxavg']))
        #        for i in np.arange(len(kw['zxavg'])):
        #            integrand[i] = self.AngleAveragedFluxSlice(z, E, 
        #                kw['zxavg'][i], tau=kw['tau'][i],
        #                xray_emissivity=None) / Jc
    
        #if kw[''] is not None:
        #if type(kw['xavg']) is types.FunctionType:
        integrand = lambda zu: self.AngleAveragedFluxSlice(z, E, zu,
            xavg=kw['xavg']) / Jc
        #else:
        #    integrand = np.array(list(map(lambda zu: \
        #        self.AngleAveragedFluxSlice(z, E, zu,
        #        xavg=kw['xavg'], zxavg=kw['zxavg']), kw['zxavg']))) / Jc
        #else:
        #    # Assume neutral medium
        #    integrand = lambda zu: self.AngleAveragedFluxSlice(z, E, zu,
        #        h_2=lambda zz: 0.0) / Jc
    
        # Compute integral
        if type(integrand) == types.FunctionType:
            if pop.burst:
                raise ValueError('Burst needs correctness-check.')
                #flux = integrand(self.pop.zform)
            elif self._integrator == 'quad':
                flux = quad(integrand, zi, zf,
                    epsrel=self._rtol, epsabs=self._atol, limit=self._divmax)[0]
            elif self._integrator == 'romb':
                flux = romberg(integrand, zi, zf,
                    tol=self._atol, divmax=self._divmax)
            else:
                raise ValueError('Uncrecognized integrator \'{!s}\''.format(\
                    self._integrator))
        else:
            if self._sampled_integrator == 'simps':
                flux = simps(integrand, x=kw['zxavg'], even='first')
            elif self._sampled_integrator == 'trapz':
                flux = trapz(integrand, x=kw['zxavg'])
            elif self._sampled_integrator == 'romb':
    
                assert logbx(2, len(kw['zxavg']) - 1) % 1 == 0, \
                    "If sampled_integrator == 'romb', redshift_bins must be a power of 2 plus one."
    
                flux = romb(integrand, dx=np.diff(kw['zxavg'])[0])   
            else:
                raise ValueError('Uncrecognized integrator \'{!s}\''.format(\
                    self._sampled_integrator))
    
        # Flux in units of photons s^-1 cm^-2 Hz^-1 sr^-1                                        
        flux *= Jc
    
        # Possibly convert to energy flux units
        if kw['energy_units']:
            flux *= E * erg_per_ev

        return flux

    def AngleAveragedFluxSlice(self, z, E, zp, popid=0, **kwargs):
        """
        Compute flux at observed redshift z due to sources at higher redshift.
    
        This is the integrand of 'AngleAveragedFlux,' the integral over 
        redshift we must compute to determine the specific flux at any given 
        redshift. It is the contribution to the specific flux at observed
        redshift z from sources at a single redshift, zp > z.
    
        Parameters
        ----------
        z : float
            observer redshift
        E : float
            observed photon energy (eV)
        zp : float
            redshift where photons were emitted
    
        Notes
        -----
        Will assume optically thin medium if none of the following kwargs
        are passed: tau, xavg, emissivity.    
    
        ===============
        relevant kwargs
        ===============
        tau : func, e.g. tau = lambda z1, z2, E: 0.0 # const. tau
            If supplied, represents the optical depth between redshifts z1
            and z2 as a function of observed energy E. 
        xavg : func, np.ndarray
            Average ionized fraction. Can be function of redshift, or array
            of values
        zxavg : np.ndarray
            If xavg is an array, this is the array of corresponding redshifts.
        xray_emissivity : np.ndarray
    
        Returns
        -------
        Flux in units of s**-1 cm**-2 Hz**-1 sr**-1.
    
        See Also
        --------
        AngleAveragedFlux : integrates over this function.
    
        """
    
        pop = self.pops[popid]
    
        kw = defkwargs.copy()
        kw.update(kwargs)
    
        if kw['xray_emissivity'] is None: # should include LyA too
            H = self.cosm.HubbleParameter(zp)
            E0 = self.volume.RestFrameEnergy(z, E, zp)
            epsilonhat = pop.NumberEmissivity(zp, E0)
            epsilonhat_over_H = epsilonhat / H
    
            if (E0 > pop.src.Emax) or (E0 < pop.src.Emin):
                return 0.0
    
        else:
            epsilonhat_over_H = kw['xray_emissivity']
    
        # Compute optical depth (perhaps)
        if kw['tau'] is not None:
            if type(kw['tau']) is types.FunctionType:
                tau = kw['tau'](z, zp, E)
            else:
                tau = kw['tau']
        elif kw['xavg'] is not None:
            if E > E_LL:
                tau = self.volume.OpticalDepth(z, zp, E, xavg=kw['xavg'],
                    zxavg=kw['zxavg'])
            else:
                tau = 0.0
        else:
            raise NotImplemented('this needs fixing')
            tau = self.volume.OpticalDepth(z, zp, E, xavg=kw['xavg'])
    
        return c * (1. + z)**2 * epsilonhat_over_H * np.exp(-tau) / four_pi
        
    def LymanWernerFlux(self, z, E=None, popid=0, **kwargs):
        """
        Compute flux at observed redshift z and energy E (eV).
    
        Same as AngleAveragedFlux, but for emission in the Lyman-Werner band.
    
        Parameters
        ----------
        z : float
            observer redshift
        E : float
            observed photon energy (eV)
    
        ===============
        relevant kwargs
        ===============
        tau : func, e.g. tau = lambda E, z1, z2: 0.0 # const. tau
            If supplied, represents the optical depth between redshifts z1
            and z2 as a function of observed energy E.
        xavg : func, array
            Average ionized fraction. Can be function of redshift, or array
            of values
        zxavg : array
            If xavg is an array, this is the array of corresponding redshifts.  
        zf : float
            Upper limit of redshift integration (i.e. exclude emission from
            sources at z' > zf).
    
        Returns
        -------
        Flux in units of erg s**-1 cm**-2 Hz**-1 sr**-1
    
        See Also
        --------
        AngleAveragedFluxSlice : the function we're integrating over.
    
        """
        
        pop = self.pops[popid]
    
        kw = defkwargs.copy()
        kw.update(kwargs)

        # Flat spectrum, no injected photons, instantaneous emission only
        if not np.any(self.solve_rte[popid]):
            norm = c * self.cosm.dtdz(z) / four_pi

            rhoLW = pop.PhotonLuminosityDensity(z, Emin=E_LyA, Emax=E_LL) \
                * (E_LL - 11.18) / (E_LL - E_LyA)

            # Crude mean photon energy
            dnu_LW = (E_LL - 11.18) / ev_per_hz
            return 0.5 * (11.2 + 13.6) * erg_per_ev * norm * (1. + z)**3 \
                * rhoLW / dnu_LW

        # Closest Lyman line (from above)
        n = ceil(np.sqrt(E_LL / (E_LL - E)))
    
        if n > self.pf['lya_nmax']:
            return 0.0
    
        En =  E_LL * (1. - 1. / n**2)
    
        # Corresponding zmax ("dark screen" as Z. Haiman likes to say)
        if kw['tau'] == 0.0:
            if kw['zf'] is None:
                zmax = pop.zform
            else:
                zmax = kw['zf']
        else:
            zmax = En * (1. + z) / E - 1.
    
        zmax = min(zmax, pop.zform)
    
        # Normalize to help integrator
        Jc = 1e-10
    
        integrand = lambda zu: self.AngleAveragedFluxSlice(z, E, zu,
            tau=0.0) / Jc
    
        flux = quad(integrand, z, zmax,
            epsrel=self._rtol, epsabs=self._atol, limit=self._divmax)[0]    
    
        # Flux in units of photons s^-1 cm^-2 Hz^-1 sr^-1                                        
        flux *= Jc
    
        # Possibly convert to energy flux units
        if kw['energy_units']:
            flux *= E * erg_per_ev
    
        return flux
        
    @property
    def frec(self):
        if not hasattr(self, '_frec'):
            n = np.arange(2, self.pf['lya_nmax'])
            self._frec = np.array(list(map(self.hydr.frec, n))) 
    
        return self._frec
        
    @property
    def narr(self):
        if not hasattr(self, '_narr'):
            self._narr = np.arange(2, self.pf['lya_nmax'])    
        
        return self._narr

    def LymanAlphaFlux(self, z=None, fluxes=None, popid=0, **kwargs):
        """
        Compute background flux at Lyman-alpha resonance. 
        
        ..note:: Optionally includes products of Ly-n cascades if approx_lwb=0.
        
        Parameters
        ----------
        z : int, float
            Redshift of interest
        fluxes : np.ndarray
            Fluxes grouped by LW band at a single redshift.

        Returns
        -------
        Lyman alpha flux at given redshift.
            
        """
        
        pop = self.pops[popid]

        if (not pop.is_src_lya) or (z > pop.zform):
            return 0.0

        if pop.pf['pop_Ja'] is not None:
            return pop.LymanAlphaFlux(z)

        # Flat spectrum, no injected photons, instantaneous emission only
        if not np.any(self.solve_rte[popid]):
            norm = c * self.cosm.dtdz(z) / four_pi

            rhoLW = pop.PhotonLuminosityDensity(z, Emin=E_LyA, Emax=E_LL)

            return norm * (1. + z)**3 * (1. + pop.pf['pop_frec_bar']) * \
                rhoLW / dnu

        raise ValueError('this should only be called if approx RTE')

        # Full calculation
        J = 0.0
                
        for i, n in enumerate(self.narr):
        
            # Continuum photons included by default
            if n == 2:
                continue
                
            # Injected line photons optional    
            if n > 2 and not pop.pf['include_injected_lya']:
                continue
            
            Jn = self.hydr.frec(n) * fluxes[i][0]
        
            J += Jn
        
        return J
        
    def load_sed(self, prefix=None):
        fn = pop.src.sed_name()
    
        if prefix is None:
            if not ARES:
                print("No $ARES environment variable.")
                return None
    
            input_dirs = ['{!s}/input/seds'.format(ARES)]
    
        else:
            if isinstance(prefix, basestring):
                input_dirs = [prefix]
            else:
                input_dirs = prefix
    
        guess = '{0!s}/{1!s}.txt'.format(input_dirs[0], fn)
        self.tabname = guess
        if os.path.exists(guess):
            return guess         
    
        pre, tmp2 = fn.split('_logE_')
        post = '_logE_' + tmp2.replace('.txt', '')
    
        good_tab = None
        for input_dir in input_dirs:
            for fn1 in os.listdir(input_dir):
    
                # If source properties are right
                if re.search(pre, fn1):
                    good_tab = '{0!s}/{1!s}'.format(input_dir, fn1)    
    
                # If number of redshift bins and energy range right...
                if re.search(pre, fn1) and re.search(post, fn1):
                    good_tab = '{0!s}/{1!s}'.format(input_dir, fn1)
                    break
    
        self.tabname = good_tab
        return good_tab

    def TabulateEmissivity(self, z, E, pop):
        """
        Tabulate emissivity over photon energy and redshift.
        
        For a scalable emissivity, the tabulation is done for the emissivity
        in the (EminNorm, EmaxNorm) band because conversion to other bands
        can simply be applied after-the-fact. However, if the emissivity is
        NOT scalable, then it is tabulated separately in the (10.2, 13.6),
        (13.6, 24.6), and X-ray band.
        
        Parameters
        ----------
        z : np.ndarray
            Array of redshifts
        E : np.ndarray
            Array of photon energies [eV]
        pop : object
            Better be some kind of Galaxy population object.
            
        Returns
        -------
        A 2-D array, first axis corresponding to redshift, second axis for
        photon energy.
        
        Units of emissivity are: erg / s / Hz / cMpc
            
        """
        
        Nz, Nf = len(z), len(E)

        Inu = np.zeros(Nf)
<<<<<<< HEAD
        
        # Special case: delta function SED! Can't normalize a-priori without
        # knowing binning, so we do it here.
        if pop.src.is_delta:
            # This is a little weird. Trapezoidal integration doesn't make 
            # sense for a delta function, but it's what happens later, so
            # insert a factor of a half now so we recover all the flux we 
            # should.
            Inu[-1] = 1. / (E[-1] - E[-2]) / 0.5
        else:
            for i in range(Nf): 
                Inu[i] = pop.src.Spectrum(E[i])

        # Convert to photon number (well, something proportional to it)
=======

        if pop.src.is_delta:
            Inu[-1] = 1.
        else:
            for i in range(Nf): 
                Inu[i] = pop.src.Spectrum(E[i])

        # Convert to photon *number* (well, something proportional to it)
>>>>>>> 51efdda1
        Inu_hat = Inu / E

        # Now, redshift dependent parts
        epsilon = np.zeros([Nz, Nf])
        
        #if Nf == 1:
        #    return epsilon

        scalable = pop.is_emissivity_scalable
        separable = pop.is_emissivity_separable
        
        H = np.array(list(map(self.cosm.HubbleParameter, z)))

        if scalable:
<<<<<<< HEAD
            Lbol = pop.Emissivity(z)
=======

            Lbol = pop.Emissivity(z)        
>>>>>>> 51efdda1
            for ll in range(Nz):
                epsilon[ll,:] = Inu_hat * Lbol[ll] * ev_per_hz / H[ll] \
                    / erg_per_ev
        else:
            
            # There is only a distinction here for computational
            # convenience, really. The LWB gets solved in much more detail
            # than the LyC or X-ray backgrounds, so it makes sense 
            # to keep the different emissivity chunks separate.                                  
            for band in [(E_LyA, E_LL), (E_LL, 24.6), None]:

                if band is not None:
                    if pop.pf['pop_Emin'] > band[1]:
                        continue
                    
                    if pop.pf['pop_Emax'] < band[0]:
                        continue
                
                # Remind me of this distinction?
                if band is None:
                    b = pop.full_band
                    fix = 1.
                else:
                    b = band
                    
                    # If aging population, is handled within the pop object.
                    if not pop.is_aging:
                        fix = 1. / pop._convert_band(*band)
                    else:
                        fix = 1.

                # Setup interpolant
                # If there's an attribute error here, it probably means
                # is_emissivity_scalable isn't being set correctly.
                rho_L = pop.rho_L(Emin=b[0], Emax=b[1])

                if rho_L is None:
                    continue

                in_band = np.logical_and(E >= b[0], E <= b[1])

                # By definition, rho_L integrates to unity in (b[0], b[1]) band
                # BUT, Inu_hat is normalized in (EminNorm, EmaxNorm) band

                for ll, redshift in enumerate(z):
                    
                    if (redshift < self.pf['final_redshift']):
                        continue    
                    if (redshift < pop.zdead):
                        continue
                    if (redshift > pop.zform):
                        continue        
                    if redshift < self.pf['kill_redshift']:
                        continue    
                    if redshift > self.pf['first_light_redshift']:
                        continue
                            
                    #print(pop.id_num, redshift, z.size, epsilon.shape, b)                
                                            
                    epsilon[ll,in_band] = fix \
                        * pop.Emissivity(redshift, Emin=b[0], Emax=b[1]) \
                        * ev_per_hz * Inu_hat[in_band] / H[ll] / erg_per_ev

        return epsilon

    def _flux_generator_generic(self, energies, redshifts, ehat, tau=None,
        flux0=None, my_id=None, accept_photons=False):
        """
        Generic flux generator.

        Parameters
        ----------
        energies : np.ndarray
            1-D array of photon energies
        redshifts : np.ndarray
            1-D array of redshifts
        ehat : np.ndarray
            2-D array of tabulate emissivities (divided by H(z)).
        tau : np.ndarray
            2-D array of optical depths, or reference to an array that will
            be modified with time.
        flux0 : np.ndarray  
            1-D array of initial flux values.
            
        """
        
        # Some stuff we need
        x = 1. + redshifts
        xsq = x**2
        R = x[1] / x[0]     
        Rsq = R**2
                
        # Shorthand
        zarr = redshifts
        
        # Remember what band I'm in and what Population I belong to.
        popid, bandid = my_id
                
        # Should receive Ly-A? This is a bit hacky.            
        receive_lya = self.pops[popid].pf['pop_lya_permeable'] \
            and energies[-1] < E_LyA and abs(E_LyA - energies[-1]) < 0.2
                
        receive_lyn = (energies[0] == E_LyA) and self.pf['include_injected_lya']        
                   
        if receive_lyn:
            narr = self.narr
            En = self.grid.hydr.ELyn(narr)
                                    
        # Initialize flux-passing to zero
        self._fluxes_from[(popid, bandid)] = energies[0], 0.0
<<<<<<< HEAD
            
=======

>>>>>>> 51efdda1
        #if tau is None:
        #    if type(energies) is list:
        #        tau = [np.zeros([redshifts.size, Earr.size]) \
        #            for Earr in energies]
        #    else:
        #        tau = np.zeros([redshifts.size, energies.size])

        if flux0 is None:
            flux = np.zeros_like(energies)
        else:
            flux = flux0

        L = redshifts.size
        ll = self._ll = L - 1

        otf = False
        
        # Pre-roll some stuff
        tau_r = np.roll(tau, -1, axis=1)
        ehat_r = np.roll(np.roll(ehat, -1, axis=0), -1, axis=1)
        # Won't matter that we carried the first element to the end because
        # the incoming flux in that bin is always zero.
        
        
        # Loop over redshift - this is the generator                    
        z = redshifts[-1]
        while z >= redshifts[0]:
             
            # First iteration: no time for there to be flux yet
            # (will use argument flux0 if the EoR just started)
            if ll == (L - 1):
                pass
    
            # General case
            else:
                    
                if otf:
                    exp_term = np.exp(-np.roll(tau, -1))
                else:
                    exp_term = np.exp(-tau_r[ll])
                    
                # Special case: delta function SED
                if self.pops[popid].src.is_delta:
                    trapz_base = 1.
                else:    
                    trapz_base = 0.5 * (zarr[ll+1] - zarr[ll])

                # Equivalent to Eq. 25 in Mirocha (2014)
<<<<<<< HEAD
                # Less readable, but faster!
                flux = (c / four_pi) \
                    * ((xsq[ll+1] * trapz_base) * ehat[ll]) \
                    + exp_term * ((c / four_pi) * xsq[ll+1] \
                    * trapz_base * np.roll(ehat[ll+1], -1, axis=-1) \
                    + np.roll(flux, -1) / Rsq)
      
=======
                # Less readable, but faster!  
                flux = c_over_four_pi \
                    * ((xsq[ll] * trapz_base) * ehat[ll]) \
                    + exp_term * (c_over_four_pi * xsq[ll+1] \
                    * trapz_base * ehat_r[ll] \
                    + np.concatenate((flux[1:], [0])) / Rsq)
                    #+ np.roll(flux, -1) / Rsq)
                    
                                                                        
>>>>>>> 51efdda1
                ##
                # Add Ly-a flux from cascades    
                ##
                if receive_lyn:
<<<<<<< HEAD
                    
                    # Loop over higher Ly-n lines, grab fluxes, * frec
                    for i, k in enumerate(range(bandid, bandid+len(narr))):
                                                                     
                        # k is a band ID number
                        # i is just an index
                        _E, J = self._fluxes_from[(popid, k)]
                    
                        n = narr[i]
                                        
=======
                
                    # Loop over higher Ly-n lines, grab fluxes, * frec
                    for i, k in enumerate(range(bandid, bandid+len(narr))):
                
                        # k is a band ID number
                        # i is just an index
                        _E, J = self._fluxes_from[(popid, k)]
                
                        n = narr[i]
                
>>>>>>> 51efdda1
                        # This is Ly-a flux, which we've already got!
                        if n == 2:
                            continue
                
                        assert _E == En[i]
<<<<<<< HEAD
                        
                        Jn = self.grid.hydr.frec(n) * J
                        flux[0] += Jn
                        
=======
                
                        Jn = self.grid.hydr.frec(n) * J
                        flux[0] += Jn
                
>>>>>>> 51efdda1
                    # Still need to set flux[-1] = 0!
                    # Will happen below in 'else' bracket
                
                # This band receives Ly-a
                if receive_lya and (not receive_lyn):
                    # Note that this is redundant, the two will never
                    # both be True. But, safety first, kids.
<<<<<<< HEAD
                    
                    if (bandid+1) in self._fluxes_from:
                    
                        # Inbound flux
                        in_flux = self._fluxes_from[(popid, bandid+1)][1]
                        
=======
                
                    if (bandid+1) in self._fluxes_from:
                
                        # Inbound flux
                        in_flux = self._fluxes_from[(popid, bandid+1)][1]
                
>>>>>>> 51efdda1
                        ##
                        # Very approximate at the moment. Could correct
                        # for slight redshifting and dilution.
                        ##
                        flux[-1] = in_flux
                    else:
                        flux[-1] = 0.0
<<<<<<< HEAD
                    
=======
                
>>>>>>> 51efdda1
                # Otherwise, can be no flux at highest energy, because SED
                # is truncated and there's no where it could have come from.    
                #elif not accept_photons:
                elif energies[-1] != E_LyA:
                    flux[-1] = 0.0
<<<<<<< HEAD

                self._fluxes_from[my_id] = energies[0], flux[0]

            ##
            # Yield results, move on to next iteration
            ##
=======
                
                self._fluxes_from[my_id] = energies[0], flux[0]              
                                    
            # No higher energies for photons to redshift from.
            # An alternative would be to extrapolate, and thus mimic a
            # background spectrum that is not truncated at Emax
            flux[-1] = 0.0
                                
>>>>>>> 51efdda1
            yield redshifts[ll], flux

            # Increment redshift
            ll -= 1
            z = redshifts[ll]
    
            if ll == -1:
                break
                
<<<<<<< HEAD
    #def _compute_line_flux(self, fluxes):  
    #    """
    #    Compute emission in lines.
    #    
    #    ..note:: Includes Ly-a emission only at this point.
    #    
    #    Parameters
    #    ----------
    #    List of fluxes, for each sub-band in a sawtooth generator.
    #    
    #    """     
    #    
    #    line_flux = [np.zeros_like(fluxes[i]) for i in xrange(len(fluxes))]
    #
    #    # Compute Lyman-alpha flux
    #    if self.pf['include_injected_lya']:
    #        line_flux[0][0] += self.LymanAlphaFlux(z=None, fluxes=fluxes)
    #    
    #    return line_flux
=======
    def _compute_line_flux(self, fluxes):
        """
        Compute emission in lines.
        
        ..note:: Includes Ly-a emission only at this point.
        
        Parameters
        ----------
        List of fluxes, for each sub-band in a sawtooth generator.
        
        """     
        
        line_flux = [np.zeros_like(fluxes[i]) for i in range(len(fluxes))]

        # Compute Lyman-alpha flux
        if self.pf['include_injected_lya']:
            line_flux[0][0] += self.LymanAlphaFlux(z=None, fluxes=fluxes)
        
        return line_flux
>>>>>>> 51efdda1

    def _flux_generator_sawtooth(self, E, z, ehat, tau, my_id=None):
        """
        Create generators for the flux between all Lyman-n bands.
        """

        imax = len(E) - 1

        gens = []
        for i, nrg in enumerate(E):
            gens.append(self._flux_generator_generic(nrg, z, ehat[i], 
                tau[i], my_id=(my_id[0], my_id[1]+i), accept_photons=i!=imax))

        # Generator over redshift
        for i in xrange(z.size):  
            flux = []
            for gen in gens:
                z, new_flux = next(gen)
                flux.append(new_flux)

            # Increment fluxes
            #line_flux = self._compute_line_flux(flux)

            yield z, flux #+ flatten_flux(line_flux)

    def FluxGenerator(self, popid):
        """
        Evolve some radiation background in time.
        
        Parameters
        ----------
        popid : str
            Create flux generator for a single population.
    
        Returns
        -------
        Generator for the flux, each in units of s**-1 cm**-2 Hz**-1 sr**-1.
        Each step returns the current redshift, and the flux as a function of 
        energy at the current redshift.
        
        """

        # List of all intervals in rest-frame photon energy
        bands = self.bands_by_pop[popid]
<<<<<<< HEAD
                
=======
        
>>>>>>> 51efdda1
        ct = 0
        generators_by_band = []
        for i, band in enumerate(bands):
            if not self.solve_rte[popid][i]:
                gen = None
                ct += 1
            elif type(self.energies[popid][i]) is list:   
                gen = self._flux_generator_sawtooth(E=self.energies[popid][i],
                    z=self.redshifts[popid], ehat=self.emissivities[popid][i],
                    tau=self.tau[popid][i], my_id=(popid,ct)) 
                ct += len(self.energies[popid][i])
            else:        
                
                gen = self._flux_generator_generic(self.energies[popid][i],
                    self.redshifts[popid], self.emissivities[popid][i],
                    tau=self.tau[popid][i], my_id=(popid,ct))
                ct += 1

            generators_by_band.append(gen)
            
        return generators_by_band
        
    @property    
    def _fluxes_from(self):
        """
        For internal use only. 
<<<<<<< HEAD
        
        A storage container for fluxes to be passed from one generator to the
        next, to create continuity between sub-bands.
        
        """
        if not hasattr(self, '_fluxes_from_'):
            self._fluxes_from_ = {}
        
        return self._fluxes_from_    
    
        
=======
    
        A storage container for fluxes to be passed from one generator to the
        next, to create continuity between sub-bands.
    
        """
        if not hasattr(self, '_fluxes_from_'):
            self._fluxes_from_ = {}
    
        return self._fluxes_from_
>>>>>>> 51efdda1
<|MERGE_RESOLUTION|>--- conflicted
+++ resolved
@@ -466,11 +466,7 @@
                     E = np.flip(E1 * R**-np.arange(N), 0)
                 else:    
                     E = E0 * R**np.arange(N)
-<<<<<<< HEAD
                                 
-=======
-                                                
->>>>>>> 51efdda1
                 # Tabulate optical depth
                 if compute_tau and self.solve_rte[pop.id_num][j]:
                     _z, _E, tau = self._set_tau(z, E, pop)                    
@@ -653,20 +649,15 @@
                     continue
 
                 # Sum over bands
-<<<<<<< HEAD
                 for k, band in enumerate(self.energies[i]):             
                     
                     # Skip ahead if this *band* doesn't have the influence
                     # of its parent population, i.e., UV populations
                     # that emit Ly-a and LyC photons -- must make sure we
                     # don't double count when computing ionization rate.
-=======
-                for k, band in enumerate(self.energies[i]):
-                    
->>>>>>> 51efdda1
                     if self.effects_by_pop[i][k] is None:
                         continue
-                                        
+               
                     # Still may not necessarily solve the RTE
                     if self.solve_rte[i][k]:
                         self._update_by_band_and_species(z, i, j, k, 
@@ -1175,7 +1166,6 @@
         Nz, Nf = len(z), len(E)
 
         Inu = np.zeros(Nf)
-<<<<<<< HEAD
         
         # Special case: delta function SED! Can't normalize a-priori without
         # knowing binning, so we do it here.
@@ -1189,17 +1179,7 @@
             for i in range(Nf): 
                 Inu[i] = pop.src.Spectrum(E[i])
 
-        # Convert to photon number (well, something proportional to it)
-=======
-
-        if pop.src.is_delta:
-            Inu[-1] = 1.
-        else:
-            for i in range(Nf): 
-                Inu[i] = pop.src.Spectrum(E[i])
-
         # Convert to photon *number* (well, something proportional to it)
->>>>>>> 51efdda1
         Inu_hat = Inu / E
 
         # Now, redshift dependent parts
@@ -1214,12 +1194,7 @@
         H = np.array(list(map(self.cosm.HubbleParameter, z)))
 
         if scalable:
-<<<<<<< HEAD
             Lbol = pop.Emissivity(z)
-=======
-
-            Lbol = pop.Emissivity(z)        
->>>>>>> 51efdda1
             for ll in range(Nz):
                 epsilon[ll,:] = Inu_hat * Lbol[ll] * ev_per_hz / H[ll] \
                     / erg_per_ev
@@ -1330,11 +1305,7 @@
                                     
         # Initialize flux-passing to zero
         self._fluxes_from[(popid, bandid)] = energies[0], 0.0
-<<<<<<< HEAD
-            
-=======
-
->>>>>>> 51efdda1
+            
         #if tau is None:
         #    if type(energies) is list:
         #        tau = [np.zeros([redshifts.size, Earr.size]) \
@@ -1383,7 +1354,6 @@
                     trapz_base = 0.5 * (zarr[ll+1] - zarr[ll])
 
                 # Equivalent to Eq. 25 in Mirocha (2014)
-<<<<<<< HEAD
                 # Less readable, but faster!
                 flux = (c / four_pi) \
                     * ((xsq[ll+1] * trapz_base) * ehat[ll]) \
@@ -1391,22 +1361,10 @@
                     * trapz_base * np.roll(ehat[ll+1], -1, axis=-1) \
                     + np.roll(flux, -1) / Rsq)
       
-=======
-                # Less readable, but faster!  
-                flux = c_over_four_pi \
-                    * ((xsq[ll] * trapz_base) * ehat[ll]) \
-                    + exp_term * (c_over_four_pi * xsq[ll+1] \
-                    * trapz_base * ehat_r[ll] \
-                    + np.concatenate((flux[1:], [0])) / Rsq)
-                    #+ np.roll(flux, -1) / Rsq)
-                    
-                                                                        
->>>>>>> 51efdda1
                 ##
                 # Add Ly-a flux from cascades    
                 ##
                 if receive_lyn:
-<<<<<<< HEAD
                     
                     # Loop over higher Ly-n lines, grab fluxes, * frec
                     for i, k in enumerate(range(bandid, bandid+len(narr))):
@@ -1417,34 +1375,15 @@
                     
                         n = narr[i]
                                         
-=======
-                
-                    # Loop over higher Ly-n lines, grab fluxes, * frec
-                    for i, k in enumerate(range(bandid, bandid+len(narr))):
-                
-                        # k is a band ID number
-                        # i is just an index
-                        _E, J = self._fluxes_from[(popid, k)]
-                
-                        n = narr[i]
-                
->>>>>>> 51efdda1
                         # This is Ly-a flux, which we've already got!
                         if n == 2:
                             continue
                 
                         assert _E == En[i]
-<<<<<<< HEAD
                         
                         Jn = self.grid.hydr.frec(n) * J
                         flux[0] += Jn
                         
-=======
-                
-                        Jn = self.grid.hydr.frec(n) * J
-                        flux[0] += Jn
-                
->>>>>>> 51efdda1
                     # Still need to set flux[-1] = 0!
                     # Will happen below in 'else' bracket
                 
@@ -1452,21 +1391,12 @@
                 if receive_lya and (not receive_lyn):
                     # Note that this is redundant, the two will never
                     # both be True. But, safety first, kids.
-<<<<<<< HEAD
                     
                     if (bandid+1) in self._fluxes_from:
                     
                         # Inbound flux
                         in_flux = self._fluxes_from[(popid, bandid+1)][1]
                         
-=======
-                
-                    if (bandid+1) in self._fluxes_from:
-                
-                        # Inbound flux
-                        in_flux = self._fluxes_from[(popid, bandid+1)][1]
-                
->>>>>>> 51efdda1
                         ##
                         # Very approximate at the moment. Could correct
                         # for slight redshifting and dilution.
@@ -1474,33 +1404,18 @@
                         flux[-1] = in_flux
                     else:
                         flux[-1] = 0.0
-<<<<<<< HEAD
                     
-=======
-                
->>>>>>> 51efdda1
                 # Otherwise, can be no flux at highest energy, because SED
                 # is truncated and there's no where it could have come from.    
                 #elif not accept_photons:
                 elif energies[-1] != E_LyA:
                     flux[-1] = 0.0
-<<<<<<< HEAD
 
                 self._fluxes_from[my_id] = energies[0], flux[0]
 
             ##
             # Yield results, move on to next iteration
-            ##
-=======
-                
-                self._fluxes_from[my_id] = energies[0], flux[0]              
-                                    
-            # No higher energies for photons to redshift from.
-            # An alternative would be to extrapolate, and thus mimic a
-            # background spectrum that is not truncated at Emax
-            flux[-1] = 0.0
-                                
->>>>>>> 51efdda1
+            ##  
             yield redshifts[ll], flux
 
             # Increment redshift
@@ -1510,48 +1425,6 @@
             if ll == -1:
                 break
                 
-<<<<<<< HEAD
-    #def _compute_line_flux(self, fluxes):  
-    #    """
-    #    Compute emission in lines.
-    #    
-    #    ..note:: Includes Ly-a emission only at this point.
-    #    
-    #    Parameters
-    #    ----------
-    #    List of fluxes, for each sub-band in a sawtooth generator.
-    #    
-    #    """     
-    #    
-    #    line_flux = [np.zeros_like(fluxes[i]) for i in xrange(len(fluxes))]
-    #
-    #    # Compute Lyman-alpha flux
-    #    if self.pf['include_injected_lya']:
-    #        line_flux[0][0] += self.LymanAlphaFlux(z=None, fluxes=fluxes)
-    #    
-    #    return line_flux
-=======
-    def _compute_line_flux(self, fluxes):
-        """
-        Compute emission in lines.
-        
-        ..note:: Includes Ly-a emission only at this point.
-        
-        Parameters
-        ----------
-        List of fluxes, for each sub-band in a sawtooth generator.
-        
-        """     
-        
-        line_flux = [np.zeros_like(fluxes[i]) for i in range(len(fluxes))]
-
-        # Compute Lyman-alpha flux
-        if self.pf['include_injected_lya']:
-            line_flux[0][0] += self.LymanAlphaFlux(z=None, fluxes=fluxes)
-        
-        return line_flux
->>>>>>> 51efdda1
-
     def _flux_generator_sawtooth(self, E, z, ehat, tau, my_id=None):
         """
         Create generators for the flux between all Lyman-n bands.
@@ -1595,11 +1468,7 @@
 
         # List of all intervals in rest-frame photon energy
         bands = self.bands_by_pop[popid]
-<<<<<<< HEAD
-                
-=======
-        
->>>>>>> 51efdda1
+                
         ct = 0
         generators_by_band = []
         for i, band in enumerate(bands):
@@ -1626,7 +1495,6 @@
     def _fluxes_from(self):
         """
         For internal use only. 
-<<<<<<< HEAD
         
         A storage container for fluxes to be passed from one generator to the
         next, to create continuity between sub-bands.
@@ -1635,17 +1503,4 @@
         if not hasattr(self, '_fluxes_from_'):
             self._fluxes_from_ = {}
         
-        return self._fluxes_from_    
-    
-        
-=======
-    
-        A storage container for fluxes to be passed from one generator to the
-        next, to create continuity between sub-bands.
-    
-        """
-        if not hasattr(self, '_fluxes_from_'):
-            self._fluxes_from_ = {}
-    
-        return self._fluxes_from_
->>>>>>> 51efdda1
+        return self._fluxes_from_    