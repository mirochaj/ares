"""

UniformBackground.py

Author: Jordan Mirocha
Affiliation: University of Colorado at Boulder
Created on: Wed Sep 24 15:15:36 MDT 2014

Description: 

"""

import numpy as np
from math import ceil
import os, re, types, gc
from ..util.Misc import logbx
from ..util import ParameterFile
from ..static import GlobalVolume
from ..util.Misc import num_freq_bins
from scipy.interpolate import interp1d
from .OpticalDepth import OpticalDepth
from ..util.Warnings import no_tau_table
from ..physics import Hydrogen, Cosmology
from ..populations.Composite import CompositePopulation
from ..populations.GalaxyAggregate import GalaxyAggregate
from scipy.integrate import quad, romberg, romb, trapz, simps
from ..physics.Constants import ev_per_hz, erg_per_ev, c, E_LyA, E_LL, dnu
from ..util.ReadData import flatten_energies, flatten_flux, split_flux, \
    flatten_emissivities

try:
    import h5py
except ImportError:
    pass

try:
    from mpi4py import MPI
    rank = MPI.COMM_WORLD.rank
    size = MPI.COMM_WORLD.size
except ImportError:
    rank = 0
    size = 1

ARES = os.getenv('ARES')

log10 = np.log(10.)    # for when we integrate in log-space
four_pi = 4. * np.pi

E_th = np.array([13.6, 24.4, 54.4])

# Put this stuff in utils
defkwargs = \
{
 'zf':None, 
 'xray_flux':None,  
 'xray_emissivity': None, 
 'lw_flux':None,
 'lw_emissivity': None,
 'tau':None, 
 'return_rc': False, 
 'energy_units':False, 
 'xavg': 0.0,
 'zxavg':0.0,   
}       

class UniformBackground(object):
    def __init__(self, grid=None, **kwargs):
        """
        Initialize a UniformBackground object.
        
        Creates an object capable of evolving the radiation background created
        by some population of objects, which are characterized by a comoving 
        volume emissivity and a spectrum. The evolution of the IGM opacity can 
        be computed self-consistently or imposed artificially.
        
        Parameters
        ----------
        grid : instance
            ares.static.Grid instance
            
        """
                
        self._kwargs = kwargs.copy()
        self.pf = ParameterFile(**kwargs)
        
        # Some useful physics modules
        if grid is not None:
            self.grid = grid
            self.cosm = grid.cosm
        else:
            self.grid = None
            self.cosm = Cosmology()

        self._set_integrator()
        
    @property
    def OpticalDepth(self):
        if not hasattr(self, '_OpticalDepth'):
            self._OpticalDepth = OpticalDepth(**self.pf)
        return self._OpticalDepth
        
    @property
    def hydr(self):
        if not hasattr(self, '_hydr'):
            self._hydr = Hydrogen(self.cosm, **self.pf)

        return self._hydr

    @property
    def volume(self):
        if not hasattr(self, '_volume'):
            self._volume = GlobalVolume(self)

        return self._volume      
        
    @property
    def solve_rte(self):
        """
        By population and band, are we solving the RTE in detail?    
        """
                
        if not hasattr(self, '_solve_rte'):
                
            self._solve_rte = []
            for i, pop in enumerate(self.pops):
                                
                if self.bands_by_pop[i] is None:
                    self._solve_rte.append([False])
                    continue
                
                tmp = []                
                for j, band in enumerate(self.bands_by_pop[i]):
                    
                    if band is None:
                        # When does this happen?
                        tmp.append(False)
                        #if j == 0:
                        #    break
                    elif type(pop.pf['pop_solve_rte']) is bool:
                        tmp.append(pop.pf['pop_solve_rte'])
                       #if j == 0:
                       #    break
                    elif type(pop.pf['pop_solve_rte']) is tuple:
                        if band == pop.pf['pop_solve_rte']:
                            tmp.append(True)
                        # Eh, close  enough (to 0.1 eV)
                        elif np.allclose(band, pop.pf['pop_solve_rte'], 
                            atol=1e-1, rtol=0.):
                            tmp.append(True)
                        else:
                            tmp.append(False)
                            
                self._solve_rte.append(tmp)            

        assert len(self._solve_rte) == len(self.pops)                
                                
        return self._solve_rte
        
    def _needs_tau(self, popid):
        if self.solve_rte[popid] and self.pops[popid].pf['pop_Emin'] >= E_LL:
            return True
        else:
            return False
            
    def _get_bands(self, pop):
        """
        Break radiation field into chunks we know how to deal with.
        
        For example, HI, HeI, and HeII sawtooth modulation.
        
        Returns
        -------
        List of band segments that will be handled by the generator.
        
        """
        
        Emin, Emax = pop.pf['pop_Emin'], pop.pf['pop_Emax']
        
        # Pure X-ray
        if (Emin > E_LL) and (Emin > 4 * E_LL):
            return [(Emin, Emax)]
        
        bands = []
        
        # Check for optical/IR
        if Emin < E_LyA:
            bands.append((Emin, E_LyA))
        
        # Check for sawtooth
        if Emin < E_LL:
            bands.append((E_LyA, E_LL))

        if Emax <= E_LL:
            return bands

        # Check for HeII
        if Emax > (4 * E_LL):
            bands.append((E_LL, 4 * E_LyA))
            bands.append((4 * E_LyA, 4 * E_LL))
            bands.append((4 * E_LL, Emax))
        else:
            bands.append((E_LL, Emax))    
            
        return bands
        
    @property
    def approx_all_pops(self):
        if not hasattr(self, '_approx_all_pops'):
            
            self._approx_all_pops = True
            for i, pop in enumerate(self.pops):

                # Can't use self.approx_rte in this case... :(

                if pop.pf['pop_solve_rte'] == False:
                    continue
                else:
                    self._approx_all_pops = False
                    break

        return self._approx_all_pops

    @property
    def pops(self):
        if not hasattr(self, '_pops'):
            self._pops = CompositePopulation(**self._kwargs).pops
            
        return self._pops

    @property
    def Npops(self):
        return len(self.pops)
    
    @property
    def energies(self):
        if not hasattr(self, '_energies'):
            bands = self.bands_by_pop
        return self._energies
    
    @property
    def redshifts(self):
        if not hasattr(self, '_redshifts'):
            bands = self.bands_by_pop
        return self._redshifts
    
    @property
    def bands_by_pop(self):
        if not hasattr(self, '_bands_by_pop'):
            # Figure out which band each population emits in
            if self.approx_all_pops:
                self._energies = [[None] for i in xrange(self.Npops)]
                self._redshifts = [None for i in xrange(self.Npops)]
                self._bands_by_pop = [[None] for i in xrange(self.Npops)]   
            else:    
                # Really just need to know if it emits ionizing photons, 
                # or has any sawtooths we need to care about
                self._bands_by_pop = []
                self._energies = []
                self._redshifts = []
                for i, pop in enumerate(self.pops):
                    bands = self._get_bands(pop)
                    self._bands_by_pop.append(bands)   
                    
                    if (bands is None) or (not pop.pf['pop_solve_rte']):
                        z = nrg = ehat = tau = None
                    else:
                        z, nrg, tau, ehat = self._set_grid(pop, bands)                        

                    self._energies.append(nrg)
                    self._redshifts.append(z)
                    
        return self._bands_by_pop            

    @property
    def tau(self):
        if not hasattr(self, '_tau'):
            self._tau = []
            for i, pop in enumerate(self.pops):
                if np.any(self.solve_rte[i]):
                    bands = self.bands_by_pop[i]
                    z, nrg, tau, ehat = self._set_grid(pop, bands, 
                        compute_tau=True)
                else:
                    z = nrg = ehat = tau = None

                self._tau.append(tau)
        
        return self._tau
    
    @property
    def emissivities(self):
        if not hasattr(self, '_emissivities'):
            self._emissivities = []
            for i, pop in enumerate(self.pops):
                if np.any(self.solve_rte[i]):
                    bands = self.bands_by_pop[i]
                    z, nrg, tau, ehat = self._set_grid(pop, bands, 
                        compute_emissivities=True)
                else:
                    z = nrg = ehat = tau = None
    
                self._emissivities.append(ehat)
    
        return self._emissivities

    def _set_grid(self, pop, bands, zi=None, zf=None, nz=None, 
        compute_tau=False, compute_emissivities=False):
        """
        Create energy and redshift arrays.
        
        Parameters
        ----------
        pop : int
            Population ID number.
        bands : list
            Each element of this list is a (Emin, Emax) pair defining
            a band in which the RTE is solved.
        
        Returns
        -------
        Tuple of redshifts and energies for this particular population.
        
        References
        ----------
        Haardt, F. & Madau, P. 1996, ApJ, 461, 20
        
        """
        
        if zi is None:
            zi = pop.pf['initial_redshift']
        if zf is None:    
            zf = pop.pf['final_redshift']
        if nz is None:
            nz = pop.pf['pop_tau_Nz']
            
        x = np.logspace(np.log10(1 + zf), np.log10(1 + zi), nz)
        z = x - 1.   
        R = x[1] / x[0]
                        
        # Loop over bands, build energy arrays
        tau_by_band = []
        energies_by_band = []
        emissivity_by_band = []        
        for band in bands: 
                        
            E0, E1 = band
            has_sawtooth = (E0 == E_LyA) and (E1 == E_LL)
            has_sawtooth |= (E0 == 4*E_LyA) or (E1 == 4*E_LL)
            
            # Special treatment if LWB or UVB
            if has_sawtooth:

                HeII = band[0] > E_LL

                E = []
                narr = np.arange(2, self.pf['lya_nmax'])
                for n in narr:
                    Emi = self.hydr.ELyn(n)
                    Ema = self.hydr.ELyn(n + 1)

                    if HeII:
                        Emi *= 4
                        Ema *= 4

                    N = num_freq_bins(nz, zi=zi, zf=zf, Emin=Emi, Emax=Ema)

                    # Create energy array
                    EofN = Emi * R**np.arange(N)

                    # A list of lists!                    
                    E.append(EofN)
                
                if compute_tau:
                    if band == (E_LyA, E_LL) or (4 * E_LyA, 4 * E_LL):
                        tau = [np.zeros([len(z), len(Earr)]) for Earr in E]
                    else:
                        tau = [self._set_tau(z, Earr, pop) for Earr in E]
                else:
                    tau = None
                
                if compute_emissivities:    
                    ehat = [self.TabulateEmissivity(z, Earr, pop) for Earr in E]
                else:
                    ehat = None

                # Store stuff for this band
                tau_by_band.append(tau)
                energies_by_band.append(E)
                emissivity_by_band.append(ehat)

            else:
                N = num_freq_bins(x.size, zi=zi, zf=zf, Emin=E0, Emax=E1)
                E = E0 * R**np.arange(N)
                                
                # Tabulate optical depth
                if compute_tau:
                    _z, _E, tau = self._set_tau(z, E, pop)
                    
                    #new_zf = False
                    #new_zi = False
                    #if min(_z) != zf:
                    #    _zf = min(_z)
                    #    new_zf = True
                    #if max(_z) != zi:
                    #    _zi = max(_z)
                    #    new_zi = True
                    #
                    #if new_zf or new_zi and (not np.all(tau == 0)):
                    #    print _zf, _zi, np.all(tau == 0)
                    #    print z.size, _z.size
                    #    #raise ValueError('oh hey there')
                    #    self._set_grid(pop, bands, zi=_zi, zf=_zf,
                    #        nz=nz, compute_tau=compute_tau, 
                    #        compute_emissivities=compute_emissivities)
                    #    
                    #    # Fix!
                    #    z = _z
                    #    E = _E
                    #    __z, __E, tau = self._set_tau(z, E, pop)
                    
                else:
                    tau = None

                # Tabulate emissivity
                if compute_emissivities:
                    ehat = self.TabulateEmissivity(z, E, pop)
                else:
                    ehat = None

                # Store stuff for this band
                tau_by_band.append(tau)
                energies_by_band.append(E)
                emissivity_by_band.append(ehat)
        
        return z, energies_by_band, tau_by_band, emissivity_by_band

    @property
    def tau_solver(self):
        if not hasattr(self, '_tau_solver'):
            # Create an ares.simulations.OpticalDepth instance
            for i, pop in enumerate(self.pops):
                if not self._needs_tau(i):
                    continue
                    
                self._tau_solver = OpticalDepth(**pop.pf)
                
        return self._tau_solver
        
    @tau_solver.setter
    def tau_solver(self, value):
        self._tau_solver = value
    
    def _check_for_tau(self, z, E, pop):
        z, E, tau = self.tau_solver._fetch_tau(pop, z, E)
        return z, E, tau

    def _set_tau(self, z, E, pop):
        """
        Tabulate the optical depth.
        
        The results of this function depend on a few global parameters.
        
        If pop_approx_tau is True, then the optical depth will be assumed to be
        zero for all redshifts and energies.
        
        If pop_approx_tau == 'neutral', then the optical depth will be computed 
        assuming a neutral medium for all times (including HeI).
        
        If pop_approx_tau is a function, it is assumed to describe the ionized 
        hydrogen fraction as a function of redshift.
        
        If pop_approx_tau is 'post_EoR', we assume the only species left that
        isn't fully ionized is helium, with 100% of helium having been
        ionized once. That is, xHI = xHeI = 0, xHeII = 1.
        
        Parameters
        ----------
        z : np.ndarray
            Array of redshifts.
        energies : np.ndarray
            Array of rest-frame photon energies.    
        
        Returns
        -------
        A 2-D array of optical depths, of shape (len(z), len(E)).    
            
        """
                                
        # Default to optically thin if nothing is supplied
        if pop.pf['pop_approx_tau'] == True:
            return z, E, np.zeros([len(z), len(E)])
            
        # Not necessarily true in the future if we include H2 opacity    
        if E.max() <= E_LL:
            return z, E, np.zeros([len(z), len(E)])
                    
        # See if we've got an instance of OpticalDepth already handy
        if self.pf['tau_instance'] is not None:
            self.tau_solver = self.pf['tau_instance']
            return self.tau_solver.z_fetched, self.tau_solver.E_fetched, \
                self.tau_solver.tau_fetched
        elif self.pf['tau_arrays'] is not None:
            # Assumed to be (z, E, tau)
            z, E, tau = self.pf['tau_arrays']
            return z, E, tau
            
        # Create an ares.simulations.OpticalDepth instance
        # (if we don't have one already)
        tau_solver = self.tau_solver
        
        # Try to load file from disk.
        _z, _E, tau = tau_solver._fetch_tau(pop, z, E)
                        
        # Generate it now if no file was found.
        if tau is None:
            no_tau_table(self)
            
            if pop.pf['pop_approx_tau'] is 'neutral':
                tau_solver.ionization_history = lambda z: 0.0
            elif pop.pf['pop_approx_tau'] is 'post_EoR':
                tau_solver.ionization_history = lambda z: 1.0
            elif type(pop.pf['pop_approx_tau']) is types.FunctionType:
                tau_solver.ionization_history = pop.pf['pop_approx_tau']
            else:                                                          
                raise NotImplemented('Unrecognized approx_tau option.')

            tau = tau_solver.TabulateOpticalDepth()   

        # Return what we got, not what we asked for
        return _z, _E, tau

    @property
    def generators(self):
        """
        Create generators for each population.
        
        Returns
        -------
        Nothing. Sets attribute `generators`.

        """
        if not hasattr(self, '_generators'):
        
            self._generators = []
            for i, pop in enumerate(self.pops):
                if not np.any(self.solve_rte[i]):
                    gen = None
                else:
                    gen = self.FluxGenerator(popid=i)
            
                self._generators.append(gen)
        
        return self._generators

    def _set_integrator(self):
        """
        Initialize attributes pertaining to numerical integration.
        """
    
        # For integration over redshift / frequency
        self._integrator = self.pf["unsampled_integrator"]
        self._sampled_integrator = self.pf["sampled_integrator"]
        self._rtol = self.pf["integrator_rtol"]
        self._atol = self.pf["integrator_atol"]
        self._divmax = int(self.pf["integrator_divmax"])
    
    def update_rate_coefficients(self, z, popid=None, **kwargs):
        """
        Compute ionization and heating rate coefficients.

        Returns
        -------
        Dictionary containing ionization and heating rate coefficients.

        """
        
        # Setup arrays for results - sorted by sources and absorbers
        # The middle dimension of length 1 is the number of cells
        # which is always 1 for these kinds of calculations
        self.k_ion  = np.zeros([self.Npops, 1, self.grid.N_absorbers])
        self.k_ion2 = np.zeros([self.Npops, 1, self.grid.N_absorbers, 
            self.grid.N_absorbers])
        self.k_heat = np.zeros([self.Npops, 1, self.grid.N_absorbers])
        
        # Loop over sources
        for i, source in enumerate(self.pops):

            ##
            ## What to do for approximate RTE populations?
            ##
            
            if popid is not None:
                if i != popid:
                    continue

            # Loop over absorbing species
            for j, species in enumerate(self.grid.absorbers):

                if not np.any(self.solve_rte[i]):
                    self._update_by_band_and_species(z, i, j, None, **kwargs)
                    continue

                # Sum over bands
                for k, band in enumerate(self.energies[i]):
                                        
                    # Still may not necessarily solve the RTE
                    if self.solve_rte[i][k]:
                        self._update_by_band_and_species(z, i, j, k, 
                            **kwargs)
                    else:
                        self._update_by_band_and_species(z, i, j, None, 
                            **kwargs)                    

        # Sum over sources
        self.k_ion_tot = np.sum(self.k_ion, axis=0)
        self.k_ion2_tot = np.sum(self.k_ion2, axis=0)
        self.k_heat_tot = np.sum(self.k_heat, axis=0)

        to_return = \
        {
         'k_ion': self.k_ion_tot,
         'k_ion2': self.k_ion2_tot,
         'k_heat': self.k_heat_tot,
        }

        return to_return

    def _update_by_band_and_species(self, z, i, j, k, **kwargs):
                
        if kwargs['zone'] == 'igm':
            self.k_ion[i,0,j] += \
                self.volume.IonizationRateIGM(z, species=j, popid=i,
                band=k, **kwargs)
            self.k_heat[i,0,j] += \
                self.volume.HeatingRate(z, species=j, popid=i,
                band=k, **kwargs)
    
            for h, donor in enumerate(self.grid.absorbers):
                self.k_ion2[i,0,j,h] += \
                    self.volume.SecondaryIonizationRateIGM(z, 
                    species=j, donor=h, popid=i, band=k, **kwargs)
    
        else:
            self.k_ion[i,0,j] += \
                self.volume.IonizationRateCGM(z, species=j, popid=i,
                band=k, **kwargs)
        
    def AngleAveragedFlux(self, z, E, popid=0, **kwargs):
        """
        Compute flux at observed redshift z and energy E (eV).

        Local flux (i.e. flux at redshift z) depends (potentially) on emission 
        from sources at all redshifts z' > z. This method performs an integral
        over redshift, properly accounting for geometrical dilution, redshift,
        source SEDs, and the fact that emissivities were (possibly) different
        at higher redshift. That is, we actually solve the cosmological 
        radiative transfer equation.

        Parameters
        ----------
        z : float
            observer redshift
        E : float
            observed photon energy (eV)

        ===============
        relevant kwargs
        ===============
        tau : func, e.g. tau = lambda E, z1, z2: 0.0
            If supplied, represents the optical depth between redshifts z1
            and z2 as a function of observed energy E.
        xavg : func, array
            Average ionized fraction. Can be function of redshift, or array
            of values.
        zxavg : array
            If xavg is an array, this is the array of corresponding redshifts.  
        zf : float
            Upper limit of redshift integration (i.e. exclude emission from
            sources at z' > zf).
    
        Notes
        -----
        If none of the "relevant kwargs" are passed, will assume a neutral 
        medium.
    
        Returns
        -------
        Flux in units of s**-1 cm**-2 Hz**-1 sr**-1.
    
        See Also
        --------
        AngleAveragedFluxSlice : the function we're integrating over.
    
        """
        
        pop = self.pops[popid]
    
        if E < E_LyA:
            thin = False
            if 'tau' in kwargs:
                if kwargs['tau'] == 0.0:
                    thin = True
    
            flux = self.LymanWernerFlux(z, E, **kwargs)  
    
            if thin:
                return flux
    
            ze = (E_LyA / E) * (1. + z) - 1.
            return flux + self.LymanAlphaFlux(ze, **kwargs) \
                * ((1. + z) / (1. + ze))**2
    
        if E <= E_LL:
            return self.LymanWernerFlux(z, E, **kwargs)
    
        kw = defkwargs.copy()
        kw.update(kwargs)
    
        # Set limits of integration in redshift space
        zi = max(z, pop.zdead)
        if kw['zf'] is None:
            zf = pop.zform
        else:
            zf = kw['zf']
    
        # Normalize to help integrator
        Jc = 1e-21
    
        # Define integrand              
        #if kw['tau'] is not None:  # like zarr
        #    if type(kw['tau']) is types.FunctionType:
        #        integrand = lambda zz: self.AngleAveragedFluxSlice(z, E, zz,
        #            **kwargs) / Jc
        #    else:
        #        # Compute flux at this energy due to emission at z' > z
        #        integrand = np.zeros(len(kw['zxavg']))
        #        for i in np.arange(len(kw['zxavg'])):
        #            integrand[i] = self.AngleAveragedFluxSlice(z, E, 
        #                kw['zxavg'][i], tau=kw['tau'][i],
        #                xray_emissivity=None) / Jc
    
        #if kw[''] is not None:
        #if type(kw['xavg']) is types.FunctionType:
        integrand = lambda zu: self.AngleAveragedFluxSlice(z, E, zu,
            xavg=kw['xavg']) / Jc
        #else:
        #    integrand = np.array(map(lambda zu: \
        #        self.AngleAveragedFluxSlice(z, E, zu,
        #        xavg=kw['xavg'], zxavg=kw['zxavg']), kw['zxavg'])) / Jc
        #else:
        #    # Assume neutral medium
        #    integrand = lambda zu: self.AngleAveragedFluxSlice(z, E, zu,
        #        h_2=lambda zz: 0.0) / Jc
    
        # Compute integral
        if type(integrand) == types.FunctionType:
            if pop.burst:
                raise ValueError('Burst needs correctness-check.')
                #flux = integrand(self.pop.zform)
            elif self._integrator == 'quad':
                flux = quad(integrand, zi, zf,
                    epsrel=self._rtol, epsabs=self._atol, limit=self._divmax)[0]
            elif self._integrator == 'romb':
                flux = romberg(integrand, zi, zf,
                    tol=self._atol, divmax=self._divmax)
            else:
                raise ValueError('Uncrecognized integrator \'%s\'' \
                    % self._integrator)
        else:
            if self._sampled_integrator == 'simps':
                flux = simps(integrand, x=kw['zxavg'], even='first')
            elif self._sampled_integrator == 'trapz':
                flux = trapz(integrand, x=kw['zxavg'])
            elif self._sampled_integrator == 'romb':
    
                assert logbx(2, len(kw['zxavg']) - 1) % 1 == 0, \
                    "If sampled_integrator == 'romb', redshift_bins must be a power of 2 plus one."
    
                flux = romb(integrand, dx=np.diff(kw['zxavg'])[0])   
            else:
                raise ValueError('Uncrecognized integrator \'%s\'' \
                    % self._sampled_integrator)
    
        # Flux in units of photons s^-1 cm^-2 Hz^-1 sr^-1                                        
        flux *= Jc
    
        # Possibly convert to energy flux units
        if kw['energy_units']:
            flux *= E * erg_per_ev
    
        return flux
    
    def AngleAveragedFluxSlice(self, z, E, zp, popid=0, **kwargs):
        """
        Compute flux at observed redshift z due to sources at higher redshift.
    
        This is the integrand of 'AngleAveragedFlux,' the integral over 
        redshift we must compute to determine the specific flux at any given 
        redshift. It is the contribution to the specific flux at observed
        redshift z from sources at a single redshift, zp > z.
    
        Parameters
        ----------
        z : float
            observer redshift
        E : float
            observed photon energy (eV)
        zp : float
            redshift where photons were emitted
    
        Notes
        -----
        Will assume optically thin medium if none of the following kwargs
        are passed: tau, xavg, emissivity.    
    
        ===============
        relevant kwargs
        ===============
        tau : func, e.g. tau = lambda z1, z2, E: 0.0 # const. tau
            If supplied, represents the optical depth between redshifts z1
            and z2 as a function of observed energy E. 
        xavg : func, np.ndarray
            Average ionized fraction. Can be function of redshift, or array
            of values
        zxavg : np.ndarray
            If xavg is an array, this is the array of corresponding redshifts.
        xray_emissivity : np.ndarray
    
        Returns
        -------
        Flux in units of s**-1 cm**-2 Hz**-1 sr**-1.
    
        See Also
        --------
        AngleAveragedFlux : integrates over this function.
    
        """
    
        pop = self.pops[popid]
    
        kw = defkwargs.copy()
        kw.update(kwargs)
    
        if kw['xray_emissivity'] is None: # should include LyA too
            H = self.cosm.HubbleParameter(zp)
            E0 = self.volume.RestFrameEnergy(z, E, zp)
            epsilonhat = pop.NumberEmissivity(zp, E0)
            epsilonhat_over_H = epsilonhat / H
    
            if (E0 > pop.src.Emax) or (E0 < pop.src.Emin):
                return 0.0
    
        else:
            epsilonhat_over_H = kw['xray_emissivity']
    
        # Compute optical depth (perhaps)
        if kw['tau'] is not None:
            if type(kw['tau']) is types.FunctionType:
                tau = kw['tau'](z, zp, E)
            else:
                tau = kw['tau']
        elif kw['xavg'] is not None:
            if E > E_LL:
                tau = self.volume.OpticalDepth(z, zp, E, xavg=kw['xavg'],
                    zxavg=kw['zxavg'])
            else:
                tau = 0.0
        else:
            raise NotImplemented('this needs fixing')
            tau = self.volume.OpticalDepth(z, zp, E, xavg=kw['xavg'])
    
        return c * (1. + z)**2 * epsilonhat_over_H * np.exp(-tau) / four_pi
        
    def LymanWernerFlux(self, z, E=None, popid=0, **kwargs):
        """
        Compute flux at observed redshift z and energy E (eV).
    
        Same as AngleAveragedFlux, but for emission in the Lyman-Werner band.
    
        Parameters
        ----------
        z : float
            observer redshift
        E : float
            observed photon energy (eV)
    
        ===============
        relevant kwargs
        ===============
        tau : func, e.g. tau = lambda E, z1, z2: 0.0 # const. tau
            If supplied, represents the optical depth between redshifts z1
            and z2 as a function of observed energy E.
        xavg : func, array
            Average ionized fraction. Can be function of redshift, or array
            of values
        zxavg : array
            If xavg is an array, this is the array of corresponding redshifts.  
        zf : float
            Upper limit of redshift integration (i.e. exclude emission from
            sources at z' > zf).
    
        Returns
        -------
        Flux in units of erg s**-1 cm**-2 Hz**-1 sr**-1
    
        See Also
        --------
        AngleAveragedFluxSlice : the function we're integrating over.
    
        """
        
        pop = self.pops[popid]
    
        kw = defkwargs.copy()
        kw.update(kwargs)

        # Flat spectrum, no injected photons, instantaneous emission only
        if not np.any(self.solve_rte[popid]):
            norm = c * self.cosm.dtdz(z) / four_pi

            rhoLW = pop.PhotonLuminosityDensity(z, Emin=10.2, Emax=13.6) \
                * (E_LL - 11.18) / (E_LL - E_LyA)

            # Crude mean photon energy
            dnu_LW = (E_LL - 11.18) / ev_per_hz
            return 0.5 * (11.2 + 13.6) * erg_per_ev * norm * (1. + z)**3 \
                * rhoLW / dnu_LW

        # Closest Lyman line (from above)
        n = ceil(np.sqrt(E_LL / (E_LL - E)))
    
        if n > self.pf['lya_nmax']:
            return 0.0
    
        En =  E_LL * (1. - 1. / n**2)
    
        # Corresponding zmax ("dark screen" as Z. Haiman likes to say)
        if kw['tau'] == 0.0:
            if kw['zf'] is None:
                zmax = pop.zform
            else:
                zmax = kw['zf']
        else:
            zmax = En * (1. + z) / E - 1.
    
        zmax = min(zmax, pop.zform)
    
        # Normalize to help integrator
        Jc = 1e-10
    
        integrand = lambda zu: self.AngleAveragedFluxSlice(z, E, zu,
            tau=0.0) / Jc
    
        flux = quad(integrand, z, zmax,
            epsrel=self._rtol, epsabs=self._atol, limit=self._divmax)[0]    
    
        # Flux in units of photons s^-1 cm^-2 Hz^-1 sr^-1                                        
        flux *= Jc
    
        # Possibly convert to energy flux units
        if kw['energy_units']:
            flux *= E * erg_per_ev
    
        return flux
        
    @property
    def frec(self):
        if not hasattr(self, '_frec'):
            n = np.arange(2, self.pf['lya_nmax'])
            self._frec = np.array(map(self.hydr.frec, n)) 
    
        return self._frec
        
    @property
    def narr(self):
        if not hasattr(self, '_narr'):
            self._narr = np.arange(2, self.pf['lya_nmax'])    
        
        return self._narr

    def LymanAlphaFlux(self, z=None, fluxes=None, popid=0, **kwargs):
        """
        Compute background flux at Lyman-alpha resonance. 
        
        ..note:: Optionally includes products of Ly-n cascades if approx_lwb=0.
        
        Parameters
        ----------
        z : int, float
            Redshift of interest
        fluxes : np.ndarray
            Fluxes grouped by LW band at a single redshift.

        Returns
        -------
        Lyman alpha flux at given redshift.
            
        """
        
        pop = self.pops[popid]

<<<<<<< HEAD
        if not pop.is_src_lya or (z > pop.zform):
=======
        if (not pop.is_lya_src) or (z > pop.zform):
>>>>>>> 70aff6ca
            return 0.0

        if pop.pf['pop_Ja'] is not None:
            return pop.LymanAlphaFlux(z)

        # Flat spectrum, no injected photons, instantaneous emission only
        if not np.any(self.solve_rte[popid]):
            norm = c * self.cosm.dtdz(z) / four_pi

            rhoLW = pop.PhotonLuminosityDensity(z, Emin=10.2, Emax=13.6)

            return norm * (1. + z)**3 * (1. + pop.pf['pop_frec_bar']) * \
                rhoLW / dnu

        # Full calculation
        J = 0.0
                
        for i, n in enumerate(self.narr):
        
            # Continuum photons included by default
            if n == 2:
                continue
                
            # Injected line photons optional    
            if n > 2 and not pop.pf['include_injected_lya']:
                continue
            
            Jn = self.hydr.frec(n) * fluxes[i][0]
        
            J += Jn
        
        return J
        
    def load_sed(self, prefix=None):
        fn = pop.src.sed_name()
    
        if prefix is None:
            if not ARES:
                print "No $ARES environment variable."
                return None
    
            input_dirs = ['%s/input/seds' % ARES]
    
        else:
            if type(prefix) is str:
                input_dirs = [prefix]
            else:
                input_dirs = prefix
    
        guess = '%s/%s.txt' % (input_dirs[0], fn)
        self.tabname = guess
        if os.path.exists(guess):
            return guess         
    
        pre, tmp2 = fn.split('_logE_')
        post = '_logE_' + tmp2.replace('.txt', '')
    
        good_tab = None
        for input_dir in input_dirs:
            for fn1 in os.listdir(input_dir):
    
                # If source properties are right
                if re.search(pre, fn1):
                    good_tab = '%s/%s' % (input_dir, fn1)    
    
                # If number of redshift bins and energy range right...
                if re.search(pre, fn1) and re.search(post, fn1):
                    good_tab = '%s/%s' % (input_dir, fn1)
                    break
    
        self.tabname = good_tab
        return good_tab

    def TabulateEmissivity(self, z, E, pop):
        """
        Tabulate emissivity over photon energy and redshift.
        
        For a scalable emissivity, the tabulation is done for the emissivity
        in the (EminNorm, EmaxNorm) band because conversion to other bands
        can simply be applied after-the-fact. However, if the emissivity is
        NOT scalable, then it is tabulated separately in the (10.2, 13.6),
        (13.6, 24.6), and X-ray band.
        
        Parameters
        ----------
        z : np.ndarray
            Array of redshifts
        E : np.ndarray
            Array of photon energies [eV]
        pop : object
            Better be some kind of Galaxy population object.
            
        Returns
        -------
        A 2-D array, first axis corresponding to redshift, second axis for
        photon energy.
        
        Units of emissivity are: erg / s / Hz / cMpc
            
        """
        
        Nz, Nf = len(z), len(E)

        Inu = np.zeros(Nf)
        for i in xrange(Nf): 
            Inu[i] = pop.src.Spectrum(E[i])

        # Convert to photon energy (well, something proportional to it)
        Inu_hat = Inu / E

        # Now, redshift dependent parts    
        epsilon = np.zeros([Nz, Nf])
        
        #if Nf == 1:
        #    return epsilon

        scalable = pop.is_emissivity_scalable
        separable = pop.is_emissivity_separable

        H = np.array(map(self.cosm.HubbleParameter, z))

        if scalable:
            for ll in xrange(Nz):
                Lbol = pop.Emissivity(z[ll])
                epsilon[ll,:] = Inu_hat * Lbol * ev_per_hz / H[ll] \
                    / erg_per_ev
        else:
                
            # There is only a distinction here for computational
            # convenience, really. The LWB gets solved in much more detail
            # than the LyC or X-ray backgrounds, so it makes sense 
            # to keep the different emissivity chunks separate.                                  
            for band in [(10.2, 13.6), (13.6, 24.6), None]:
                                
                if band is not None:
                    if pop.pf['pop_Emin'] > band[1]:
                        continue
                    
                    if pop.pf['pop_Emax'] < band[0]:
                        continue
                
                # Remind me of this distinction?
                if band is None:
                    b = pop.full_band
                    fix = 1.
                else:
                    b = band
                    fix = 1. / pop._convert_band(*band)
                
                # Setup interpolant
                rho_L = pop.rho_L(Emin=b[0], Emax=b[1])
                
                if rho_L is None:
                    continue

                in_band = np.logical_and(E >= b[0], E <= b[1])

                # By definition, rho_L integrates to unity in (b[0], b[1]) band
                # BUT, Inu_hat is normalized in (EminNorm, EmaxNorm) band

                for ll, redshift in enumerate(z):
                    
                    if redshift < self.pf['final_redshift']:
                        continue    
                    if redshift < self.pf['kill_redshift']:
                        continue    
                                            
                    epsilon[ll,in_band] = fix \
                        * pop.Emissivity(redshift, Emin=b[0], Emax=b[1]) \
                        * ev_per_hz * Inu_hat[in_band] / H[ll] / erg_per_ev

        return epsilon

    def _flux_generator_generic(self, energies, redshifts, ehat, tau=None,
        flux0=None):
        """
        Generic flux generator.

        Parameters
        ----------
        energies : np.ndarray
            1-D array of photon energies
        redshifts : np.ndarray
            1-D array of redshifts
        ehat : np.ndarray
            2-D array of tabulate emissivities.
        tau : np.ndarray
            2-D array of optical depths, or reference to an array that will
            be modified with time.
        flux0 : np.ndarray  
            1-D array of initial flux values.
            
        """
        
        # Some stuff we need
        x = 1. + redshifts
        xsq = x**2
        R = x[1] / x[0]     
        Rsq = R**2
        
        # Shorthand
        zarr = redshifts

        #if tau is None:
        #    if type(energies) is list:
        #        tau = [np.zeros([redshifts.size, Earr.size]) \
        #            for Earr in energies]
        #    else:
        #        tau = np.zeros([redshifts.size, energies.size])

        if flux0 is None:
            flux = np.zeros_like(energies)
        else:
            flux = flux0

        L = redshifts.size
        ll = self._ll = L - 1

        otf = False
        
        # Loop over redshift - this is the generator                    
        z = redshifts[-1]
        while z >= redshifts[0]:
             
            # First iteration: no time for there to be flux yet
            # (will use argument flux0 if the EoR just started)
            if ll == (L - 1):
                pass
    
            # General case
            else:
                    
                if otf:
                    exp_term = np.exp(-np.roll(tau, -1))
                else:   
                    exp_term = np.exp(-np.roll(tau[ll], -1))
    
                trapz_base = 0.5 * (zarr[ll+1] - zarr[ll])

                # Equivalent to Eq. 25 in Mirocha (2014)
                # Less readable, but faster!
                flux = (c / four_pi) \
                    * ((xsq[ll+1] * trapz_base) * ehat[ll]) \
                    + exp_term * ((c / four_pi) * xsq[ll+1] \
                    * trapz_base * np.roll(ehat[ll+1], -1, axis=-1) \
                    + np.roll(flux, -1) / Rsq)
                                    
            # No higher energies for photons to redshift from.
            # An alternative would be to extrapolate, and thus mimic a
            # background spectrum that is not truncated at Emax
            flux[-1] = 0.0
                
            yield redshifts[ll], flux
    
            # Increment redshift
            ll -= 1
            z = redshifts[ll]
    
            if ll == -1:
                break
                
    def _compute_line_flux(self, fluxes):  
        """
        Compute emission in lines.
        
        ..note:: Includes Ly-a emission only at this point.
        
        Parameters
        ----------
        List of fluxes, for each sub-band in a sawtooth generator.
        
        """     
        
        line_flux = [np.zeros_like(fluxes[i]) for i in xrange(len(fluxes))]

        # Compute Lyman-alpha flux
        if self.pf['include_injected_lya']:
            line_flux[0][0] += self.LymanAlphaFlux(z=None, fluxes=fluxes)
        
        return line_flux

    def _flux_generator_sawtooth(self, E, z, ehat, tau):
        """
        Create generators for the flux between all Lyman-n bands.
        """

        gens = []
        for i, nrg in enumerate(E):
            gens.append(self._flux_generator_generic(nrg, z, ehat[i], tau[i]))

        # Generator over redshift
        for i in xrange(z.size):  
            flux = []
            for gen in gens:
                z, new_flux = gen.next()
                flux.append(new_flux)

            # Increment fluxes
            #line_flux = self._compute_line_flux(flux)

            yield z, flux #+ flatten_flux(line_flux)

    def FluxGenerator(self, popid):
        """
        Evolve some radiation background in time.
        
        Parameters
        ----------
        popid : str
            Create flux generator for a single population.
    
        Returns
        -------
        Generator for the flux, each in units of s**-1 cm**-2 Hz**-1 sr**-1.
        Each step returns the current redshift, and the flux as a function of 
        energy at the current redshift.
        
        """

        # List of all intervals in rest-frame photon energy
        bands = self.bands_by_pop[popid]
        
        generators_by_band = []
        for i, band in enumerate(bands):
            if type(self.energies[popid][i]) is list:   
                gen = self._flux_generator_sawtooth(E=self.energies[popid][i],
                    z=self.redshifts[popid], ehat=self.emissivities[popid][i],
                    tau=self.tau[popid][i])                    
            else:        
                gen = self._flux_generator_generic(self.energies[popid][i],
                    self.redshifts[popid], self.emissivities[popid][i],
                    tau=self.tau[popid][i])

            generators_by_band.append(gen)

        return generators_by_band
        
    <|MERGE_RESOLUTION|>--- conflicted
+++ resolved
@@ -999,11 +999,7 @@
         
         pop = self.pops[popid]
 
-<<<<<<< HEAD
-        if not pop.is_src_lya or (z > pop.zform):
-=======
         if (not pop.is_lya_src) or (z > pop.zform):
->>>>>>> 70aff6ca
             return 0.0
 
         if pop.pf['pop_Ja'] is not None:
