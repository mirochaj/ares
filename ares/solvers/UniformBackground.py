"""

UniformBackground.py

Author: Jordan Mirocha
Affiliation: University of Colorado at Boulder
Created on: Wed Sep 24 15:15:36 MDT 2014

Description: 

"""

import numpy as np
from math import ceil
import os, re, types, gc
from ..util.Misc import logbx
from ..util import ParameterFile
from ..static import GlobalVolume
from ..util.Misc import num_freq_bins
from scipy.interpolate import interp1d
from .OpticalDepth import OpticalDepth
from ..util.Warnings import no_tau_table
from ..physics import Hydrogen, Cosmology
from ..util.ReadData import flatten_flux, split_flux
from ..populations.Composite import CompositePopulation
from scipy.integrate import quad, romberg, romb, trapz, simps
from ..physics.Constants import ev_per_hz, erg_per_ev, c, E_LyA, E_LL, dnu

try:
    import h5py
except ImportError:
    pass

try:
    from mpi4py import MPI
    rank = MPI.COMM_WORLD.rank
    size = MPI.COMM_WORLD.size
except ImportError:
    rank = 0
    size = 1

ARES = os.getenv('ARES')

log10 = np.log(10.)    # for when we integrate in log-space
four_pi = 4. * np.pi

E_th = np.array([13.6, 24.4, 54.4])

# Put this stuff in utils
defkwargs = \
{
 'zf':None, 
 'xray_flux':None,  
 'xray_emissivity': None, 
 'lw_flux':None,
 'lw_emissivity': None,
 'tau':None, 
 'return_rc': False, 
 'energy_units':False, 
 'xavg': 0.0,
 'zxavg':0.0,   
}       

class UniformBackground(object):
    def __init__(self, grid=None, **kwargs):
        """
        Initialize a UniformBackground object.
        
        Creates an object capable of evolving the radiation background created
        by some population of objects, which are characterized by a comoving 
        volume emissivity and a spectrum. The evolution of the IGM opacity can 
        be computed self-consistently or imposed artificially.
        
        Parameters
        ----------
        grid : instance
            ares.static.Grid instance
            
        """
                
        self._kwargs = kwargs.copy()
        self.pf = ParameterFile(**kwargs)
        
        # Some useful physics modules
        if grid is not None:
            self.grid = grid
            self.cosm = grid.cosm
        else:
            self.grid = None
            self.cosm = Cosmology()

        self._set_integrator()
        
        #self._set_populations()
        #self._set_generators()
        
    @property
    def OpticalDepth(self):
        if not hasattr(self, '_OpticalDepth'):
            self._OpticalDepth = OpticalDepth(**self.pf)
        return self._OpticalDepth
        
    @property
    def hydr(self):
        if not hasattr(self, '_hydr'):
            self._hydr = Hydrogen(self.cosm, **self.pf)

        return self._hydr

    @property
    def volume(self):
        if not hasattr(self, '_volume'):
            self._volume = GlobalVolume(self)

        return self._volume      
        
    @property
    def solve_rte(self):
        """
        By population and band, are we solving the RTE in detail?    
        """
                
        if not hasattr(self, '_solve_rte'):
                
            self._solve_rte = []
            for i, pop in enumerate(self.pops):
                                
                if self.bands_by_pop[i] is None:
                    self._solve_rte.append([False])
                    continue
                
                tmp = []                
                for j, band in enumerate(self.bands_by_pop[i]):
                    
                    if band is None:
                        # When does this happen?
                        tmp.append(False)
                        #if j == 0:
                        #    break
                    elif type(pop.pf['pop_solve_rte']) is bool:
                        tmp.append(pop.pf['pop_solve_rte'])
                       #if j == 0:
                       #    break
                    elif type(pop.pf['pop_solve_rte']) is tuple:
                        if band == pop.pf['pop_solve_rte']:
                            tmp.append(True)
                        # Eh, close  enough (to 0.1 eV)
                        elif np.allclose(band, pop.pf['pop_solve_rte'], 
                            atol=1e-1, rtol=0.):
                            tmp.append(True)
                        else:
                            tmp.append(False)
                            
                self._solve_rte.append(tmp)            

        assert len(self._solve_rte) == len(self.pops)                
                                
        return self._solve_rte
        
    def _get_bands(self, pop):
        """
        Break radiation field into chunks we know how to deal with.
        
        For example, HI, HeI, and HeII sawtooth modulation.
        
        Returns
        -------
        List of band segments that will be handled by the generator.
        
        """
        
        Emin, Emax = pop.pf['pop_Emin'], pop.pf['pop_Emax']
        
        # Pure X-ray
        if (Emin > E_LL) and (Emin > 4 * E_LL):
            return [(Emin, Emax)]
        
        bands = []
        
        # Check for optical/IR
        if Emin < E_LyA:
            bands.append((Emin, E_LyA))
        
        # Check for sawtooth
        if Emin < E_LL:
            bands.append((E_LyA, E_LL))

        if Emax <= E_LL:
            return bands

        # Check for HeII
        if Emax > (4 * E_LL):
            bands.append((E_LL, 4 * E_LyA))
            bands.append((4 * E_LyA, 4 * E_LL))
            bands.append((4 * E_LL, Emax))
        else:
            bands.append((E_LL, Emax))    
            
        return bands
        
    @property
    def approx_all_pops(self):
        if not hasattr(self, '_approx_all_pops'):
            
            self._approx_all_pops = True
            for i, pop in enumerate(self.pops):

                # Can't use self.approx_rte in this case... :(

                if pop.pf['pop_solve_rte'] == False:
                    continue
                else:
                    self._approx_all_pops = False
                    break

        return self._approx_all_pops

    @property
    def pops(self):
        if not hasattr(self, '_pops'):
            self._pops = CompositePopulation(**self._kwargs).pops
            
        return self._pops

    @property
    def Npops(self):
        return len(self.pops)
    
    @property
    def energies(self):
        if not hasattr(self, '_energies'):
            bands = self.bands_by_pop
        return self._energies
    
    @property
    def redshifts(self):
        if not hasattr(self, '_redshifts'):
            bands = self.bands_by_pop
        return self._redshifts
    
    @property
    def bands_by_pop(self):
        if not hasattr(self, '_bands_by_pop'):
            # Figure out which band each population emits in
            if self.approx_all_pops:
                self._energies = [[None] for i in range(self.Npops)]
                self._redshifts = [None for i in range(self.Npops)]
                self._bands_by_pop = [[None] for i in range(self.Npops)]   
            else:    
                # Really just need to know if it emits ionizing photons, 
                # or has any sawtooths we need to care about
                self._bands_by_pop = []
                self._energies = []
                self._redshifts = []
                for i, pop in enumerate(self.pops):
                    bands = self._get_bands(pop)
                    self._bands_by_pop.append(bands)   
                    
                    if (bands is None) or (not pop.pf['pop_solve_rte']):
                        z = nrg = ehat = tau = None
                    else:
                        z, nrg, tau, ehat = self._set_grid(pop, bands)                        

                    self._energies.append(nrg)
                    self._redshifts.append(z)
                    
        return self._bands_by_pop            

    @property
    def tau(self):
        if not hasattr(self, '_tau'):
            self._tau = []
            for i, pop in enumerate(self.pops):
                if self.solve_rte[i]:
                    bands = self.bands_by_pop[i]
                    z, nrg, tau, ehat = self._set_grid(pop, bands, 
                        compute_tau=True)
                else:
                    z = nrg = ehat = tau = None

                self._tau.append(tau)
        
        return self._tau
    
    @property
    def emissivities(self):
        if not hasattr(self, '_emissivities'):
            self._emissivities = []
            for i, pop in enumerate(self.pops):
                if self.solve_rte[i]:
                    bands = self.bands_by_pop[i]
                    z, nrg, tau, ehat = self._set_grid(pop, bands, 
                        compute_emissivities=True)
                else:
                    z = nrg = ehat = tau = None
    
                self._emissivities.append(ehat)
    
        return self._emissivities

    def _set_grid(self, pop, bands, zi=None, zf=None, nz=None, 
        compute_tau=False, compute_emissivities=False):
        """
        Create energy and redshift arrays.
        
        Parameters
        ----------
        
        
        Returns
        -------
        Tuple of redshifts and energies for this particular population.
        
        References
        ----------
        Haardt, F. & Madau, P. 1996, ApJ, 461, 20
        
        """

        if zi is None:
            zi = pop.pf['initial_redshift']
        if zf is None:    
            zf = pop.pf['final_redshift']
        if nz is None:
            nz = pop.pf['pop_tau_Nz']
            
        x = np.logspace(np.log10(1 + zf), np.log10(1 + zi), nz)
        z = x - 1.   
        R = x[1] / x[0]   
                
        # Loop over bands, build energy arrays
        tau_by_band = []
        energies_by_band = []
        emissivity_by_band = []        
        for band in bands:       
            
            E0, E1 = band
            has_sawtooth = (E0 == E_LyA) and (E1 == E_LL)
            has_sawtooth |= (E0 == 4*E_LyA) or (E1 == 4*E_LL)
            
            # Special treatment if LWB or UVB
            if has_sawtooth:

                HeII = band[0] > E_LL

                E = []
                narr = np.arange(2, self.pf['lya_nmax'])
                for n in narr:
                    Emi = self.hydr.ELyn(n)
                    Ema = self.hydr.ELyn(n + 1)

                    if HeII:
                        Emi *= 4
                        Ema *= 4

                    N = num_freq_bins(nz, zi=zi, zf=zf, Emin=Emi, Emax=Ema)

                    # Create energy arrays
                    EofN = Emi * R**np.arange(N)

                    # A list of lists!                    
                    E.append(EofN)
                
                if compute_tau:
                    if band == (E_LyA, E_LL) or (4 * E_LyA, 4 * E_LL):
                        tau = [np.zeros([len(z), len(Earr)]) for Earr in E]
                    else:
                        tau = [self._set_tau(z, Earr, pop) for Earr in E]
                else:
                    tau = None
                
                if compute_emissivities:    
                    ehat = [self.TabulateEmissivity(z, Earr, pop) for Earr in E]
                else:
                    ehat = None

                # Store stuff for this band
                tau_by_band.append(tau)
                energies_by_band.append(E)
                emissivity_by_band.append(ehat)

            else:
                N = num_freq_bins(x.size, zi=zi, zf=zf, Emin=E0, Emax=E1)
                E = E0 * R**np.arange(N)
                                
                # Tabulate optical depth
                if compute_tau:
                    z, E, tau = self._set_tau(z, E, pop)
                else:
                    tau = None

                # Tabulate emissivity
                if compute_emissivities:
                    ehat = self.TabulateEmissivity(z, E, pop)
                else:
                    ehat = None

                # Store stuff for this band
                tau_by_band.append(tau)
                energies_by_band.append(E)
                emissivity_by_band.append(ehat)

        return z, energies_by_band, tau_by_band, emissivity_by_band

    def _set_tau(self, z, E, pop):
        """
        Tabulate the optical depth.
        
        The results of this function depend on a few global parameters.
        
        If pop_approx_tau is True, then the optical depth will be assumed to be
        zero for all redshifts and energies.
        
        If pop_approx_tau == 'neutral', then the optical depth will be computed 
        assuming a neutral medium for all times (including HeI).
        
        If pop_approx_tau is a function, it is assumed to describe the ionized 
        hydrogen fraction as a function of redshift.
        
        If pop_approx_tau is 'post_EoR', we assume the only species left that
        isn't fully ionized is helium, with 100% of helium having been
        ionized once. That is, xHI = xHeI = 0, xHeII = 1.
        
        Parameters
        ----------
        z : np.ndarray
            Array of redshifts.
        energies : np.ndarray
            Array of rest-frame photon energies.    
        
        Returns
        -------
        A 2-D array of optical depths, of shape (len(z), len(E)).    
            
        """
                
        # Default to optically thin if nothing is supplied
        if pop.pf['pop_approx_tau'] == True:
            return z, E, np.zeros([len(z), len(E)])
            
        # Not necessarily true in the future if we include H2 opacity    
        if E.max() <= E_LL:
            return z, E, np.zeros([len(z), len(E)])
                    
        # See if we've got an instance of OpticalDepth already handy
        if self.pf['tau_instance'] is not None:
            self._tau_solver = self.pf['tau_instance']
            return self._tau_solver.z_fetched, self._tau_solver.E_fetched, \
                self._tau_solver.tau_fetched
            
        # Create an ares.simulations.OpticalDepth instance    
        tau_solver = OpticalDepth(**pop.pf)
        self._tau_solver = tau_solver
        
        # Try to load file from disk.
        z, E, tau = tau_solver._fetch_tau(pop, z, E)
                
        # Generate it now if no file was found.
        if tau is None:
            no_tau_table(self)
            
            if pop.pf['pop_approx_tau'] is 'neutral':
                tau_solver.ionization_history = lambda z: 0.0
            elif pop.pf['pop_approx_tau'] is 'post_EoR':
                tau_solver.ionization_history = lambda z: 1.0
            elif type(pop.pf['pop_approx_tau']) is types.FunctionType:
                tau_solver.ionization_history = pop.pf['pop_approx_tau']
            else:                                                          
                raise NotImplemented('Unrecognized approx_tau option.')

            tau = tau_solver.TabulateOpticalDepth()   

        return z, E, tau

    @property
    def generators(self):
        """
        Create generators for each population.
        
        Returns
        -------
        Nothing. Sets attribute `generators`.

        """
        if not hasattr(self, '_generators'):
        
            self._generators = []
            for i, pop in enumerate(self.pops):
                if not np.any(self.solve_rte[i]):
                    gen = None
                else:
                    gen = self.FluxGenerator(popid=i)
            
                self._generators.append(gen)
        
        return self._generators

    def _set_integrator(self):
        """
        Initialize attributes pertaining to numerical integration.
        """
    
        # For integration over redshift / frequency
        self._integrator = self.pf["unsampled_integrator"]
        self._sampled_integrator = self.pf["sampled_integrator"]
        self._rtol = self.pf["integrator_rtol"]
        self._atol = self.pf["integrator_atol"]
        self._divmax = int(self.pf["integrator_divmax"])
    
    def update_rate_coefficients(self, z, **kwargs):
        """
        Compute ionization and heating rate coefficients.

        Returns
        -------
        Dictionary containing ionization and heating rate coefficients.

        """

        # Setup arrays for results - sorted by sources and absorbers
        # The middle dimension of length 1 is the number of cells
        # which is always 1 for these kinds of calculations
        self.k_ion  = np.zeros([self.Npops, 1, self.grid.N_absorbers])
        self.k_ion2 = np.zeros([self.Npops, 1, self.grid.N_absorbers, 
            self.grid.N_absorbers])
        self.k_heat = np.zeros([self.Npops, 1, self.grid.N_absorbers])
        
        # Loop over sources
        for i, source in enumerate(self.pops):

            ##
            ## What to do for approximate RTE populations?
            ##
            
            # Loop over absorbing species
            for j, species in enumerate(self.grid.absorbers):
                
                if not np.any(self.solve_rte[i]):
                    self._update_by_band_and_species(z, i, j, None, **kwargs)
                    continue
                
                # Sum over bands
                for k, band in enumerate(self.energies[i]):
                    
                    # Still may not necessarily solve the RTE
                    if self.solve_rte[i][k]:
                        self._update_by_band_and_species(z, i, j, k, 
                            **kwargs)
                    else:
                        self._update_by_band_and_species(z, i, j, None, 
                            **kwargs)                    

        # Sum over sources
        self.k_ion_tot = np.sum(self.k_ion, axis=0)
        self.k_ion2_tot = np.sum(self.k_ion2, axis=0)
        self.k_heat_tot = np.sum(self.k_heat, axis=0)

        to_return = \
        {
         'k_ion': self.k_ion_tot,
         'k_ion2': self.k_ion2_tot,
         'k_heat': self.k_heat_tot,
        }

        return to_return

    def _update_by_band_and_species(self, z, i, j, k, **kwargs):
        if kwargs['zone'] == 'igm':
            self.k_ion[i,0,j] += \
                self.volume.IonizationRateIGM(z, species=j, popid=i,
                band=k, **kwargs)
            self.k_heat[i,0,j] += \
                self.volume.HeatingRate(z, species=j, popid=i,
                band=k, **kwargs)
    
            for h, donor in enumerate(self.grid.absorbers):
                self.k_ion2[i,0,j,h] += \
                    self.volume.SecondaryIonizationRateIGM(z, 
                    species=j, donor=h, popid=i, band=k, **kwargs)
    
        else:
            self.k_ion[i,0,j] += \
                self.volume.IonizationRateCGM(z, species=j, popid=i,
                band=k, **kwargs)
        
    def AngleAveragedFlux(self, z, E, popid=0, **kwargs):
        """
        Compute flux at observed redshift z and energy E (eV).

        Local flux (i.e. flux at redshift z) depends (potentially) on emission 
        from sources at all redshifts z' > z. This method performs an integral
        over redshift, properly accounting for geometrical dilution, redshift,
        source SEDs, and the fact that emissivities were (possibly) different
        at higher redshift. That is, we actually solve the cosmological 
        radiative transfer equation.

        Parameters
        ----------
        z : float
            observer redshift
        E : float
            observed photon energy (eV)

        ===============
        relevant kwargs
        ===============
        tau : func, e.g. tau = lambda E, z1, z2: 0.0
            If supplied, represents the optical depth between redshifts z1
            and z2 as a function of observed energy E.
        xavg : func, array
            Average ionized fraction. Can be function of redshift, or array
            of values.
        zxavg : array
            If xavg is an array, this is the array of corresponding redshifts.  
        zf : float
            Upper limit of redshift integration (i.e. exclude emission from
            sources at z' > zf).
    
        Notes
        -----
        If none of the "relevant kwargs" are passed, will assume a neutral 
        medium.
    
        Returns
        -------
        Flux in units of s**-1 cm**-2 Hz**-1 sr**-1.
    
        See Also
        --------
        AngleAveragedFluxSlice : the function we're integrating over.
    
        """
        
        pop = self.pops[popid]
    
        if E < E_LyA:
            thin = False
            if 'tau' in kwargs:
                if kwargs['tau'] == 0.0:
                    thin = True
    
            flux = self.LymanWernerFlux(z, E, **kwargs)  
    
            if thin:
                return flux
    
            ze = (E_LyA / E) * (1. + z) - 1.
            return flux + self.LymanAlphaFlux(ze, **kwargs) \
                * ((1. + z) / (1. + ze))**2
    
        if E <= E_LL:
            return self.LymanWernerFlux(z, E, **kwargs)
    
        kw = defkwargs.copy()
        kw.update(kwargs)
    
        # Set limits of integration in redshift space
        zi = max(z, pop.zdead)
        if kw['zf'] is None:
            zf = pop.zform
        else:
            zf = kw['zf']
    
        # Normalize to help integrator
        Jc = 1e-21
    
        # Define integrand              
        #if kw['tau'] is not None:  # like zarr
        #    if type(kw['tau']) is types.FunctionType:
        #        integrand = lambda zz: self.AngleAveragedFluxSlice(z, E, zz,
        #            **kwargs) / Jc
        #    else:
        #        # Compute flux at this energy due to emission at z' > z
        #        integrand = np.zeros(len(kw['zxavg']))
        #        for i in np.arange(len(kw['zxavg'])):
        #            integrand[i] = self.AngleAveragedFluxSlice(z, E, 
        #                kw['zxavg'][i], tau=kw['tau'][i],
        #                xray_emissivity=None) / Jc
    
        #if kw[''] is not None:
        #if type(kw['xavg']) is types.FunctionType:
        integrand = lambda zu: self.AngleAveragedFluxSlice(z, E, zu,
            xavg=kw['xavg']) / Jc
        #else:
        #    integrand = np.array(map(lambda zu: \
        #        self.AngleAveragedFluxSlice(z, E, zu,
        #        xavg=kw['xavg'], zxavg=kw['zxavg']), kw['zxavg'])) / Jc
        #else:
        #    # Assume neutral medium
        #    integrand = lambda zu: self.AngleAveragedFluxSlice(z, E, zu,
        #        h_2=lambda zz: 0.0) / Jc
    
        # Compute integral
        if type(integrand) == types.FunctionType:
            if pop.burst:
                raise ValueError('Burst needs correctness-check.')
                #flux = integrand(self.pop.zform)
            elif self._integrator == 'quad':
                flux = quad(integrand, zi, zf,
                    epsrel=self._rtol, epsabs=self._atol, limit=self._divmax)[0]
            elif self._integrator == 'romb':
                flux = romberg(integrand, zi, zf,
                    tol=self._atol, divmax=self._divmax)
            else:
                raise ValueError('Uncrecognized integrator \'%s\'' \
                    % self._integrator)
        else:
            if self._sampled_integrator == 'simps':
                flux = simps(integrand, x=kw['zxavg'], even='first')
            elif self._sampled_integrator == 'trapz':
                flux = trapz(integrand, x=kw['zxavg'])
            elif self._sampled_integrator == 'romb':
    
                assert logbx(2, len(kw['zxavg']) - 1) % 1 == 0, \
                    "If sampled_integrator == 'romb', redshift_bins must be a power of 2 plus one."
    
                flux = romb(integrand, dx=np.diff(kw['zxavg'])[0])   
            else:
                raise ValueError('Uncrecognized integrator \'%s\'' \
                    % self._sampled_integrator)
    
        # Flux in units of photons s^-1 cm^-2 Hz^-1 sr^-1                                        
        flux *= Jc
    
        # Possibly convert to energy flux units
        if kw['energy_units']:
            flux *= E * erg_per_ev
    
        return flux
    
    def AngleAveragedFluxSlice(self, z, E, zp, popid=0, **kwargs):
        """
        Compute flux at observed redshift z due to sources at higher redshift.
    
        This is the integrand of 'AngleAveragedFlux,' the integral over 
        redshift we must compute to determine the specific flux at any given 
        redshift. It is the contribution to the specific flux at observed
        redshift z from sources at a single redshift, zp > z.
    
        Parameters
        ----------
        z : float
            observer redshift
        E : float
            observed photon energy (eV)
        zp : float
            redshift where photons were emitted
    
        Notes
        -----
        Will assume optically thin medium if none of the following kwargs
        are passed: tau, xavg, emissivity.    
    
        ===============
        relevant kwargs
        ===============
        tau : func, e.g. tau = lambda z1, z2, E: 0.0 # const. tau
            If supplied, represents the optical depth between redshifts z1
            and z2 as a function of observed energy E. 
        xavg : func, np.ndarray
            Average ionized fraction. Can be function of redshift, or array
            of values
        zxavg : np.ndarray
            If xavg is an array, this is the array of corresponding redshifts.
        xray_emissivity : np.ndarray
    
        Returns
        -------
        Flux in units of s**-1 cm**-2 Hz**-1 sr**-1.
    
        See Also
        --------
        AngleAveragedFlux : integrates over this function.
    
        """
    
        pop = self.pops[popid]
    
        kw = defkwargs.copy()
        kw.update(kwargs)
    
        if kw['xray_emissivity'] is None: # should include LyA too
            H = self.cosm.HubbleParameter(zp)
            E0 = self.volume.RestFrameEnergy(z, E, zp)
            epsilonhat = pop.NumberEmissivity(zp, E0)
            epsilonhat_over_H = epsilonhat / H
    
            if (E0 > pop.src.Emax) or (E0 < pop.src.Emin):
                return 0.0
    
        else:
            epsilonhat_over_H = kw['xray_emissivity']
    
        # Compute optical depth (perhaps)
        if kw['tau'] is not None:
            if type(kw['tau']) is types.FunctionType:
                tau = kw['tau'](z, zp, E)
            else:
                tau = kw['tau']
        elif kw['xavg'] is not None:
            if E > E_LL:
                tau = self.volume.OpticalDepth(z, zp, E, xavg=kw['xavg'],
                    zxavg=kw['zxavg'])
            else:
                tau = 0.0
        else:
            raise NotImplemented('this needs fixing')
            tau = self.volume.OpticalDepth(z, zp, E, xavg=kw['xavg'])
    
        return c * (1. + z)**2 * epsilonhat_over_H * np.exp(-tau) / four_pi
        
    def LymanWernerFlux(self, z, E=None, popid=0, **kwargs):
        """
        Compute flux at observed redshift z and energy E (eV).
    
        Same as AngleAveragedFlux, but for emission in the Lyman-Werner band.
    
        Parameters
        ----------
        z : float
            observer redshift
        E : float
            observed photon energy (eV)
    
        ===============
        relevant kwargs
        ===============
        tau : func, e.g. tau = lambda E, z1, z2: 0.0 # const. tau
            If supplied, represents the optical depth between redshifts z1
            and z2 as a function of observed energy E.
        xavg : func, array
            Average ionized fraction. Can be function of redshift, or array
            of values
        zxavg : array
            If xavg is an array, this is the array of corresponding redshifts.  
        zf : float
            Upper limit of redshift integration (i.e. exclude emission from
            sources at z' > zf).
    
        Returns
        -------
        Flux in units of erg s**-1 cm**-2 Hz**-1 sr**-1
    
        See Also
        --------
        AngleAveragedFluxSlice : the function we're integrating over.
    
        """
        
        pop = self.pops[popid]
    
        kw = defkwargs.copy()
        kw.update(kwargs)
        
        # Flat spectrum, no injected photons, instantaneous emission only
        if not np.any(self.solve_rte[popid]):
            norm = c * self.cosm.dtdz(z) / four_pi

<<<<<<< HEAD
            rhoLW = pop.PhotonLuminosityDensity(z, Emin=10.2, Emax=13.6) \
                * (E_LL - 11.18) / (E_LL - E_LyA)

            # Crude mean photon energy
            dnu_LW = (E_LL - 11.18) / ev_per_hz
            return 0.5 * (11.2 + 13.6) * erg_per_ev * norm * (1. + z)**3 \
                * rhoLW / dnu_LW
=======
            rhoLW = pop.PhotonLuminosityDensity(z, Emin=11.2, Emax=13.6)

            return norm * (1. + z)**3 * rhoLW / dnu
>>>>>>> 38ff8185
    
        # Closest Lyman line (from above)
        n = ceil(np.sqrt(E_LL / (E_LL - E)))
    
        if n > self.pf['lya_nmax']:
            return 0.0
    
        En =  E_LL * (1. - 1. / n**2)
    
        # Corresponding zmax ("dark screen" as Z. Haiman likes to say)
        if kw['tau'] == 0.0:
            if kw['zf'] is None:
                zmax = pop.zform
            else:
                zmax = kw['zf']
        else:
            zmax = En * (1. + z) / E - 1.
    
        zmax = min(zmax, pop.zform)
    
        # Normalize to help integrator
        Jc = 1e-10
    
        integrand = lambda zu: self.AngleAveragedFluxSlice(z, E, zu,
            tau=0.0) / Jc
    
        flux = quad(integrand, z, zmax,
            epsrel=self._rtol, epsabs=self._atol, limit=self._divmax)[0]    
    
        # Flux in units of photons s^-1 cm^-2 Hz^-1 sr^-1                                        
        flux *= Jc
    
        # Possibly convert to energy flux units
        if kw['energy_units']:
            flux *= E * erg_per_ev
    
        return flux
        
    @property
    def frec(self):
        if not hasattr(self, '_frec'):
            n = np.arange(2, self.pf['lya_nmax'])
            self._frec = np.array(map(self.hydr.frec, n)) 
    
        return self._frec
        
    @property
    def narr(self):
        if not hasattr(self, '_narr'):
            self._narr = np.arange(2, self.pf['lya_nmax'])    
        
        return self._narr

    def LymanAlphaFlux(self, z=None, fluxes=None, popid=0, **kwargs):
        """
        Compute background flux at Lyman-alpha resonance. 
        
        ..note:: Optionally includes products of Ly-n cascades if approx_lwb=0.
        
        Parameters
        ----------
        z : int, float
            Redshift of interest
        fluxes : np.ndarray
            Fluxes grouped by LW band at a single redshift.

        Returns
        -------
        Lyman alpha flux at given redshift.
            
        """
        
        pop = self.pops[popid]

        if not pop.is_lya_src or (z > pop.zform):
            return 0.0
            
        if pop.pf['pop_Ja'] is not None:
            return pop.LymanAlphaFlux(z)

        # Flat spectrum, no injected photons, instantaneous emission only
        if not np.any(self.solve_rte[popid]):
            norm = c * self.cosm.dtdz(z) / four_pi

            rhoLW = pop.PhotonLuminosityDensity(z, Emin=10.2, Emax=13.6)

            return norm * (1. + z)**3 * (1. + pop.pf['pop_frec_bar']) * \
                rhoLW / dnu

        # Full calculation
        J = 0.0
                
        for i, n in enumerate(self.narr):
        
            # Continuum photons included by default
            if n == 2:
                continue
                
            # Injected line photons optional    
            if n > 2 and not pop.pf['include_injected_lya']:
                continue
            
            Jn = self.hydr.frec(n) * fluxes[i][0]
        
            J += Jn
        
        return J
        
    def load_sed(self, prefix=None):
        fn = pop.src.sed_name()
    
        if prefix is None:
            if not ARES:
                print "No $ARES environment variable."
                return None
    
            input_dirs = ['%s/input/seds' % ARES]
    
        else:
            if type(prefix) is str:
                input_dirs = [prefix]
            else:
                input_dirs = prefix
    
        guess = '%s/%s.txt' % (input_dirs[0], fn)
        self.tabname = guess
        if os.path.exists(guess):
            return guess         
    
        pre, tmp2 = fn.split('_logE_')
        post = '_logE_' + tmp2.replace('.txt', '')
    
        good_tab = None
        for input_dir in input_dirs:
            for fn1 in os.listdir(input_dir):
    
                # If source properties are right
                if re.search(pre, fn1):
                    good_tab = '%s/%s' % (input_dir, fn1)    
    
                # If number of redshift bins and energy range right...
                if re.search(pre, fn1) and re.search(post, fn1):
                    good_tab = '%s/%s' % (input_dir, fn1)
                    break
    
        self.tabname = good_tab
        return good_tab

    def TabulateEmissivity(self, z, E, pop):
        """
        Tabulate emissivity over photon energy and redshift.
        
        Parameters
        ----------
        E : np.ndarray
            Array of photon energies [eV]
        z : np.ndarray
            Array of redshifts 
        popid : int
            Identification number for population of interest.
            
        Returns
        -------
        A 2-D array, first axis corresponding to redshift, second axis for
        photon energy.
            
        """

        Nz, Nf = len(z), len(E)

        Inu = np.zeros(Nf)
        for i in xrange(Nf): 
            Inu[i] = pop.src.Spectrum(E[i])

        # Convert to photon energy (well, something proportional to it)
        Inu_hat = Inu / E

        # Now, redshift dependent parts    
        epsilon = np.zeros([Nz, Nf])
        for ll in xrange(Nz):
            H = self.cosm.HubbleParameter(z[ll])
            Lbol = pop.LuminosityDensity(z[ll])
            epsilon[ll,:] = Inu_hat * Lbol * ev_per_hz / H / erg_per_ev                

        return epsilon
            
    def _flux_generator_generic(self, energies, redshifts, ehat, tau=None,
        flux0=None):
        """
        Generic flux generator.
        
        Parameters
        ----------
        energies : np.ndarray
            1-D array of photon energies
        redshifts : np.ndarray
            1-D array of redshifts
        ehat : np.ndarray
            2-D array of tabulate emissivities.
        tau : np.ndarray
            2-D array of optical depths, or reference to an array that will
            be modified with time.
        flux0 : np.ndarray  
            1-D array of initial flux values.
            
        """
        
        # Some stuff we need
        x = 1. + redshifts
        xsq = x**2
        R = x[1] / x[0]     
        Rsq = R**2
        
        # Shorthand
        zarr = redshifts

        #if tau is None:
        #    if type(energies) is list:
        #        tau = [np.zeros([redshifts.size, Earr.size]) \
        #            for Earr in energies]
        #    else:
        #        tau = np.zeros([redshifts.size, energies.size])

        if flux0 is None:
            flux = np.zeros_like(energies)
        else:
            flux = flux0

        L = redshifts.size
        ll = self._ll = L - 1

        otf = False

        # Loop over redshift - this is the generator                    
        z = redshifts[-1]
        while z >= redshifts[0]:
                        
            # First iteration: no time for there to be flux yet
            # (will use argument flux0 if the EoR just started)
            if ll == (L - 1):
                pass
    
            # General case
            else:
                    
                if otf:
                    exp_term = np.exp(-np.roll(tau, -1))
                else:   
                    exp_term = np.exp(-np.roll(tau[ll], -1))
    
                trapz_base = 0.5 * (zarr[ll+1] - zarr[ll])

                # Equivalent to Eq. 25 in Mirocha (2014)
                # Less readable, but faster!
                flux = (c / four_pi) \
                    * ((xsq[ll+1] * trapz_base) * ehat[ll]) \
                    + exp_term * ((c / four_pi) * xsq[ll+1] \
                    * trapz_base * np.roll(ehat[ll+1], -1, axis=-1) \
                    + np.roll(flux, -1) / Rsq)
                                    
            # No higher energies for photons to redshift from.
            # An alternative would be to extrapolate, and thus mimic a
            # background spectrum that is not truncated at Emax
            flux[-1] = 0.0
                
            yield redshifts[ll], flux
    
            # Increment redshift
            ll -= 1
            z = redshifts[ll]
    
            if ll == -1:
                break
                
    def _compute_line_flux(self, fluxes):  
        """
        Compute emission in lines.
        
        ..note:: Includes Ly-a emission only at this point.
        
        Parameters
        ----------
        List of fluxes, for each sub-band in a sawtooth generator.
        
        """     
        
        line_flux = [np.zeros_like(fluxes[i]) for i in range(len(fluxes))]

        # Compute Lyman-alpha flux
        if self.pf['include_injected_lya']:
            line_flux[0][0] += self.LymanAlphaFlux(z=None, fluxes=fluxes)
        
        return line_flux

    def _flux_generator_sawtooth(self, E, z, ehat, tau):
        """
        Create generators for the flux between all Lyman-n bands.
        """

        gens = []
        for i, nrg in enumerate(E):
            gens.append(self._flux_generator_generic(nrg, z, ehat[i], tau[i]))

        # Generator over redshift
        for i in range(z.size):  
            flux = []
            for gen in gens:
                z, new_flux = gen.next()
                flux.append(new_flux)

            # Increment fluxes
            line_flux = self._compute_line_flux(flux)

            yield z, flatten_flux(flux) + flatten_flux(line_flux)

    def FluxGenerator(self, popid):
        """
        Evolve some radiation background in time.
        
        Parameters
        ----------
        popid : str
            Create flux generator for a single population.
    
        Returns
        -------
        Generator for the flux, each in units of s**-1 cm**-2 Hz**-1 sr**-1.
        Each step returns the current redshift, and the flux as a function of 
        energy at the current redshift.
        
        """

        # List of all intervals in rest-frame photon energy
        bands = self.bands_by_pop[popid]
        
        generators_by_band = []
        for i, band in enumerate(bands):
            if type(self.energies[popid][i]) is list:   
                gen = self._flux_generator_sawtooth(E=self.energies[popid][i],
                    z=self.redshifts[popid], ehat=self.emissivities[popid][i],
                    tau=self.tau[popid][i])                    
            else:        
                gen = self._flux_generator_generic(self.energies[popid][i],
                    self.redshifts[popid], self.emissivities[popid][i],
                    tau=self.tau[popid][i])

            generators_by_band.append(gen)

        return generators_by_band
        
    <|MERGE_RESOLUTION|>--- conflicted
+++ resolved
@@ -856,7 +856,6 @@
         if not np.any(self.solve_rte[popid]):
             norm = c * self.cosm.dtdz(z) / four_pi
 
-<<<<<<< HEAD
             rhoLW = pop.PhotonLuminosityDensity(z, Emin=10.2, Emax=13.6) \
                 * (E_LL - 11.18) / (E_LL - E_LyA)
 
@@ -864,12 +863,7 @@
             dnu_LW = (E_LL - 11.18) / ev_per_hz
             return 0.5 * (11.2 + 13.6) * erg_per_ev * norm * (1. + z)**3 \
                 * rhoLW / dnu_LW
-=======
-            rhoLW = pop.PhotonLuminosityDensity(z, Emin=11.2, Emax=13.6)
-
-            return norm * (1. + z)**3 * rhoLW / dnu
->>>>>>> 38ff8185
-    
+
         # Closest Lyman line (from above)
         n = ceil(np.sqrt(E_LL / (E_LL - E)))
     
