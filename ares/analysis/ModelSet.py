--- conflicted
+++ resolved
@@ -190,11 +190,7 @@
     @property
     def mask(self):
         if not hasattr(self, '_mask'):
-<<<<<<< HEAD
-            self._mask = np.zeros(self.chain.shape)
-=======
             self._mask = np.zeros_like(self.chain) # chain.shape[0]?
->>>>>>> 1e6b7e0d
         return self._mask
 
     @mask.setter
@@ -558,18 +554,10 @@
                         
                 if hasattr(self, '_mask'):
                     if self.mask.ndim == 1:
-<<<<<<< HEAD
-                        mask2d = np.repeat(self.mask, 2).reshape(len(self.mask), 2)
-                    elif self.mask.ndim == 2:
-                        mask2d = self.mask
-                    else:
-                        raise ValueError('mask ndim > 2!')
-=======
                         mask2d = np.array([self.mask] * self._chain.shape[1]).T
                     elif self.mask.ndim == 2:
                         mask2d = self.mask
                         #mask2d = np.zeros_like(self._chain)
->>>>>>> 1e6b7e0d
                 else:
                     mask2d = 0
 
