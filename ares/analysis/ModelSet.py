--- conflicted
+++ resolved
@@ -3549,17 +3549,10 @@
             tmp = self.ExtractData(name,
                 take_log=take_log, un_log=un_logy, multiplier=multiplier)
             yblob = tmp[name].squeeze()
-<<<<<<< HEAD
             
             if expr is not None:
                 yblob = eval(expr).squeeze()
             
-=======
-
-            if expr is not None:
-                yblob = eval(expr)
-
->>>>>>> f0bf5b68
             #else:
             #    tmp = self.ExtractData(names,
             #        take_log=take_log, un_log=un_log, multiplier=multiplier)
@@ -3682,15 +3675,9 @@
 
             if expr is not None:
                 _yblob = eval(expr)
-<<<<<<< HEAD
-                
-            yblob = np.nan_to_num(_yblob)#.squeeze()
-            
-=======
 
             yblob = np.nan_to_num(_yblob)
 
->>>>>>> f0bf5b68
             mask = np.all(yblob.mask == True, axis=1)
             keep = np.array(np.logical_not(mask), dtype=int)
             nans = np.any(np.isnan(yblob.data), axis=1)
