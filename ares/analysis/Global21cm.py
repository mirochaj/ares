"""

Global21cm.py

Author: Jordan Mirocha
Affiliation: University of Colorado at Boulder
Created on: Sat Oct  3 14:57:31 PDT 2015

Description: 

"""

import pickle
import numpy as np
from ..util import labels
import matplotlib.pyplot as pl
from .MultiPlot import MultiPanel
from scipy.interpolate import interp1d
from ..physics.Constants import nu_0_mhz
from .TurningPoints import TurningPoints
from ..util.Math import central_difference
from matplotlib.ticker import ScalarFormatter 
from ..analysis.BlobFactory import BlobFactory
from .MultiPhaseMedium import MultiPhaseMedium, add_redshift_axis

def add_master_legend(ax, **kwargs):
    """
    Make a big legend!
    """

    h, l = ax.get_legend_handles_labels()

    ax.legend(h, l, loc='upper center',
        bbox_to_anchor=(0.5, 1.3), **kwargs)
              
    return ax
    
class Global21cm(MultiPhaseMedium,BlobFactory):
        
    def __getattr__(self, name):
        """
        This gets called anytime we try to fetch an attribute that doesn't
        exist (yet).
        """
<<<<<<< HEAD
                    
=======
            
        # Trickery
        if hasattr(BlobFactory, name):
            return BlobFactory.__dict__[name].__get__(self, BlobFactory)
            
>>>>>>> 70aff6ca
        if hasattr(MultiPhaseMedium, name):
            return MultiPhaseMedium.__dict__[name].__get__(self, MultiPhaseMedium)
                                                                                   
        # Indicates that this attribute is being accessed from within a 
        # property. Don't want to override that behavior!
        if (name[0] == '_'):
            raise AttributeError('This will get caught. Don\'t worry!')

        # Now, possibly make an attribute
        if name not in self.__dict__.keys():
                        
            # See if this is a turning point
            spl = name.split('_')
                                                
            if len(spl) > 2:
                quantity = ''
                for item in spl[0:-1]:
                    quantity += '%s_' % item
                quantity = quantity.rstrip('_')
                pt = spl[-1]
            else:
                try:
                    quantity, pt = spl
                except ValueError:
                    raise AttributeError('No attribute %s.' % name)    
    
<<<<<<< HEAD
            if pt not in ['B', 'C', 'D', 'ZC']:
                raise NotImplementedError('Unrecognized attribute: %s' % pt)
=======
            if pt not in ['B', 'C', 'D', 'ZC', 'Bp', 'Cp', 'Dp']:
                # This'd be where e.g., zrei, should go
                raise NotImplementedError('Looking for attribute \'%s\'.' % name)
>>>>>>> 70aff6ca

            if pt not in self.turning_points:
                return np.inf

            if quantity == 'z':
                self.__dict__[name] = self.turning_points[pt][0]
            elif quantity == 'nu':
                self.__dict__[name] = \
                    nu_0_mhz / (1. + self.turning_points[pt][0])
            elif quantity in self.history_asc:
                z = self.turning_points[pt][0]
                self.__dict__[name] = \
                    np.interp(z, self.history_asc['z'], self.history_asc[quantity])
            else:
                z = self.turning_points[pt][0]
                
                # Treat derivatives specially                
                if quantity == 'slope':    
                    self.__dict__[name] = self.derivative_of_z(z)
                elif quantity == 'curvature':
                    self.__dict__[name] = self.curvature_of_z(z)
                elif name in self.all_blob_names:
                    # Only works if scalar blob
                    self.__dict__[name] = self.get_blob(name)
                else:
                    raise KeyError('Unrecognized quantity: %s' % quantity)

        return self.__dict__[name]
    
    @property
    def dTbdz(self):
        if not hasattr(self, '_dTbdz'):
            self._z_p, self._dTbdz = \
                central_difference(self.history_asc['z'], self.history_asc['dTb'])
        return self._dTbdz

    @property
    def dTbdnu(self):
        if not hasattr(self, '_dTbdnu'):
            self._nu_p, self._dTbdnu = \
                central_difference(self.history['nu'], self.history['dTb'])
        return self._dTbdnu
        
    @property
    def dTb2dz2(self):
        if not hasattr(self, '_dTb2dz2'):
            self._z_pp, self._dTb2dz2 = \
                central_difference(self.z_p, self.dTbdz)
        return self._dTbdz
    
    @property
    def dTb2dnu2(self):
        if not hasattr(self, '_dTb2dnu2'):
            _dTbdnu = self.dTbdnu
            _nu = self._nu_p
            self._nu_pp, self._dTb2dnu2 = central_difference(_nu, _dTbdnu)
        return self._dTb2dnu2        
    
    @property
    def z_p(self):
        if not hasattr(self, '_z_p'):
            tmp = self.dTbdz
        return self._z_p
    
    @property
    def z_pp(self):
        if not hasattr(self, '_z_p'):
            tmp = self.dTb2dz2
        return self._z_pp    
    
    @property
    def nu_p(self):
        if not hasattr(self, '_nu_p'):
            tmp = self.dTbdnu
        return self._nu_p

    @property
    def nu_pp(self):
        if not hasattr(self, '_nu_pp'):
            tmp = self.dTb2dnu2
        return self._nu_pp    

    @property
    def kurtosis_absorption(self):
        if not hasattr(self, '_kurtosis_abs'):
            i1 = np.argmin(np.abs(30. - self.history['nu']))
            i2 = np.argmin(np.abs(self.nu_ZC - self.history['nu']))
            data = np.abs(self.history['dTb'][i1:i2])
            self._kurtosis_abs = np.sum((data - np.mean(data))**4) \
                / float(data.size) / np.std(data)**4
            
        return self._kurtosis_abs

    @property
    def skewness_absorption(self):
        if not hasattr(self, '_skewness_abs'):
            i1 = np.argmin(np.abs(30. - self.history['nu']))
            i2 = np.argmin(np.abs(self.nu_ZC - self.history['nu']))
            data = np.abs(self.history['dTb'][i1:i2])
            self._skewness_abs = np.sum((data - np.mean(data))**3) \
                / float(data.size) / np.std(data)**3
        return self._skewness_abs

    @property
    def kurtosis_emission(self):
        if not hasattr(self, '_kurtosis_emi'):
            i1 = np.argmin(np.abs(self.nu_ZC - self.history['nu']))
            i2 = np.argmin(np.abs(200.0 - self.history['nu']))
            data = self.history['dTb'][i1:i2]
            self._kurtosis_emi = np.sum((data - np.mean(data))**4) \
                / float(data.size) / np.std(data)**4

        return self._kurtosis_emi

    @property
    def skewness_emission(self):
        if not hasattr(self, '_skewness_emi'):
            i1 = np.argmin(np.abs(self.nu_ZC - self.history['nu']))
            i2 = np.argmin(np.abs(200.0 - self.history['nu']))
            data = self.history['dTb'][i1:i2]
            self._skewness_emi = np.sum((data - np.mean(data))**3) \
                / float(data.size) / np.std(data)**3
        return self._skewness_emi    
    
    @property
    def track(self):
        if not hasattr(self, '_track'):     
            if hasattr(self, 'pf'):
                self._track = TurningPoints(**self.pf)
            else:
                self._track = TurningPoints()
        return self._track
        
    def smooth_derivative(self, sm):
        arr = self.z_p[np.logical_and(self.z_p >= 6, self.z_p <= 45)]
        s = int(sm / np.diff(arr).mean())#self.pf['smooth_derivative']
        
        if s % 2 != 0:
            s += 1
        
        boxcar = np.zeros_like(self.dTbdz)
        boxcar[boxcar.size/2 - s/2: boxcar.size/2 + s/2] = \
            np.ones(s) / float(s)
        
        return np.convolve(self.dTbdnu, boxcar, mode='same')
    
    @property
    def turning_points(self):
        if not hasattr(self, '_turning_points'):  
            
            _z = self.history['z']
            lowz = _z < 70
            
            # If we're here, the simulation has already been run.
            # We've got the option to smooth the derivative before 
            # finding the extrema 
            if self.pf['smooth_derivative'] > 0:
                _dTb = self.smooth_derivative(self.pf['smooth_derivative'])
            else:
                _dTb = self.history['dTb']
            
            z = self.history['z'][lowz]
            dTb = _dTb[lowz]

            # Otherwise, find them. Not the most efficient, but it gets the job done
            # Redshifts in descending order
            for i in range(len(z)):
                if i < 5:
                    continue
            
                stop = self.track.is_stopping_point(z[0:i], dTb[0:i])
            
            # See if anything is wonky
            fixes = {}
            if 'C' in self.track.turning_points:
                zC = self.track.turning_points['C'][0]
                if (zC < 0) or (zC > 50):
                    i_min = np.argmin(self.history['dTb'])
                    fixes['C'] = (self.history['z'][i_min], 
                        self.history['dTb'][i_min], -99999)
            if 'D' in self.track.turning_points:
                zD = self.track.turning_points['D'][0]
                TD = self.track.turning_points['D'][1]
                if (zD < 0) or (zD > 50):
                    i_max = np.argmax(self.history['dTb'])
                    fixes['D'] = (self.history['z'][i_max], 
                        self.history['dTb'][i_max], -99999)            
                elif TD < 1e-4:
                    fixes['D'] = (-np.inf, -np.inf, -99999)
                
            result = self.track.turning_points
            result.update(fixes)
            
            self._turning_points = result       
            
            ## 
            # If there are multiple extrema (e.g, C and C'), fix order.
            ##
            
            # Don't do this just yet. Going to break compatibility with
            # some recent datasets.
            
            #for tp in list('BCD'):
            #    if '%sp' % tp in self.turning_points:
            #        tmp_p = self.turning_points['%sp' % tp]
            #        tmp = self.turning_points[tp]
            #    
            #        del self.turning_points['%sp' % tp]
            #        del self.turning_points[tp]
            #        
            #        self.turning_points[tp] = tmp_p
            #        self.turning_points['%sp' % tp] = tmp

        return self._turning_points

    def derivative_of_freq(self, freq):
        interp = interp1d(self.nu_p, self.dTbdnu, kind='linear', 
            bounds_error=False, fill_value=-np.inf)
        return interp(freq)

    def curvature_of_freq(self, freq):
        interp = interp1d(self.nu_pp, self.dTb2dnu2, kind='linear',
            bounds_error=False, fill_value=-np.inf)
        return interp(freq)  

    def derivative_of_z(self, z):
        freq = nu_0_mhz / (1. + z)
        return self.derivative_of_freq(freq)

    def curvature_of_z(self, z):
        freq = nu_0_mhz / (1. + z)
        return self.curvature_of_freq(freq)
    
    def SaturatedLimit(self, ax):
        z = nu_0_mhz / self.history['nu'] - 1.
        dTb = self.hydr.saturated_limit(z)

        xlim = ax.get_xlim()
        ylim = ax.get_ylim()            

        ax.plot(self.history['nu'], dTb, color='k', ls=':')
        ax.fill_between(self.history['nu'], dTb, 500 * np.ones_like(dTb),
            color='none', hatch='X', edgecolor='k', linewidth=0.0)

        ax.set_xlim(xlim)    
        ax.set_ylim(ylim)
        pl.draw()
        
        return ax
        
    def AdiabaticFloor(self, ax):
        z = nu_0_mhz / self.history['nu'] - 1.
        dTb = self.hydr.adiabatic_floor(z)
        
        xlim = ax.get_xlim()
        ylim = ax.get_ylim()

        ax.plot(self.history['nu'], dTb, color='k', ls=':')
        ax.fill_between(self.history['nu'], -500 * np.ones_like(dTb), dTb, 
            color='none', hatch='X', edgecolor='k', linewidth=0.0)
            
        ax.set_xlim(xlim)    
        ax.set_ylim(ylim)
            
        pl.draw()
        
        return ax

    def GlobalSignature(self, ax=None, fig=1, freq_ax=False, 
        time_ax=False, z_ax=True, mask=None, scatter=False, xaxis='nu', 
        ymin=None, ymax=50, zmax=None, rotate_xticks=False, rotate_yticks=False,
        force_draw=False,
        temp_unit='mK', yscale='linear', take_abs=False, **kwargs):
        """
        Plot differential brightness temperature vs. redshift (nicely).

        Parameters
        ----------
        ax : matplotlib.axes.AxesSubplot instance
            Axis on which to plot signal.
        fig : int
            Figure number.
        freq_ax : bool
            Add top axis denoting corresponding (observed) 21-cm frequency?
        time_ax : bool
            Add top axis denoting corresponding time since Big Bang?
        z_ax : bool
            Add top axis denoting corresponding redshift? Only applicable
            if xaxis='nu' (see below).
        scatter : bool
            Plot signal as scatter-plot?
        mask : int
            If scatter==True, this defines the sampling "rate" of the data,
            i.e., only every mask'th element is included in the plot.
        xaxis : str
            Determines whether x-axis is redshift or frequency. 
            Options: 'z' or 'nu'
        
        Returns
        -------
        matplotlib.axes.AxesSubplot instance.
        
        """
        
        if xaxis == 'nu' and freq_ax:
            freq_ax = False
        if xaxis == 'z' and z_ax:
            z_ax = False
        
        if ax is None:
            gotax = False
            fig = pl.figure(fig)
            ax = fig.add_subplot(111)
        else:
            gotax = True
        
        conv = 1.
        if temp_unit.lower() in ['k', 'kelvin']:
            conv = 1e-3
        
        if mask is not None:
            nu_plot, dTb_plot = \
                self.history[xaxis][mask], self.history['dTb'][mask] * conv
        else:
            nu_plot, dTb_plot = \
                self.history[xaxis], self.history['dTb'] * conv
        
        if take_abs:
            dTb_plot = np.abs(dTb_plot)
        
        ##
        # Plot the stupid thing
        ##
        if scatter is False:   
            ax.plot(nu_plot, dTb_plot, **kwargs)
        else:
            ax.scatter(self.history[xaxis][-1::-mask], 
                self.history['dTb'][-1::-mask] * conv, **kwargs)
                
        zmax = self.pf["initial_redshift"]
        zmin = self.pf["final_redshift"] if self.pf["final_redshift"] >= 10 \
            else 5
        
        # x-ticks
        if xaxis == 'z' and hasattr(self, 'pf'):
            xticks = list(np.arange(zmin, zmax, zmin))
            xticks_minor = list(np.arange(zmin, zmax, 1))
        else:
            xticks = np.arange(50, 250, 50)
            xticks_minor = np.arange(10, 200, 10)

        if ymin is None and yscale == 'linear':
            ymin = max(min(min(self.history['dTb'][np.isfinite(self.history['dTb'])]), 
                ax.get_ylim()[0]), -500)
    
            # Set lower y-limit by increments of 50 mK
            for val in [-50, -100, -150, -200, -250, -300, -350, -400, -450, -500]:
                if val <= ymin:
                    ymin = int(val)
                    break
    
        if ymax is None:
            ymax = max(max(self.history['dTb'][np.isfinite(self.history['dTb'])]), 
                ax.get_ylim()[1])
    
        if yscale == 'linear':
            if (not gotax) or force_draw:
                ax.set_yticks(np.arange(int(ymin / 50) * 50, 
                    100, 50))
                
            else:
                # Minor y-ticks - 10 mK increments
                yticks = np.linspace(ymin, 50, int((50 - ymin) / 10. + 1)) * conv
                yticks = list(yticks)      
                
                # Remove major ticks from minor tick list
                for y in np.linspace(ymin, 50, int((50 - ymin) / 50. + 1)) * conv:
                    if y in yticks:
                        yticks.remove(y) 
                        
                ax.set_ylim(ymin, ymax)
                ax.set_yticks(yticks, minor=True)
        
        if xaxis == 'z' and hasattr(self, 'pf'):
            ax.set_xlim(5, self.pf["initial_redshift"])
        else:
            ax.set_xlim(10, 210)

        if (not gotax) or force_draw:    
            ax.set_xticks(xticks, minor=False)
            ax.set_xticks(xticks_minor, minor=True)

            if rotate_xticks:
                xt = []
                for x in ax.get_xticklabels():
                    xt.append(x.get_text())

                ax.set_xticklabels(xt, rotation=45.)
            if rotate_yticks:
                yt = []
                for y in ax.get_yticklabels():
                    yt.append(y.get_text())
            
                ax.set_yticklabels(yt, rotation=45.)    
        
        if gotax and (ax.get_xlabel().strip()) and (not force_draw):
            pl.draw()
            return ax
            
        if ax.get_xlabel() == '':  
            if xaxis == 'z':  
                ax.set_xlabel(labels['z'], fontsize='x-large')
            else:
                ax.set_xlabel(labels['nu'])
        
        if ax.get_ylabel() == '':    
            if temp_unit.lower() == 'mk':
                ax.set_ylabel(labels['dTb'], fontsize='x-large')    
            else:
                ax.set_ylabel(r'$T_b \ (\mathrm{K})$', fontsize='x-large')    
        
        # Twin axes along the top
        if freq_ax:
            twinax = self.add_frequency_axis(ax)        
        elif time_ax:
            twinax = self.add_time_axis(ax)
        elif z_ax:
            twinax = add_redshift_axis(ax)
        else:
            twinax = None
        
        self.twinax = twinax
        
        try:
            ax.ticklabel_format(style='plain', axis='both')
        except AttributeError:
            ax.xaxis.set_major_formatter(ScalarFormatter())
            ax.yaxis.set_major_formatter(ScalarFormatter())
            #twinax.xaxis.set_major_formatter(ScalarFormatter())
            ax.ticklabel_format(style='plain', axis='both')
                                
        pl.draw()
        
        return ax

    def GlobalSignatureDerivative(self, mp=None, ax=None, fig=1, 
        show_signal=False, **kwargs):
        """
        Plot signal and its first derivative (nicely).

        Parameters
        ----------
        mp : MultiPlot.MultiPanel instance

        Returns
        -------
        MultiPlot.MultiPanel instance

        """

        if show_signal:
            if mp is None:
                gotax = False
                mp = MultiPanel(dims=(2, 1), panel_size=(1, 0.6), fig=fig)
            else:
                gotax = True
        else:
            if ax is None:
                gotax = False
                fig = pl.figure(fig)
                ax = fig.add_subplot(111)
            else:
                gotax = True

        if show_signal:
            ax2 = self.GlobalSignature(ax=mp.grid[0], z_ax=False, **kwargs)
            mp.grid[1].plot(self.nu_p, self.dTbdnu, **kwargs)
            ax = mp.grid[1]
            ax.set_xticks(mp.grid[0].get_xticks())    
            ax.set_xticklabels([])    
            ax.set_xlim(mp.grid[0].get_xlim())
        else:
            ax.plot(self.nu_p, self.dTbdnu, **kwargs)
                
        if not gotax:
            if not show_signal:
                ax.set_xlabel(labels['nu'])
            ax.set_ylabel(r'$\delta T_{\mathrm{b}}^{\prime} \ (\mathrm{mK} \ \mathrm{MHz}^{-1})$')
        
        pl.draw()
        
        if show_signal:
            return mp
        else:
            return ax
    
    def add_Ts_inset(self, ax, inset=None, width=0.3, height=0.15, loc=3,
            z=8.4, lo=1.9, hi=None, padding=0.02, borderpad=0.5, 
            fmt='%.2g', **kwargs):
        
        if inset is None:
            inset = self.add_inset(ax, inset=inset, width=width, height=height, 
                loc=loc, lo=lo, hi=hi, padding=padding, mu=None, sigma=None,
                borderpad=borderpad, **kwargs)
        else:
            inset.fill_between([0., self.cosm.Tgas(z)], 0, 1, 
                color='k', facecolor='none', hatch='//')
            #inset.plot([self.cosm.Tgas(z)]*2, [0, 1], 
            #    color='k')    
            inset.fill_between([self.cosm.Tgas(z), lo], 0, 1, 
                color='lightgray')    
            #inset.fill_between([self.cosm.TCMB(z), hi], 0, 1, 
            #    color='k', facecolor='none', hatch='-')    
            xticks = [1, 10, 100]
            inset.set_xticks(xticks)
            inset.set_xlim(0.8, hi)
    
            inset.set_title(r'$T_S(z=%.2g)$' % z, fontsize=16, y=1.08)
            inset.xaxis.set_tick_params(width=1, length=5, labelsize=10)
            
        Ts = np.interp(z, self.history_asc['z'], self.history_asc['igm_Ts'])
        inset.plot([Ts]*2, [0, 1], **kwargs)
        inset.set_xscale('log')
        pl.draw()
    
        return inset        
    
    def fill_between_sims(self, other_sim, ax=None, **kwargs):
        sims = [self, other_sim]
        
        assert len(sims) == 2, 'Only works for sets of two simulations.'
    
        
        nu = []; dTb = []; C = []; D = []
    
        for i, sim in enumerate(sims):
    
            nu.append(sim.history['nu'])
            dTb.append(sim.history['dTb'])
    
            #ax = sim.GlobalSignature(ax=ax, **kwargs)
    
            #C.append(sim.turning_points['C'])
            #D.append(sim.turning_points['D'])
    
        y1_w_x0 = np.interp(nu[0], nu[1], dTb[1])
        ax.fill_between(nu[0], dTb[0], y1_w_x0, **kwargs)
    
        #for tp in [C, D]:
        #    nu_C_0 = nu_0_mhz / (1. + tp[0][0])
        #    nu_C_1 = nu_0_mhz / (1. + tp[1][0])
        #    T_C_0 = tp[0][1]
        #    T_C_1 = tp[1][1]
        #
        #    nu_min = min(nu_C_0, nu_C_1)    
        #
        #    # Line connecting turning points
        #    def y_min(nu):
        #
        #        dnu = abs(nu_C_0 - nu_C_1)
        #        dT = abs(T_C_0 - T_C_1)
        #        m = dT / dnu
        #
        #        return m * (nu - nu_min) + min(T_C_0, T_C_1)
        #
        #    new_nu = np.linspace(min(nu_C_0, nu_C_1), max(nu_C_0, nu_C_1))
        #
        #    new_T0 = np.interp(new_nu, nu[0], dTb[0])
        #    new_T1 = np.interp(new_nu, nu[1], dTb[1])
        #
        #    if tp == C:
        #        ax.fill_between(new_nu, y_min(new_nu), np.minimum(new_T0, new_T1), 
        #            **kwargs)
        #    else:
        #        ax.fill_between(new_nu, y_min(new_nu), np.maximum(new_T0, new_T1), 
        #            **kwargs)
    
        pl.draw()
    
        return ax
        
    def Slope(self, freq):
        """
        Return slope of signal in mK / MHz at input frequency (MHz).
        """    
        
        return np.interp(freq, self.nu_p, self.dTbdnu)
    
    def WidthMeasure(self, max_fraction=0.5, peak_relative=False, to_freq=True,
        absorption=True):
        # This only helps with backward compatibility between two obscure
        # revisions that probably nobody is using...
        return self.Width(max_fraction, peak_relative, to_freq)
        
    def Width(self, max_fraction=0.5, peak_relative=False, to_freq=True,
        absorption=True):
        """
        Return a measurement of the width of the absorption or emission signal.
        
        Parameters
        ----------
        max_fraction : float
            At what fraction of the peak should we evaluate the width?
        peak_relative: bool 
            If True, compute the width on the left (L) and right (R) side of 
            the peak separately, and return R - L. If Not, the return value is
            the full width of the peak evaluated at max_fraction * its max.
        to_freq: bool
            If True, return value is in MHz. If False, it is a differential
            redshift element.
        absorption : bool
            If True, assume absorption signal, otherwise, use emission signal.
            
        .. note :: With default parameters, this function returns the 
            full-width at half-maximum (FWHM) of the absorption signal.
            
        """
        
        if absorption:
            tp = 'C'
        else:
            tp = 'D'
        
        if tp not in self.turning_points:
            return -np.inf

        z_pt = self.turning_points[tp][0]
        n_pt = nu_0_mhz / (1. + z_pt)
        T_pt = self.turning_points[tp][1]
        
        if not np.isfinite(z_pt):
            return -np.inf
        
        # Only use low redshifts once source are "on"
        _z = self.history_asc['z']
        ok = _z < self.pf['initial_redshift']
        z = self.history_asc['z'][ok]
        dTb = self.history_asc['dTb'][ok]
        
        # (closest) index corresponding to the extremum of interest.
        # Using amplitude can lead to errors when heating trough is comparable
        # in amplitude to dark ages trough
        i_max = np.argmin(np.abs(z - z_pt))
        
        # At what fraction of peak do we measure width?
        f_max = max_fraction * T_pt
        
        if len(dTb[:i_max]) < 2 or len(dTb[i_max:]) < 2:
            return -np.inf
                        
        # Need to restrict range to avoid double-valued-ness...? Might as well.
        if absorption:
            if 'B' in self.turning_points:
                if np.isfinite(self.turning_points['B'][0]):
                    i_hi = np.argmin(np.abs(z - self.turning_points['B'][0]))
                else:                    
                    i_hi = np.argmin(np.abs(z - max(z)))
            else:
                i_hi = np.argmin(np.abs(z - max(z)))
                        
        else:
            i_hi = None    
            
        # Don't fully understand this
        if (i_hi is not None) and (i_hi < i_max):
            return -np.inf
            
        # I think this only happens when absorption signal is basically
        # negligible.
        if len(dTb[:i_max]) < 2:
            return -np.inf
        if len(dTb[i_max:i_hi]) < 2:
            return -np.inf
            
        # Break the data into two intervals: redshifts above and below
        # the extremum. Interpolate to find desired point.
        # I've experimented with cubic/quadratic and most of the time they
        # work fine but in some cases they give nonsensical results for no
        # apparent reason, hence the linear interpolation.
        interp_l = interp1d(dTb[:i_max], z[:i_max], 
            bounds_error=False, fill_value=-np.inf, kind='linear')
        # At this point, the signal is getting more negative
        interp_r = interp1d(dTb[i_max:i_hi], z[i_max:i_hi],
            bounds_error=False, fill_value=-np.inf, kind='linear')

        # The "l" and "r" are in terms of redshift.
        
        # Interpolate to find redshifts where f_max occurs
        l = abs(interp_l(f_max))
        r = abs(interp_r(f_max))
        
        if np.any(np.isinf([l, r])):
            return -np.inf
                
        # "l" and "r" are now backwards since we're going to frequency
        if to_freq:
            l = nu_0_mhz / (1. + l)
            r = nu_0_mhz / (1. + r)
        
        if peak_relative:
            if to_freq:
                l = abs(n_pt - l)
                r = abs(n_pt - r)
            else:
                l = abs(z_pt[i] - l)
                r = abs(z_pt[i] - r)
        
            val = -(r - l)
        else:
            val = abs(r - l)
        
        return val
        <|MERGE_RESOLUTION|>--- conflicted
+++ resolved
@@ -42,15 +42,11 @@
         This gets called anytime we try to fetch an attribute that doesn't
         exist (yet).
         """
-<<<<<<< HEAD
-                    
-=======
             
         # Trickery
         if hasattr(BlobFactory, name):
             return BlobFactory.__dict__[name].__get__(self, BlobFactory)
             
->>>>>>> 70aff6ca
         if hasattr(MultiPhaseMedium, name):
             return MultiPhaseMedium.__dict__[name].__get__(self, MultiPhaseMedium)
                                                                                    
@@ -77,15 +73,10 @@
                 except ValueError:
                     raise AttributeError('No attribute %s.' % name)    
     
-<<<<<<< HEAD
-            if pt not in ['B', 'C', 'D', 'ZC']:
-                raise NotImplementedError('Unrecognized attribute: %s' % pt)
-=======
             if pt not in ['B', 'C', 'D', 'ZC', 'Bp', 'Cp', 'Dp']:
                 # This'd be where e.g., zrei, should go
                 raise NotImplementedError('Looking for attribute \'%s\'.' % name)
->>>>>>> 70aff6ca
-
+                
             if pt not in self.turning_points:
                 return np.inf
 
