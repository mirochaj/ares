"""

MultiPhaseMedium.py

Author: Jordan Mirocha
Affiliation: University of Colorado at Boulder
Created on: Thu Oct  4 12:59:46 2012

Description: 

"""
import numpy as np
import re, scipy, os
from ..util import labels
import matplotlib.pyplot as pl
<<<<<<< HEAD
=======
from ..util.Stats import get_nu
from ..util.Pickling import read_pickle_file
>>>>>>> 045b0632
from .MultiPlot import MultiPanel
from scipy.misc import derivative
from ..physics.Constants import *
from scipy.integrate import cumtrapz
from scipy.interpolate import interp1d
from ..physics import Cosmology, Hydrogen
from ..util.SetDefaultParameterValues import *
from mpl_toolkits.axes_grid import inset_locator
from .DerivedQuantities import DerivedQuantities as DQ
try:
    # this runs with no issues in python 2 but raises error in python 3
    basestring
except:
    # this try/except allows for python 2/3 compatible string type checking
    basestring = str
    
try:
    import h5py
except ImportError:
    pass
        
class HistoryContainer(dict):
    """
    A wrapper around DerivedQuantities.
    """
    def __init__(self, pf={}):
        self._data = {}
        self._dq = DQ(ModelSet=None, pf=pf)

    def add_data(self, data):
        self._dq._add_data(data)
        for key in data:
            self._data[key] = data[key]

    def keys(self):
        return self._data.keys()

    def __iter__(self):
        for key in self._data.keys():
            yield key        
            
    def __contains__(self, name):
        return name in self._data.keys()
            
    def __getitem__(self, name):
        if name in self._data:
            return self._data[name]
            
        self._data[name] = self._dq[name]
        return self._data[name]    
            
    def __setitem__(self, name, value):
        self._data[name] = value
        self._dq._data[name] = value
        
    def update(self, data):
        self._data.update(data)
        self._dq._data.update(data)
    
turning_points = ['D', 'C', 'B', 'A']

class MultiPhaseMedium(object):
    def __init__(self, data=None, suffix='history', **kwargs):
        """
        Initialize analysis object.
        
        Parameters
        ----------
        data : dict, str
            Either a dictionary containing the entire history or the prefix
            of the files containing the history/parameters.

        """
                                
        if data is None:
            return

        elif type(data) == dict:
            self.pf = SetAllDefaults()
            self.history = data.copy()

        # Read output of a simulation from disk
        elif isinstance(data, basestring):
            self.prefix = data
            self._load_data(data, suffix)

        self.kwargs = kwargs

<<<<<<< HEAD
    def _load_data(self, data, suffix='history'):
        if os.path.exists('%s.%s.pkl' % (data, suffix)):
            history = self._load_pkl(data, suffix)
=======
    def _load_data(self, data):
        if os.path.exists('{!s}.history.pkl'.format(data)):
            history = self._load_pkl(data)
>>>>>>> 045b0632
        else:
            history = self._load_txt(data, suffix)

        self._load_pf(data)
        self.history = history

    def _load_pf(self, data):        
        try:   
<<<<<<< HEAD
            f = open('%s.parameters.pkl' % data, 'rb')
            self.pf = pickle.load(f)
            f.close()
=======
            self.pf = read_pickle_file('{!s}.parameters.pkl'.format(data),\
                nloads=1, verbose=False)
>>>>>>> 045b0632
                
        # The import error is really meant to catch pickling errors
        except (AttributeError, ImportError):
            self.pf = {"final_redshift": 5., "initial_redshift": 100.}
            print('Error loading {!s}.parameters.pkl.'.format(data))
            
    def _load_txt(self, data, histsuffix):
        found = False
        for suffix in ['txt', 'dat']:
<<<<<<< HEAD
            fn = '%s.%s.%s' % (data, histsuffix, suffix)
=======
            fn = '{0!s}.history.{1!s}'.format(data, suffix)
>>>>>>> 045b0632
            if os.path.exists(fn):
                found = True
                break
                
        if not found:
            raise IOError('Couldn\'t find file of form {!s}.history*'.format(\
                data))
        
        with open(fn, 'r') as f:
            cols = f.readline()[1:].split()
            
        data = np.loadtxt(fn, unpack=True)
        
        return {key:data[i] for i, key in enumerate(cols)}

<<<<<<< HEAD
    def _load_pkl(self, data, suffix):
                   
        fn = '%s.%s.pkl' % (data, suffix)
                         
        chunks = 0
        f = open(fn, 'rb')
        while True:
            try:
                tmp = pickle.load(f)
            except EOFError:
                break
            
            if not hasattr(self, '_suite'):
                self._suite = []
                
            self._suite.append(tmp.copy())
            chunks += 1
        
        f.close()
        
        if chunks == 0:
            raise IOError('Empty history (%s.%s.pkl)' % (data, suffix))
        else:    
            history = self._suite[-1]
                
        try:
            chunks = 0
            f = open('%s.%s.pkl' % (data, suffix), 'rb')
            while True:
                try:
                    tmp = pickle.load(f)
                except EOFError:
                    break
                
                if not hasattr(self, '_suite'):
                    self._suite = []
                    
                self._suite.append(tmp.copy())
                chunks += 1
            
            f.close()
            
            if chunks == 0:
                raise IOError('Empty history (%s.history.pkl)' % data)
=======
    def _load_pkl(self, data):
        try:
            if not hasattr(self, '_suite'):
                self._suite = []
            fn = '{!s}.history.pkl'.format(data)
            loaded_chunks = read_pickle_file(fn, nloads=None, verbose=False)
            self._suite.extend(loaded_chunks)
            if len(loaded_chunks) == 0:
                raise IOError('Empty history ({!s}.history.pkl)'.format(data))
>>>>>>> 045b0632
            else:    
                history = self._suite[-1]
        except IOError: 
            if re.search('pkl', data):
                history = read_pickle_file(data, nloads=1, verbose=False)
            else:
                import glob
<<<<<<< HEAD
                fns = glob.glob('./%s.%s*' % (data, suffix))
=======
                fns = glob.glob('./{!s}.history*'.format(data))
>>>>>>> 045b0632
                if not fns:
                    raise IOError('No files with prefix {!s}.'.format(data))
                else:
                    fn = fns[0]
                    
                f = open(fn, 'r')
                cols = f.readline().split()[1:]
                _data = np.loadtxt(f)

                history = {}
                for i, col in enumerate(cols):
                    history[col] = _data[:,i]
                f.close()  

        return history       

    @property
    def cosm(self):
        if not hasattr(self, '_cosm'):
            self._cosm = Cosmology(**self.pf)
            
        return self._cosm

    @property
    def hydr(self):  
        if not hasattr(self, '_hydr'):      
            self._hydr = Hydrogen(cosm=self.cosm, **self.pf)
            
        return self._hydr                    

    #@property
    #def data(self):
    #    if not hasattr(self, '_data'):
    #        if hasattr(self, 'history'):
    #            self._data = HistoryContainer(pf=self.pf)
    #            self._data.add_data(self.history)
    #
    #    return self._data

    @property
    def blobs(self):
        if not hasattr(self, '_blobs'):
            self._blobs =\
                read_pickle_file('{!s}.blobs.pkl'.format(self.prefix),\
                nloads=1, verbose=False)
        return self._blobs

    def close(self):
        pl.close('all')

    def draw(self):
        pl.draw()
    
    def show(self):
        pl.show()    

    @property
    def history(self):
        return self._history

    @history.setter
    def history(self, value):
        if not hasattr(self, '_history'):
            self._history = HistoryContainer(pf=self.pf)
            self._history.add_data(value)

        return self._history

    @property
    def history_asc(self):  
        if not hasattr(self, '_history_asc'):
            if np.all(np.diff(self.history['z']) > 0):
                data_reorder = self.history.copy()
            else:
                data_reorder = {}
                for key in self.history.keys():
                    data_reorder[key] = np.array(self.history[key])[-1::-1]
            
            self._history_asc = data_reorder
            
        return self._history_asc  
        
   #@property
   #def data_asc(self):
   #    if not hasattr(self, '_data_asc'):
   #        if np.all(np.diff(self.history['z']) > 0):
   #            data_reorder = self.history.copy()
   #        else:
   #            data_reorder = {}
   #            for key in self.history.keys():
   #                data_reorder[key] = np.array(self.history[key])[-1::-1]
   #        
   #        self._data_asc = data_reorder
   #        
   #    return self._data_asc
                    
    @property
    def Trei(self):
        if not hasattr(self, '_Trei'):
            self._Trei = self.turning_points[1][0]    
        return self._Trei
            
    def _initialize_interpolation(self, field):
        """ Set up scipy.interpolate.interp1d instances for all fields. """            
                
        self.interp[field] = scipy.interpolate.interp1d(self.history_asc['z'], 
            self.history_asc[field], kind='cubic')
                       
    def field(self, z, field='igm_dTb'):  
        """ Interpolate value of any field in self.history to redshift z. """ 
                
        if field not in self.interp:
            self._initialize_interpolation(field)
         
        return self.interp[field](z)
                
    def z_to_mhz(self, z):
        return nu_0_mhz / (1. + z)
                
    def zrei(self):
        """
        Find midpoint of reionization.
        """         
        
        zz = self.history['z'][self.history['z'] < 40]
        xz = self.history['cgm_h_2'][self.history['z'] < 40]
        
        return np.interp(0.5, xz, zz)
        
    def excluded_regions(self, ax):
        """
        Overplot
        """
        
        ax.get_xlim()
        
        # Adiabatic cooling limit
        sim = simG21(tanh_model=True, tanh_T0=0.0, 
            tanh_x0=0.0, tanh_J0=1e5, tanh_Jz0=120, initial_redshift=120)
        
        ax.fill_between(sim.history['nu'], sim.history['igm_dTb'], 
            -500 * np.ones_like(sim.history['nu']), hatch='x', color='none', 
            edgecolor='gray')

        # Saturated
        sim = simG21(tanh_model=True, tanh_x0=0.0,    
            tanh_J0=1e5, tanh_Jz0=120, tanh_Tz0=120, tanh_T0=1e4, 
            initial_redshift=120)

        ax.fill_between(sim.history['nu'], sim.history['igm_dTb'], 
            80 * np.ones_like(sim.history['nu']), hatch='x', color='none', 
            edgecolor='gray')
        
        ax.set_xlim()
        
        pl.draw()
        
    def tau_CMB(self, include_He=True, z_HeII_EoR=3.):
        """
        Compute CMB optical depth history.
        """
        
        QHII = self.history_asc['cgm_h_2'] 
        if 'igm_h_2' in self.history_asc:
            xHII = self.history_asc['igm_h_2'] 
        else:
            xHII = 0.0
            
        nH = self.cosm.nH(self.history_asc['z'])
        dldz = self.cosm.dldz(self.history_asc['z'])
        
        integrand = (QHII + (1. - QHII) * xHII) * nH
        
        if 'igm_he_1' in self.history_asc:
            QHeII = self.history_asc['cgm_h_2'] 
            xHeII = self.history_asc['igm_he_2'] 
            xHeIII = self.history_asc['igm_he_3'] 
            nHe = self.cosm.nHe(self.history_asc['z'])
            integrand += (QHeII + (1. - QHeII) * xHeII + 2. * xHeIII) \
                * nHe 
        elif include_He:
            integrand *= (1. + self.cosm.y)
                    
        integrand *= sigma_T * dldz
                
        tau = cumtrapz(integrand, self.history_asc['z'], initial=0)
            
        tau[self.history_asc['z'] > 100] = 0.0 
            
        self.history_asc['tau_e'] = tau
        self.history['tau_e'] = tau[-1::-1]
        
        if self.history_asc['z'][0] < z_HeII_EoR:
            raise ValueError('Simulation ran past assumed HeII EoR! See z_HeII_EoR parameter.')
        
        # Make no arrays that go to z=0
        zlo, tlo = self.tau_post_EoR(include_He=include_He, 
            z_HeII_EoR=z_HeII_EoR)
                
        tau_tot = tlo[-1] + tau
        
        tau_tot[self.history_asc['z'] > 100] = 0.0 
        
        self.history_asc['z_CMB'] = np.concatenate((zlo, self.history_asc['z']))
        self.history['z_CMB'] = self.history_asc['z_CMB'][-1::-1]
                
        self.history_asc['tau_e_tot'] = np.concatenate((tlo, tau_tot))
        self.history['tau_e_tot'] = tau_tot[-1::-1]
                
    @property
    def tau_e(self):
        if not hasattr(self, '_tau_e'):
            if 'tau_e_tot' not in self.history:
                self.tau_CMB()
                
            z50 = np.argmin(np.abs(self.history['z_CMB'] - 50))
            self._tau_e = self.history['tau_e_tot'][z50]
        
        return self._tau_e           
        
    def add_frequency_axis(self, ax):
        """
        Take plot with redshift on x-axis and add top axis with corresponding 
        (observed) 21-cm frequency.
        
        Parameters
        ----------
        ax : matplotlib.axes.AxesSubplot instance
        """    
        
        nu = np.arange(20, 220, 20)[-1::-1]
        nu_minor = np.arange(30, 230, 20)[-1::-1]
        znu = nu_0_mhz / np.array(nu) - 1.
        znu_minor = nu_0_mhz / np.array(nu_minor) - 1.
        
        ax_freq = ax.twiny()
        ax_freq.set_xlabel(labels['nu'])        
        ax_freq.set_xticks(znu)
        ax_freq.set_xticks(znu_minor, minor=True)
        ax_freq.set_xlim(ax.get_xlim())
        
        freq_labels = list(map(str, nu))
        
        # A bit hack-y
        for i, label in enumerate(freq_labels):
            if label in ['140', '180']:
                freq_labels[i] = ''
                
            if float(label) >= 200:
                freq_labels[i] = ''

        ax_freq.set_xticklabels(freq_labels)
        
        pl.draw()
        
        return ax_freq
                
    def reverse_x_axis(self, ax, twinax=None):
        """
        By default, we plot quantities vs. redshift, ascending from left to 
        right. This method will flip the x-axis, so that redshift is 
        decreasing from left to right.
        """
        
        ax.invert_xaxis()
        
        if twinax is None:
            print("If you have a twinx axis, be sure to re-run add_time_axis or add_frequency_axis!")
            print("OR: pass that axis object as a keyword argument to this function!")
        else:
            twinax.invert_xaxis()
        
        pl.draw()
        
    def add_tau_inset(self, ax, inset=None, width=0.25, height=0.15, loc=4,
            mu=0.055, sig1=0.009, padding=0.02, borderpad=1, 
            ticklabels=None, **kwargs):

        sig2 = 2. * sig1

        if inset is None:
            inset = self.add_inset(ax, inset=inset, width=width, height=height, 
                loc=loc, mu=mu, sig1=sig1, padding=padding, 
                borderpad=borderpad, **kwargs)
        else:
            inset.fill_between([mu-sig2-padding, mu-sig2], 0, 1, 
                color='lightgray')
            inset.fill_between([mu+sig2+padding, mu+sig2], 0, 1, 
                color='lightgray')
            xticks = [mu-sig2-padding, mu-sig2, mu-sig1, mu, 
                mu+sig1, mu+sig2, mu+sig2+padding]
            inset.set_xticks(xticks)
            inset.set_xticklabels(['', r'$-2\sigma$','',r'$\mu$', '', r'$+2\sigma$', ''])

            inset.set_title(r'$\tau_e$', fontsize=18, y=1.08)
            inset.xaxis.set_tick_params(width=1, length=5, labelsize=10)

        inset.plot([self.tau_e]*2, [0, 1], **kwargs)
        pl.draw()
        
        return inset
            
    def add_inset(self, ax, inset=None, mu=None, sig1=None, lo=None, hi=None,
        width=0.3, height=0.15, loc=3,
        padding=0.02, borderpad=0.5, **kwargs):
        """
        Add inset 'slider' thing.
        """
        
        assert (mu is not None and sig1 is not None) \
            or (lo is not None or hi is not None)
        
        if inset is not None:
            pass
        else:    
            inset = inset_locator.inset_axes(ax, width='{0}%'.format(100 * width), 
                height='{0}%'.format(100 * height), loc=loc, borderpad=borderpad)
        
            inset.set_yticks([])
            inset.set_yticklabels([])
            
            if (lo is None and hi is None):
                sig2 = 2. * sig1
                lo = mu-sig2-padding
                hi = mu+sig2+padding
            
            inset.set_xlim(lo, hi)
            
        pl.draw()
        
        return inset

    def TemperatureHistory(self, ax=None, fig=1, show_Tcmb=False,
        show_Ts=False, show_Tk=True, scatter=False, mask=5, 
        show_legend=False, **kwargs):
        """
        Plot kinetic, CMB, and spin temperatures vs. redshift. 
        
        Parameters
        ----------
        
        """
        
        hasax = True
        if ax is None:
            hasax = False
            fig = pl.figure(fig)
            ax = fig.add_subplot(111)
        
        if 'label' not in kwargs:
            labels = [r'$T_{\gamma}$', r'$T_K$', r'$T_S$']
        else:
            labels = [kwargs['label']]*3
            del kwargs['label']
                
        if not scatter:
            if show_Tcmb:
                ax.semilogy(self.history['z'], self.cosm.TCMB(self.history['z']), 
                    label=labels[0], **kwargs)
            
            if show_Tk:
                ax.semilogy(self.history['z'], self.history['igm_Tk'], 
                    label=labels[1], **kwargs)
            
            if show_Ts:
                ax.semilogy(self.history['z'], self.history['igm_Ts'], 
                    label=labels[2], **kwargs)
        else:
            if show_Tcmb:
                ax.scatter(self.history['z'][-1::-mask], self.cosm.TCMB(self.history['z'][-1::-mask]), 
                    label=labels[0], **kwargs)
            
            ax.scatter(self.history['z'][-1::-mask], self.history['igm_Tk'][-1::-mask], 
                label=labels[1], **kwargs)
            
            if show_Ts:
                ax.semilogy(self.history['z'][-1::-mask], self.history['igm_Ts'][-1::-mask], 
                    label=labels[2], **kwargs)            
                
        if not hasax:
            if hasattr(self, 'pf'):
                ax.set_xlim(int(self.pf["final_redshift"]), 
                    self.pf["initial_redshift"])
            ax.set_xlabel(r'$z$')
            
        if not ax.get_ylabel():
            ax.set_ylabel(r'Temperature $(\mathrm{K})$') 
        
        if show_legend:
            ax.legend(loc='best')
                
        pl.draw()
        
        return ax
        
    def IonizationHistory(self, ax=None, zone=None, element='h', 
        fig=1, scatter=False, 
        mask=5, show_xi=True, show_xe=True, show_xibar=False, 
        show_legend=False, **kwargs):
        """
        Plot ionized fraction evolution. 
        
        Parameters
        ----------
        zone : str
            Either "cgm", "igm", or None. If None, will plot mean ionized
            fraction evolution
        
        """
        
        hasax = True
        if ax is None:
            hasax = False
            fig = pl.figure(fig)
            ax = fig.add_subplot(111)
        
        if element == 'h':
            if zone is None:
                if self.pf['include_igm']:
                    xe = self.history['igm_{!s}_2'.format(element)]
                else:
                    xe = np.zeros_like(self.history['z'])
                if self.pf['include_cgm']:
                    xi = self.history['cgm_{!s}_2'.format(element)]
                else:
                    xi = np.zeros_like(self.history['z'])
                    
                xavg = xi + (1. - xi) * xe
                
                to_plot = [xavg, xi, xe]
                show = [show_xibar, show_xi, show_xe]
            else:
                to_plot = [self.history['{0!s}_{1!s}_2'.format(zone, element)]]
                show = [True] * 2           

        else:
            to_plot = [self.history['igm_he_{}'.format(sp)] for sp in [2,3]]
            show = [True] * 2
               
        if 'label' not in kwargs:
            if element == 'h':
                labels = [r'$\bar{x}_i$', r'$x_i$', r'$x_e$']
            else:
                labels = [r'$x_{\mathrm{HeII}}$',
                          r'$x_{\mathrm{HeIII}}$']
        else:
            labels = [kwargs['label']]*len(to_plot)
            del kwargs['label']
            
        if 'ls' not in kwargs:
            ls = ['-', '--', ':']
        else:
            ls = [kwargs['ls']]*len(to_plot)
            del kwargs['ls']   
               
        if not scatter:
            
            for i, element in enumerate(to_plot):
                if not show[i]:
                    continue
                    
                ax.semilogy(self.history['z'], element, ls=ls[i], label=labels[i],
                    **kwargs)
        else:   
            
            for i, element in enumerate(to_plot):
                if not show[i]:
                    continue
                    
                ax.semilogy(self.history['z'][-1::-mask], element[-1::-mask], 
                    label=labels[i], **kwargs)

        if hasattr(self, 'pf'):
            ax.set_xlim(int(self.pf["final_redshift"]), 
                self.pf["initial_redshift"])
        ax.set_ylim(ax.get_ylim()[0], 1.5)

        ax.set_xlabel(r'$z$')
        ax.set_ylabel(r'Ionized Fraction')
        ax.set_yscale('log')

        if show_legend:
            ncol = 2 if element == 'he' else 1
            ax.legend(loc='best', ncol=ncol)
        
        pl.draw()
        
        return ax
        
    def IonizationRateHistory(self, fig=1, ax=None, species='h_1', show_legend=False,
        **kwargs):
        """
        Plot ionization rates as a function of redshift.
        """    
        
        hasax = True
        if ax is None:
            hasax = False
            fig = pl.figure(fig)
            ax = fig.add_subplot(111)
        
        n1 = list(map(self.cosm.nH, self.history['z'])) if species == 'h_1' \
        else list(map(self.cosm.nHe, self.history['z']))
        
        n1 = np.array(n1) * np.array(self.history['igm_{!s}'.format(species)])
        
        ratePrimary = np.array(self.history['igm_Gamma_{!s}'.format(species)]) #* n1
        
        ax.semilogy(self.history['z'], ratePrimary, ls='-', **kwargs)
        
        rateSecondary = np.zeros_like(self.history['z'])
        
        for donor in ['h_1', 'he_1', 'he_2']: 
            
            field = 'igm_gamma_{0!s}_{1!s}'.format(species, donor)
            
            if field not in self.history:
                continue
               
            n2 = list(map(self.cosm.nH, self.history['z'])) if donor == 'h_1' \
            else list(map(self.cosm.nHe, self.history['z']))
        
            n2 = np.array(n2) * np.array(self.history['igm_{!s}'.format(donor)])
        
            rateSecondary += \
                np.array(self.history['igm_gamma_{0!s}_{1!s}'.format(species, donor)]) * n2 / n1
        
        ax.semilogy(self.history['z'], rateSecondary, ls='--')
        
        ax.set_xlim(self.pf['final_redshift'], self.pf['initial_redshift'])
        
        pl.draw()
        
        return ax
        
        
    def OverplotDAREWindow(self, ax, color='r', alpha=0.5):        
        ax.fill_between(np.arange(11, 36), -150, 50, 
            facecolor = color, alpha = alpha)    
            
        pl.draw()        
        
    def OpticalDepthHistory(self, ax=None, fig=1, 
        scatter=False, show_xi=True, show_xe=True, show_xibar=True, 
        obs_mu=0.066, obs_sigma=0.012, show_obs=False, annotate_obs=False,
        include_He=True, z_HeII_EoR=3., **kwargs): 
        """
        Plot (cumulative) optical depth to CMB evolution. 
        
        Parameters
        ----------
        obs_mu : float
            Observationally constrained CMB optical depth. If supplied, will
            draw shaded region denoting this value +/- the error (obs_sigma,
            see below).
        obs_sigma : float
            1-sigma error on CMB optical depth.
        show_obs : bool
            Show shaded region for observational constraint?
        
        """
        
        hasax = True
        if ax is None:
            hasax = False
            fig = pl.figure(fig)
            ax = fig.add_subplot(111)
                
        if 'tau_e' not in self.history:
            self.tau_CMB(include_He=include_He, z_HeII_EoR=z_HeII_EoR)

        ax.plot(self.history_asc['z_CMB'], self.history_asc['tau_e_tot'], **kwargs)

        ax.set_xlim(0, 20)

        ax.set_xlabel(labels['z'])
        ax.set_ylabel(r'$\tau_e$')

        #ax.plot([0, self.history['z'].min()], [tau.max() + tau_post]*2, **kwargs)
        
        if show_obs:
            if obs_mu is not None:
                ax.fill_between(ax.get_xlim(), [obs_mu-obs_sigma]*2, 
                    [obs_mu+obs_sigma]*2, color='red', alpha=0.5)
            
            if annotate_obs:    
                #ax.annotate(r'$1-\sigma$ constraint', 
                #    [self.history['z'].min(), obs_mu], ha='left',
                #    va='center')  
                ax.annotate(r'plus post-EoR $\tau_e$', 
                    [5, tau.max() + tau_post + 0.002], ha='left',
                    va='bottom')
                ax.set_title('daeshed lines are upper limits')

        ax.ticklabel_format(style='plain', axis='both')

        pl.draw()

        return ax

    def RadiationBackground(self, z, ax=None, fig=1, band='lw', **kwargs):
        """
        Plot radiation background at supplied redshift and band.
        """
        
        if band != 'lw':
            raise NotImplemented('Only know LW background so far...')
            
        if not hasattr(self.sim, '_Jrb'):
            raise ValueError('This simulation didnt evolve JLw...')
            
        hasax = True
        if ax is None:
            hasax = False
            fig = pl.figure(fig)
            ax = fig.add_subplot(111)    

        for i, element in enumerate(self.sim._Jrb):

            if element is None:
                continue

            # Read data for this radiation background
            zlw, Elw, Jlw = element 

            # Determine redshift
            ilo = np.argmin(np.abs(zlw - z))
            if zlw[ilo] > z:
                ilo -= 1
            ihi = ilo + 1

            zlo, zhi = zlw[ilo], zlw[ihi]

            for j, band in enumerate(Elw):

                # Interpolate: flux is (Nbands x Nz x NE)
                Jlo = Jlw[j][zlo]
                Jhi = Jlw[j][zhi]

                J = np.zeros_like(Jlw[j][zlo])
                for k, nrg in enumerate(band):
                    J[k] = np.interp(z, [zlo, zhi], [Jlo[k], Jhi[k]])

                ax.plot(band, J, **kwargs)

                # Fill in sawtooth
                if j > 0:
                    ax.semilogy([band[0]]*2, [J[0] / 1e4, J[0]], **kwargs)
        
        pl.draw()
        
        return ax

    def tau_post_EoR(self, include_He=True, z_HeII_EoR=3.):
        """
        Compute optical depth to electron scattering of the CMB.
        Equation 2 of Shull & Venkatesan 2008.
        
        Only includes optical depth to CMB contribution from a time after 
        the final redshift in the dataset. It is assumed that the universe
        is fully ionized at all times, and that helium reionization occurs
        at z = 3.
        
        Returns
        -------
        Post-EoR (as far as our data is concerned) optical depth.
        """    

        zmin = self.history['z'].min()
        ztmp = np.linspace(0, zmin, 1000)

        QHII = 1.0
        nH = self.cosm.nH(ztmp)
        dldz = self.cosm.dldz(ztmp)

        integrand = QHII * nH

        if 'igm_he_1' in self.history_asc:
            QHeII = 1.0
            xHeIII = 1.0
            nHe = self.cosm.nHe(ztmp)
            integrand += (QHeII + 2. * xHeIII) * nHe 
        elif include_He:
            integrand *= (1. + self.cosm.y)

        integrand *= sigma_T * dldz

        tau = cumtrapz(integrand, ztmp, initial=0)
        
        return ztmp, tau
    
    def blob_analysis(self, field, z):    
        """
        Compute value of given field at given redshift.
        
        Parameters
        ----------
        fields : str
            Fields to extract
        z : list
            Redshift at which to compute value of input fields.
            'B', 'C', 'D', as well as numerical values are acceptable.
        
        Returns
        -------
        Value of field at input redshift, z.
        
        """

        # Convert turning points to actual redshifts
        if isinstance(z, basestring):
            z = self.turning_points[z][0]
            
        # Redshift x blobs
        if field in self.history_asc:
            interp = interp1d(self.history_asc['z'],
                self.history_asc[field])
        else:
            raise NotImplemented('help!')
            
        return float(interp(z))

def add_redshift_axis(ax, twin_ax=None, zlim=80):
    """
    Take plot with frequency on x-axis and add top axis with corresponding 
    redshift.

    Parameters
    ----------
    ax : matplotlib.axes.AxesSubplot instance
        Axis on which to add a redshift scale.
    """    

    fig = ax.xaxis.get_figure()
    
    if zlim > 100:
        z = np.arange(20, zlim, 40)[-1::-1]
        z_minor = np.arange(30, zlim, 20)[-1::-1]
    else:    
        z = np.arange(20, 110, 10)[-1::-1]
        z_minor = np.arange(15, zlim, 5)[-1::-1]
        
    nu = nu_0_mhz / (1. + z)
    nu_minor = nu_0_mhz / (1. + z_minor)
    
    z_labels = list(map(str, z))

    # Add 25, 15 and 12, 8 to redshift labels
    z_labels.insert(-1, '15')
    z_labels.insert(-1, '12')
    z_labels.insert(-1, '10')
    z_labels.extend(['8', '7', '6', '5'])
    #z_labels.insert(-5, '25')

    z = np.array(list(map(int, z_labels)))

    nu = nu_0_mhz / (1. + z)
    nu_minor = nu_0_mhz / (1. + z_minor)

    if twin_ax is None:
        ax_z = ax.twiny()
    else:
        ax_z = twin_ax
        
    ax_z.set_xlabel(labels['z'])        
    ax_z.set_xticks(nu)
    ax_z.set_xticks(nu_minor, minor=True)

    # A bit hack-y
    for i, label in enumerate(z_labels):
        if label in ['40','50', '60', '70']:
            z_labels[i] = ''

        if (float(label) > 80) and (zlim < 100):
            z_labels[i] = ''

    ax_z.set_xticklabels(z_labels)
    ax_z.set_xlim(ax.get_xlim())

    pl.draw()

    return ax_z
    
def add_time_axis(ax, cosm, tlim=(0, 900), dt=100, dtm=50, tarr=None,
    tarr_m=None, rotation=45):
    """
    Take plot with redshift on x-axis and add top axis with corresponding 
    time since Big Bang.
    
    Parameters
    ----------
    ax : matplotlib.axes.AxesSubplot instance
    """
    
    
    if tarr is None:
        t = np.arange(tlim[0], tlim[1]+dt, dt) # in Myr
        t_minor = np.arange(tlim[0], tlim[1]+dt, dtm)[1::2]
    else:
        t = tarr
        t_minor = None
    
    _zt = np.array(map(lambda tt: cosm.z_of_t(tt * s_per_myr), t))
    _ztm = np.array(map(lambda tt: cosm.z_of_t(tt * s_per_myr), t_minor))
        
    ft = nu_0_mhz / (1. + _zt)    
    ftm = nu_0_mhz / (1. + _ztm)
    zt = list(_zt)
        
    ax_time = ax.twiny()
    #if t_minor is not None:
    #    zt_minor = list(map(lambda tt: cosm.TimeToRedshiftConverter(0., tt * s_per_myr, 
    #        np.inf), t_minor))
    #    ax_time.set_xticks(zt_minor, minor=True)
            
    ax_time.set_xlabel(r'$t \ \left[\mathrm{Myr} \right]$')            

    # A bit hack-y
    time_labels = list(map(str, list(map(int, t))))
    for i, label in enumerate(time_labels):
        tnow = float(label)
        if (dt is None) and (dtm is None):
            if (tnow in [0,200,400,600,800]) or (tnow > 900):
                time_labels[i] = ''    
    
    print(ft, time_labels)
    print(ftm)
    
    ax_time.set_xticks(ft)
    #ax_time.set_xticks(ftm, minor=True)
                
    ax_time.set_xticklabels(time_labels, rotation=rotation)
    ax_time.set_xlim(ax.get_xlim())
    
    pl.draw()
    
    return ax_time
<|MERGE_RESOLUTION|>--- conflicted
+++ resolved
@@ -13,11 +13,8 @@
 import re, scipy, os
 from ..util import labels
 import matplotlib.pyplot as pl
-<<<<<<< HEAD
-=======
 from ..util.Stats import get_nu
 from ..util.Pickling import read_pickle_file
->>>>>>> 045b0632
 from .MultiPlot import MultiPanel
 from scipy.misc import derivative
 from ..physics.Constants import *
@@ -106,15 +103,9 @@
 
         self.kwargs = kwargs
 
-<<<<<<< HEAD
-    def _load_data(self, data, suffix='history'):
-        if os.path.exists('%s.%s.pkl' % (data, suffix)):
-            history = self._load_pkl(data, suffix)
-=======
     def _load_data(self, data):
         if os.path.exists('{!s}.history.pkl'.format(data)):
             history = self._load_pkl(data)
->>>>>>> 045b0632
         else:
             history = self._load_txt(data, suffix)
 
@@ -123,15 +114,8 @@
 
     def _load_pf(self, data):        
         try:   
-<<<<<<< HEAD
-            f = open('%s.parameters.pkl' % data, 'rb')
-            self.pf = pickle.load(f)
-            f.close()
-=======
             self.pf = read_pickle_file('{!s}.parameters.pkl'.format(data),\
-                nloads=1, verbose=False)
->>>>>>> 045b0632
-                
+                nloads=1, verbose=False)                
         # The import error is really meant to catch pickling errors
         except (AttributeError, ImportError):
             self.pf = {"final_redshift": 5., "initial_redshift": 100.}
@@ -140,11 +124,7 @@
     def _load_txt(self, data, histsuffix):
         found = False
         for suffix in ['txt', 'dat']:
-<<<<<<< HEAD
-            fn = '%s.%s.%s' % (data, histsuffix, suffix)
-=======
             fn = '{0!s}.history.{1!s}'.format(data, suffix)
->>>>>>> 045b0632
             if os.path.exists(fn):
                 found = True
                 break
@@ -160,52 +140,6 @@
         
         return {key:data[i] for i, key in enumerate(cols)}
 
-<<<<<<< HEAD
-    def _load_pkl(self, data, suffix):
-                   
-        fn = '%s.%s.pkl' % (data, suffix)
-                         
-        chunks = 0
-        f = open(fn, 'rb')
-        while True:
-            try:
-                tmp = pickle.load(f)
-            except EOFError:
-                break
-            
-            if not hasattr(self, '_suite'):
-                self._suite = []
-                
-            self._suite.append(tmp.copy())
-            chunks += 1
-        
-        f.close()
-        
-        if chunks == 0:
-            raise IOError('Empty history (%s.%s.pkl)' % (data, suffix))
-        else:    
-            history = self._suite[-1]
-                
-        try:
-            chunks = 0
-            f = open('%s.%s.pkl' % (data, suffix), 'rb')
-            while True:
-                try:
-                    tmp = pickle.load(f)
-                except EOFError:
-                    break
-                
-                if not hasattr(self, '_suite'):
-                    self._suite = []
-                    
-                self._suite.append(tmp.copy())
-                chunks += 1
-            
-            f.close()
-            
-            if chunks == 0:
-                raise IOError('Empty history (%s.history.pkl)' % data)
-=======
     def _load_pkl(self, data):
         try:
             if not hasattr(self, '_suite'):
@@ -215,7 +149,6 @@
             self._suite.extend(loaded_chunks)
             if len(loaded_chunks) == 0:
                 raise IOError('Empty history ({!s}.history.pkl)'.format(data))
->>>>>>> 045b0632
             else:    
                 history = self._suite[-1]
         except IOError: 
@@ -223,11 +156,7 @@
                 history = read_pickle_file(data, nloads=1, verbose=False)
             else:
                 import glob
-<<<<<<< HEAD
-                fns = glob.glob('./%s.%s*' % (data, suffix))
-=======
                 fns = glob.glob('./{!s}.history*'.format(data))
->>>>>>> 045b0632
                 if not fns:
                     raise IOError('No files with prefix {!s}.'.format(data))
                 else:
@@ -240,9 +169,9 @@
                 history = {}
                 for i, col in enumerate(cols):
                     history[col] = _data[:,i]
-                f.close()  
-
-        return history       
+                f.close()
+
+        return history    
 
     @property
     def cosm(self):
