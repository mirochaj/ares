"""

MultiPhaseMedium.py

Author: Jordan Mirocha
Affiliation: University of Colorado at Boulder
Created on: Thu Oct  4 12:59:46 2012

Description: 

"""

import numpy as np
from ..util import labels
import re, scipy, os, pickle
import matplotlib.pyplot as pl
from .MultiPlot import MultiPanel
from scipy.misc import derivative
from scipy.optimize import fsolve
from ..physics.Constants import *
from scipy.integrate import cumtrapz
from scipy.interpolate import interp1d
from .TurningPoints import TurningPoints
from ..physics import Cosmology, Hydrogen
from ..util.Math import central_difference
from ..util.SetDefaultParameterValues import *
from ..simulations import Global21cm as simG21
from ..simulations import MultiPhaseMedium as simMPM
from .DerivedQuantities import DerivedQuantities as DQ

try:
    import h5py
except ImportError:
    pass
    
    
class DummyDQ(object):
    """
    A wrapper around DerivedQuantities.
    """
    def __init__(self, pf={}):
        self._data = {}
        self._dq = DQ(ModelSet=None, pf=pf)
        
    def add_data(self, data):
        self._dq._add_data(data)
        for key in data:
            self._data[key] = data[key]
            
    def keys(self):
        return self._data.keys()    
            
    def __iter__(self):
        for key in self._data.keys():
            yield key        
            
    def __contains__(self, name):
        return name in self._data.keys()
            
    def __getitem__(self, name):
        if name in self._data:
            return self._data[name]
            
        self._data[name] = self._dq[name]
        return self._data[name]    
            
    def __setitem__(self, name, value):
        self._data[name] = value
    
turning_points = ['D', 'C', 'B', 'A']

class MultiPhaseMedium:
    def __init__(self, data=None, **kwargs):
        """
        Initialize analysis object.
        
        Parameters
        ----------
        sim : instance
            Instance of glorb.Simulate.Simulation class
        history : dict, str
            Either a dictionary containing the 21-cm history or the name
            of the (HDF5) file containing the history.
        pf : dict, str
            Either a dictionary containing the parameters, or the name
            of the (binary/pickled) file containing the parameters.
                
        """
                
        if isinstance(data, simG21) or isinstance(data, simMPM):
            self.sim = data
            self.pf = self.sim.pf
            history = self.sim.history

            try:
                self.cosm = self.sim.grid.cosm
            except AttributeError:
                self.cosm = Cosmology(omega_m_0=self.pf["omega_m_0"], 
                omega_l_0=self.pf["omega_l_0"], 
                omega_b_0=self.pf["omega_b_0"], 
                hubble_0=self.pf["hubble_0"], 
                helium_by_number=self.pf['helium_by_number'], 
                cmb_temp_0=self.pf["cmb_temp_0"], 
                approx_highz=self.pf["approx_highz"])
            
            try:
                self.hydr = self.sim.grid.hydr
            except AttributeError:
                self.hydr = Hydrogen(cosm=self.cosm)
        
        elif type(data) == dict:
            history = data.copy()
            
        # Read output of a simulation from disk
        elif type(data) is str:
            
            try:
                f = open('%s.history.pkl' % data, 'rb')
                history = pickle.load(f)
                f.close()
                
                f = open('%s.parameters.pkl' % data, 'rb')
                self.pf = pickle.load(f)
                f.close()
                
            except IOError: 
                if re.search('pkl', data):
                    f = open(data, 'rb')
                    history = pickle.load(f)
                    f.close()
                else:
                    f = open(data, 'r')
                    cols = f.readline().split()[1:]
                    data = np.loadtxt(f)
                    
                    history = {}
                    for i, col in enumerate(cols):
                        history[col] = data[:,i]
                    f.close()
                    
        # If missing parameter file
        if not hasattr(self, 'pf'):  
            print "No parameter file found...setting all to default values."      
            self.pf = SetAllDefaults()
            self.cosm = Cosmology()
            self.hydr = Hydrogen()
            
        self.data = DummyDQ(pf=self.pf)

        # Add history to data
        self.data.add_data(history)

        if not hasattr(self, 'data'):
            raise ValueError('Must supply simulation instance, dict, or file prefix!')

        self.kwargs = kwargs    

        # Add frequencies
        if 'z' in self.data:
            self.data['nu'] = nu_0_mhz / (1. + self.data['z'])
        
        # For backward compatibility
        if 'dTb' in self.data:
            if 'igm_dTb' not in self.data:
                self.data['igm_dTb'] = self.data['dTb']
        elif 'igm_dTb' in self.data:
            if 'dTb' not in self.data:
                self.data['dTb'] = self.data['igm_dTb']
                                                     
        # For convenience - quantities in ascending order (in redshift)
        data_reorder = {}
        for key in self.data.keys():
            data_reorder[key] = np.array(self.data[key])[-1::-1]
        
        # Re-order
        if np.all(np.diff(self.data['z']) > 0):
            self.data_asc = DummyDQ(pf=self.pf)
            self.data_asc.add_data(self.data)
            self.data = DummyDQ(pf=self.pf)
            self.data.add_data(data_reorder)
        else:
            self.data_asc = DummyDQ(pf=self.pf)
            self.data_asc.add_data(data_reorder)

        self.interp = {}

        if hasattr(self, 'pf'):
            self._track = TurningPoints(**self.pf)
        else:
            self._track = TurningPoints()
                
    @property
    def dTbdz(self):
        if not hasattr(self, '_dTbdz'):
            self._z_p, self._dTbdz = \
                central_difference(self.data_asc['z'], self.data_asc['igm_dTb'])
        return self._dTbdz
    
    @property
    def dTbdnu(self):
        if not hasattr(self, '_dTbdnu'):
            self._nu_p, self._dTbdnu = \
                central_difference(self.data['nu'], self.data['dTb'])
        return self._dTbdnu
        
    @property
    def dTb2dz2(self):
        if not hasattr(self, '_dTb2dz2'):
            self._z_pp, self._dTb2dz2 = \
                central_difference(self.z_p, self.dTbdz)
        return self._dTbdz
    
    @property
    def dTb2dnu2(self):
        if not hasattr(self, '_dTbdnu'):
            _dTbdnu = self.dTbdnu
            _nu = self._nu_p
            self._nu_pp, self._dTbdnu = central_difference(_nu, _dTbdnu)
        return self._dTbdnu        
    
    @property
    def z_p(self):
        if not hasattr(self, '_z_p'):
            tmp = self.dTbdz
        return self._z_p
    
    @property
    def z_pp(self):
        if not hasattr(self, '_z_p'):
            tmp = self.dTb2dz2
        return self._z_pp    
    
    @property
    def nu_p(self):
        if not hasattr(self, '_nu_p'):
            tmp = self.dTbdz
        return self._nu_p    
        
    @property
    def zB(self):
        if not hasattr(self, '_zB'):
            self._zB = self.turning_points[0][3]    
        return self._zB
    
    @property
    def zC(self):
        if not hasattr(self, '_zC'):
            self._zC = self.turning_points[0][2]    
        return self._zC
    
    @property
    def zD(self):
        if not hasattr(self, '_zD'):
            self._zD = self.turning_points[0][1]    
        return self._zD
    
    @property
    def znull(self):
        if not hasattr(self, '_znull'):
            self._znull = self.locate_null()
        return self._znull
    
    @property
    def TB(self):
        if not hasattr(self, '_TB'):
            self._TB = self.turning_points[1][3]    
        return self._TB
    
    @property
    def TC(self):
        if not hasattr(self, '_TC'):
            self._TC = self.turning_points[1][2]    
        return self._TC
    
    @property
    def TD(self):
        if not hasattr(self, '_TD'):
            self._TD = self.turning_points[1][1]    
        return self._TD
    
    @property
    def Trei(self):
        if not hasattr(self, '_Trei'):
            self._Trei = self.turning_points[1][0]    
        return self._Trei
            
    def _initialize_interpolation(self, field):
        """ Set up scipy.interpolate.interp1d instances for all fields. """            
                
        self.interp[field] = scipy.interpolate.interp1d(self.data_asc['z'], 
            self.data_asc[field], kind='cubic')
                       
    def field(self, z, field='igm_dTb'):  
        """ Interpolate value of any field in self.data to redshift z. """ 
                
        if field not in self.interp:
            self._initialize_interpolation(field)
         
        return self.interp[field](z)
                
    def z_to_mhz(self, z):
        return nu_0_mhz / (1. + z)
                
    def zrei(self):
        """
        Find midpoint of reionization.
        """         
        
        zz = self.data['z'][self.data['z'] < 40]
        xz = self.data['cgm_h_2'][self.data['z'] < 40]
        
        return np.interp(0.5, xz, zz)
        
    def excluded_regions(self, ax):
        """
        Overplot
        """
        
        ax.get_xlim()
        
        # Adiabatic cooling limit
        sim = simG21(tanh_model=True, tanh_T0=0.0, 
            tanh_x0=0.0, tanh_J0=1e5, tanh_Jz0=120, initial_redshift=120)
        
        ax.fill_between(sim.history['nu'], sim.history['igm_dTb'], 
            -500 * np.ones_like(sim.history['nu']), hatch='x', color='none', 
            edgecolor='gray')

        # Saturated
        sim = simG21(tanh_model=True, tanh_x0=0.0,    
            tanh_J0=1e5, tanh_Jz0=120, tanh_Tz0=120, tanh_T0=1e4, 
            initial_redshift=120)

        ax.fill_between(sim.history['nu'], sim.history['igm_dTb'], 
            80 * np.ones_like(sim.history['nu']), hatch='x', color='none', 
            edgecolor='gray')
        
        ax.set_xlim()
        
        pl.draw()
        
    def tau_CMB(self, include_He=True, z_HeII_EoR=3.):
        """
        Compute CMB optical depth history.
        """
        
        QHII = self.data_asc['cgm_h_2'] 
        if 'igm_h_2' in self.data_asc:
            xHII = self.data_asc['igm_h_2'] 
        else:
            xHII = 0.0
            
        nH = self.cosm.nH(self.data_asc['z'])
        dldz = self.cosm.dldz(self.data_asc['z'])
        
        integrand = (QHII + (1. - QHII) * xHII) * nH
        
        if 'igm_he_1' in self.data_asc:
            QHeII = self.data_asc['cgm_h_2'] 
            xHeII = self.data_asc['igm_he_2'] 
            xHeIII = self.data_asc['igm_he_3'] 
            nHe = self.cosm.nHe(self.data_asc['z'])
            integrand += (QHeII + (1. - QHeII) * xHeII + 2. * xHeIII) \
                * nHe 
        elif include_He:
            integrand *= (1. + self.cosm.y)
                    
        integrand *= sigma_T * dldz
                
        tau = cumtrapz(integrand, self.data_asc['z'], initial=0)
            
        tau[self.data_asc['z'] > 100] = 0.0 
            
        self.data_asc['tau_CMB'] = tau
        self.data['tau_CMB'] = tau[-1::-1]
        
        if self.data_asc['z'][0] < z_HeII_EoR:
            raise ValueError('Simulation ran past assumed HeII EoR! See z_HeII_EoR parameter.')
        
        # Make no arrays that go to z=0
        zlo, tlo = self.tau_post_EoR(include_He=include_He, 
            z_HeII_EoR=z_HeII_EoR)
                
        tau_tot = tlo[-1] + tau
        
        tau_tot[self.data_asc['z'] > 100] = 0.0 
        
        self.data_asc['z_CMB'] = np.concatenate((zlo, self.data_asc['z']))
        self.data['z_CMB'] = self.data_asc['z_CMB'][-1::-1]
                
        self.data_asc['tau_CMB_tot'] = np.concatenate((tlo, tau_tot))
        self.data['tau_CMB_tot'] = tau_tot[-1::-1]
                
    @property
    def tau_e(self):
        if not hasattr(self, '_tau_e'):
            if 'tau_CMB_tot' not in self.data:
                self.tau_CMB()
                
            z50 = np.argmin(np.abs(self.data['z_CMB'] - 50))
            self._tau_e = self.data['tau_CMB_tot'][z50]
        
        return self._tau_e       
                
    @property            
    def turning_points(self):
        """
        Locate turning points.
        """
        
        # Use turning_points from ares.simulations.Global21cm if we've got 'em
        if isinstance(self.sim, simG21):
            if hasattr(self.sim, 'turning_points'):
                return self.sim.turning_points
        
        if hasattr(self, '_turning_points'):
            return self._turning_points
            
        # Otherwise, find them. Not the most efficient, but it gets the job done
        # Redshifts in descending order
        for i in range(len(self.data['z'])):
            if i < 10:
                continue
            
            stop = self._track.is_stopping_point(self.data['z'][0:i], 
                self.data['igm_dTb'][0:i])
                                
        self._turning_points = self._track.turning_points
        
        return self._turning_points
        
    def add_redshift_axis(self, ax):
        """
        Take plot with frequency on x-axis and add top axis with corresponding 
        redshift.
    
        Parameters
        ----------
        ax : matplotlib.axes.AxesSubplot instance
            Axis on which to add a redshift scale.
        """    
        
        fig = ax.xaxis.get_figure()
        
        #for ax in fig.axes:
        #    if ax.get_xlabel() == '$z$':
        #        return
        
        z = np.arange(10, 110, 10)[-1::-1]
        z_minor= np.arange(15, 80, 5)[-1::-1]
        nu = nu_0_mhz / (1. + z)
        nu_minor = nu_0_mhz / (1. + z_minor)
    
        z_labels = map(str, z)
        
        # Add 25, 15 and 12, 8 to redshift labels
        z_labels.insert(-1, '15')
        z_labels.insert(-1, '12')
        z_labels.extend(['8', '7', '6', '5'])
        #z_labels.insert(-5, '25')
        
        z = np.array(map(int, z_labels))
        
        nu = nu_0_mhz / (1. + z)
        nu_minor = nu_0_mhz / (1. + z_minor)
        
        ax_z = ax.twiny()
        ax_z.set_xlabel(labels['z'])        
        ax_z.set_xticks(nu)
        ax_z.set_xticks(nu_minor, minor=True)
            
        # A bit hack-y
        for i, label in enumerate(z_labels):
            if label in ['40','50', '60', '70']:
                z_labels[i] = ''
        
            if float(label) > 80:
                z_labels[i] = ''
    
        ax_z.set_xticklabels(z_labels)
        ax_z.set_xlim(ax.get_xlim())
        
        pl.draw()
    
        return ax_z    
        
    def add_frequency_axis(self, ax):
        """
        Take plot with redshift on x-axis and add top axis with corresponding 
        (observed) 21-cm frequency.
        
        Parameters
        ----------
        ax : matplotlib.axes.AxesSubplot instance
        """    
        
        nu = np.arange(20, 220, 20)[-1::-1]
        nu_minor = np.arange(30, 230, 20)[-1::-1]
        znu = nu_0_mhz / np.array(nu) - 1.
        znu_minor = nu_0_mhz / np.array(nu_minor) - 1.
        
        ax_freq = ax.twiny()
        ax_freq.set_xlabel(labels['nu'])        
        ax_freq.set_xticks(znu)
        ax_freq.set_xticks(znu_minor, minor=True)
        ax_freq.set_xlim(ax.get_xlim())
        
        freq_labels = map(str, nu)
        
        # A bit hack-y
        for i, label in enumerate(freq_labels):
            if label in ['140', '180']:
                freq_labels[i] = ''
                
            if float(label) >= 200:
                freq_labels[i] = ''

        ax_freq.set_xticklabels(freq_labels)
        
        pl.draw()
        
        return ax_freq
        
    def add_time_axis(self, ax):
        """
        Take plot with redshift on x-axis and add top axis with corresponding 
        time since Big Bang.
        
        This is crude at the moment -- should self-consistently solve for
        age of the universe.
        
        Parameters
        ----------
        ax : matplotlib.axes.AxesSubplot instance
        """
        
        age = 13.7 * 1e3 # Myr
        
        t = np.arange(100, 1e3, 100) # in Myr
        t_minor = np.arange(0, 1e3, 50)[1::2]
        
        zt = map(lambda tt: self.cosm.TimeToRedshiftConverter(0., tt * s_per_myr, 
            np.inf), t)
        zt_minor = map(lambda tt: self.cosm.TimeToRedshiftConverter(0., tt * s_per_myr, 
            np.inf), t_minor)
        
        ax_time = ax.twiny()
        ax_time.set_xlabel(labels['t_myr'])        
        ax_time.set_xticks(zt)
        ax_time.set_xticks(zt_minor, minor=True)
        ax_time.set_xlim(ax.get_xlim())
        
        # A bit hack-y
        time_labels = map(str, map(int, t))
        for i, label in enumerate(time_labels):
            tnow = float(label)
            if (tnow in [400, 600, 700]) or (tnow > 800):
                time_labels[i] = ''    
            
        ax_time.set_xticklabels(time_labels)
        
        pl.draw()
        
        return ax_time
        
    def reverse_x_axis(self, ax, twinax=None):
        """
        By default, we plot quantities vs. redshift, ascending from left to 
        right. This method will flip the x-axis, so that redshift is 
        decreasing from left to right.
        """
        
        ax.invert_xaxis()
        
        if twinax is None:
            print "If you have a twinx axis, be sure to re-run add_time_axis or add_frequency_axis!"
            print "OR: pass that axis object as a keyword argument to this function!"
        else:
            twinax.invert_xaxis()
        
        pl.draw()
<<<<<<< HEAD
        
                
=======
                        
>>>>>>> 1f5b7e44
    def TemperatureHistory(self, ax=None, fig=1, show_Tcmb=False,
        show_Ts=False, show_Tk=True, scatter=False, mask=5, 
        show_legend=False, **kwargs):
        """
        Plot kinetic, CMB, and spin temperatures vs. redshift. 
        
        Parameters
        ----------
        
        """
        
        hasax = True
        if ax is None:
            hasax = False
            fig = pl.figure(fig)
            ax = fig.add_subplot(111)
        
        if 'label' not in kwargs:
            labels = [r'$T_{\gamma}$', r'$T_K$', r'$T_S$']
        else:
            labels = [kwargs['label']]*3
            del kwargs['label']
                
        if not scatter:
            if show_Tcmb:
                ax.semilogy(self.data['z'], self.cosm.TCMB(self.data['z']), 
                    label=labels[0], **kwargs)
            
            if show_Tk:
                ax.semilogy(self.data['z'], self.data['igm_Tk'], 
                    label=labels[1], **kwargs)
            
            if show_Ts:
                ax.semilogy(self.data['z'], self.data['igm_Ts'], 
                    label=labels[2], **kwargs)
        else:
            if show_Tcmb:
                ax.scatter(self.data['z'][-1::-mask], self.cosm.TCMB(self.data['z'][-1::-mask]), 
                    label=labels[0], **kwargs)
            
            ax.scatter(self.data['z'][-1::-mask], self.data['igm_Tk'][-1::-mask], 
                label=labels[1], **kwargs)
            
            if show_Ts:
                ax.semilogy(self.data['z'][-1::-mask], self.data['igm_Ts'][-1::-mask], 
                    label=labels[2], **kwargs)            
                
        if not hasax:
            if hasattr(self, 'pf'):
                ax.set_xlim(int(self.pf["final_redshift"]), 
                    self.pf["initial_redshift"])
            ax.set_xlabel(r'$z$')
            
        if not ax.get_ylabel():    
            ax.set_ylabel(r'Temperature $(\mathrm{K})$') 
        
        if show_legend:
            ax.legend(loc='best')
                
        pl.draw()
        
        return ax
        
    def IonizationHistory(self, ax=None, zone=None, element='h', 
        fig=1, scatter=False, 
        mask=5, show_xi=True, show_xe=True, show_xibar=False, 
        show_legend=False, **kwargs):
        """
        Plot ionized fraction evolution. 
        
        Parameters
        ----------
        zone : str
            Either "cgm", "igm", or None. If None, will plot mean ionized
            fraction evolution
        
        """
        
        hasax = True
        if ax is None:
            hasax = False
            fig = pl.figure(fig)
            ax = fig.add_subplot(111)
        
        if element == 'h':
            if zone is None:
                xe = self.data['igm_%s_2' % element]
                xi = self.data['cgm_%s_2' % element]
                xavg = xi + (1. - xi) * xe
                
                to_plot = [xavg, xi, xe]
                show = [show_xibar, show_xi, show_xe]
            else:
                to_plot = [self.data['%s_%s_2' % (zone, element)]]
                show = [True] * 2           

        else:
            to_plot = [self.data['igm_he_%i' % sp] for sp in [2,3]]
            show = [True] * 2
               
        if 'label' not in kwargs:
            if element == 'h':
                labels = [r'$\bar{x}_i$', r'$x_i$', r'$x_e$']
            else:
                labels = [r'$x_{\mathrm{HeII}}$',
                          r'$x_{\mathrm{HeIII}}$']
        else:
            labels = [kwargs['label']]*len(to_plot)
            del kwargs['label']
            
        if 'ls' not in kwargs:
            ls = ['-', '--', ':']
        else:
            ls = [kwargs['ls']]*len(to_plot)
            del kwargs['ls']   
               
        if not scatter:
            
            for i, element in enumerate(to_plot):
                if not show[i]:
                    continue
                    
                ax.semilogy(self.data['z'], element, ls=ls[i], label=labels[i],
                    **kwargs)
        else:   
            
            for i, element in enumerate(to_plot):
                if not show[i]:
                    continue
                    
                ax.semilogy(self.data['z'][-1::-mask], element[-1::-mask], 
                    label=labels[i], **kwargs)

        if hasattr(self, 'pf'):
            ax.set_xlim(int(self.pf["final_redshift"]), 
                self.pf["initial_redshift"])
        ax.set_ylim(ax.get_ylim()[0], 1.5)

        ax.set_xlabel(r'$z$')
        ax.set_ylabel(r'Ionized Fraction')
        ax.set_yscale('log')

        if show_legend:
            ncol = 2 if element == 'he' else 1
            ax.legend(loc='best', ncol=ncol)
        
        pl.draw()
        
        return ax
        
    def IonizationRateHistory(self, fig=1, ax=None, species='h_1', show_legend=False,
        **kwargs):
        """
        Plot ionization rates as a function of redshift.
        """    
        
        hasax = True
        if ax is None:
            hasax = False
            fig = pl.figure(fig)
            ax = fig.add_subplot(111)
        
        n1 = map(self.cosm.nH, self.data['z']) if species == 'h_1' \
        else map(self.cosm.nHe, self.data['z'])
        
        n1 = np.array(n1) * np.array(self.data['igm_%s' % species])
        
        ratePrimary = np.array(self.data['igm_Gamma_%s' % species]) #* n1
        
        ax.semilogy(self.data['z'], ratePrimary, ls='-', **kwargs)
        
        rateSecondary = np.zeros_like(self.data['z'])
        
        for donor in ['h_1', 'he_1', 'he_2']: 
            
            field = 'igm_gamma_%s_%s' % (species, donor)
            
            if field not in self.data:
                continue
               
            n2 = map(self.cosm.nH, self.data['z']) if donor == 'h_1' \
            else map(self.cosm.nHe, self.data['z'])
        
            n2 = np.array(n2) * np.array(self.data['igm_%s' % donor])
        
            rateSecondary += \
                np.array(self.data['igm_gamma_%s_%s' % (species, donor)]) * n2 / n1
        
        ax.semilogy(self.data['z'], rateSecondary, ls='--')
        
        ax.set_xlim(self.pf['final_redshift'], self.pf['first_light_redshift'])
        
        pl.draw()
        
        return ax
        
        
    def OverplotDAREWindow(self, ax, color='r', alpha=0.5):        
        ax.fill_between(np.arange(11, 36), -150, 50, 
            facecolor = color, alpha = alpha)    
            
        pl.draw()        
        
    def OpticalDepthHistory(self, ax=None, fig=1, 
        scatter=False, show_xi=True, show_xe=True, show_xibar=True, 
        obs_mu=0.081, obs_sigma=0.012, show_obs=False, annotate_obs=False,
        include_He=True, z_HeII_EoR=3., **kwargs): 
        """
        Plot (cumulative) optical depth to CMB evolution. 
        
        Parameters
        ----------
        obs_mu : float
            Observationally constrained CMB optical depth. If supplied, will
            draw shaded region denoting this value +/- the error (obs_sigma,
            see below).
        obs_sigma : float
            1-sigma error on CMB optical depth.
        show_obs : bool
            Show shaded region for observational constraint?
        
        """
        
        hasax = True
        if ax is None:
            hasax = False
            fig = pl.figure(fig)
            ax = fig.add_subplot(111)
                
        if 'tau_CMB' not in self.data:
            self.tau_CMB(include_He=include_He, z_HeII_EoR=z_HeII_EoR)

        ax.plot(self.data_asc['z_CMB'], self.data_asc['tau_CMB_tot'], **kwargs)

        ax.set_xlim(0, 20)

        ax.set_xlabel(labels['z'])
        ax.set_ylabel(r'$\tau_e$')

        #ax.plot([0, self.data['z'].min()], [tau.max() + tau_post]*2, **kwargs)
        #
        #if show_obs:
        #    if obs_mu is not None:
        #        ax.fill_between(ax.get_xlim(), [obs_mu-obs_sigma]*2, 
        #            [obs_mu+obs_sigma]*2, color='red', alpha=0.5)
        #    
        #    if annotate_obs:    
        #        #ax.annotate(r'$1-\sigma$ constraint', 
        #        #    [self.data['z'].min(), obs_mu], ha='left',
        #        #    va='center')  
        #        ax.annotate(r'plus post-EoR $\tau_e$', 
        #            [5, tau.max() + tau_post + 0.002], ha='left',
        #            va='bottom')
        #        ax.set_title('daeshed lines are upper limits')

        ax.ticklabel_format(style='plain', axis='both')

        pl.draw()

        return ax

    def RadiationBackground(self, z, ax=None, fig=1, band='lw', **kwargs):
        """
        Plot radiation background at supplied redshift and band.
        """
        
        if band != 'lw':
            raise NotImplemented('Only know LW background so far...')
            
        if not hasattr(self.sim, '_Jrb'):
            raise ValueError('This simulation didnt evolve JLw...')
            
        hasax = True
        if ax is None:
            hasax = False
            fig = pl.figure(fig)
            ax = fig.add_subplot(111)    

        for i, element in enumerate(self.sim._Jrb):

            if element is None:
                continue

            # Read data for this radiation background
            zlw, Elw, Jlw = element 

            # Determine redshift
            ilo = np.argmin(np.abs(zlw - z))
            if zlw[ilo] > z:
                ilo -= 1
            ihi = ilo + 1

            zlo, zhi = zlw[ilo], zlw[ihi]

            for j, band in enumerate(Elw):

                # Interpolate: flux is (Nbands x Nz x NE)
                Jlo = Jlw[j][zlo]
                Jhi = Jlw[j][zhi]

                J = np.zeros_like(Jlw[j][zlo])
                for k, nrg in enumerate(band):
                    J[k] = np.interp(z, [zlo, zhi], [Jlo[k], Jhi[k]])

                ax.plot(band, J, **kwargs)

                # Fill in sawtooth
                if j > 0:
                    ax.semilogy([band[0]]*2, [J[0] / 1e4, J[0]], **kwargs)
        
        pl.draw()
        
        return ax

    def tau_post_EoR(self, include_He=True, z_HeII_EoR=3.):
        """
        Compute optical depth to electron scattering of the CMB.
        Equation 2 of Shull & Venkatesan 2008.
        
        Only includes optical depth to CMB contribution from a time after 
        the final redshift in the dataset. It is assumed that the universe
        is fully ionized at all times, and that helium reionization occurs
        at z = 3.
        
        Returns
        -------
        Post-EoR (as far as our data is concerned) optical depth.
        """    

        zmin = self.data['z'].min()
        ztmp = np.linspace(0, zmin, 1000)

        QHII = 1.0
        nH = self.cosm.nH(ztmp)
        dldz = self.cosm.dldz(ztmp)

        integrand = QHII * nH

        if 'igm_he_1' in self.data_asc:
            QHeII = 1.0
            xHeIII = 1.0
            nHe = self.cosm.nHe(ztmp)
            integrand += (QHeII + 2. * xHeIII) * nHe 
        elif include_He:
            integrand *= (1. + self.cosm.y)

        integrand *= sigma_T * dldz

        tau = cumtrapz(integrand, ztmp, initial=0)
        
        return ztmp, tau
    
    def blob_analysis(self, field, z):    
        """
        Compute value of given field at given redshift.
        
        Parameters
        ----------
        fields : str
            Fields to extract
        z : list
            Redshift at which to compute value of input fields.
            'B', 'C', 'D', as well as numerical values are acceptable.
        
        Returns
        -------
        Value of field at input redshift, z.
        
        """

        # Convert turning points to actual redshifts
        if type(z) is str:
            z = self.turning_points[z][0]
            
        # Redshift x blobs
        if field in self.data_asc:
            interp = interp1d(self.data_asc['z'],
                self.data_asc[field])
        else:
            raise NotImplemented('help!')
            
        return float(interp(z))
        

        <|MERGE_RESOLUTION|>--- conflicted
+++ resolved
@@ -579,12 +579,7 @@
             twinax.invert_xaxis()
         
         pl.draw()
-<<<<<<< HEAD
-        
-                
-=======
-                        
->>>>>>> 1f5b7e44
+
     def TemperatureHistory(self, ax=None, fig=1, show_Tcmb=False,
         show_Ts=False, show_Tk=True, scatter=False, mask=5, 
         show_legend=False, **kwargs):
