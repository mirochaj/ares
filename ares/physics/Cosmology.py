""" 

Cosmology.py

Author: Jordan Mirocha
Affiliation: University of Colorado at Boulder
Created on 2010-03-01.

Description:

"""

import numpy as np
from scipy.misc import derivative
from scipy.optimize import fsolve
from scipy.integrate import quad, ode
from ..util.Math import interp1d
from ..util.ReadData import _load_inits
from ..util.ParameterFile import ParameterFile
from .Constants import c, G, km_per_mpc, m_H, m_He, sigma_SB, g_per_msun, \
    cm_per_mpc, k_B

class Cosmology(object):
    def __init__(self, **kwargs):
        self.pf = ParameterFile(**kwargs)
                
        self.omega_m_0 = self.pf['omega_m_0']
        self.omega_b_0 = self.pf['omega_b_0']
        self.omega_l_0 = self.pf['omega_l_0']
        self.omega_cdm_0 = self.omega_m_0 - self.omega_b_0

        self.hubble_0 = self.pf['hubble_0'] * 100 / km_per_mpc
        self.cmb_temp_0 = self.pf['cmb_temp_0']
        self.approx_highz = self.pf['approx_highz']
        self.approx_lowz = False
        self.sigma_8 = self.sigma8 = self.pf['sigma_8']
        self.primordial_index = self.pf['primordial_index']
        
        self.CriticalDensityNow = self.rho_crit_0 = \
            (3 * self.hubble_0**2) / (8 * np.pi * G)
        
        self.h70 = self.pf['hubble_0']
        
        self.mean_density0 = self.omega_m_0 * self.rho_crit_0 \
            * cm_per_mpc**3 / g_per_msun #/ self.h70**2
        
        if self.pf['helium_by_number'] is None:
            self.helium_by_mass = self.Y = self.pf['helium_by_mass']
            self.helium_by_number = self.y = 1. / (1. / self.Y - 1.) / 4.
        else:
            self.helium_by_number = self.y = self.pf['helium_by_number']
            self.Y = self.helium_by_mass = 4. * self.y / (1. + 4. * self.y)
        
        self.X = 1. - self.Y
        
        self.g_per_baryon = self.g_per_b = m_H / (1. - self.Y) / (1. + self.y)
        self.b_per_g = 1. / self.g_per_baryon

        self.baryon_per_Msun = self.b_per_msun = g_per_msun / self.g_per_baryon
         
        # Decoupling (gas from CMB) redshift       
        self.zdec = 150. * (self.omega_b_0 * self.h70**2 / 0.023)**0.4 - 1.

        # Matter/Lambda equality
        #if self.omega_l_0 > 0:
        self.a_eq = (self.omega_m_0 / self.omega_l_0)**(1./3.)
        self.z_eq = 1. / self.a_eq - 1.
        
        # Common
        self.Omh2 = self.omega_b_0 * self.h70**2

        # Hydrogen, helium, electron, and baryon densities today (z = 0)
        self.rho_b_z0 = self.MeanBaryonDensity(0)
        self.rho_m_z0 = self.MeanMatterDensity(0)
        self.rho_cdm_z0 = self.rho_m_z0 - self.rho_b_z0
        self.nH0 = (1. - self.Y) * self.rho_b_z0 / m_H
        self.nHe0 = self.y * self.nH0
        self.ne0 = self.nH0 + 2. * self.nHe0
        #self.n0 = self.nH0 + self.nHe0 + self.ne0
        
        self.nH = lambda z: self.nH0 * (1. + z)**3
        self.nHe = lambda z: self.nHe0 * (1. + z)**3
        
        self.delta_c0 = 1.686
        self.TcmbNow = self.cmb_temp_0
        
        self.fbaryon = self.omega_b_0 / self.omega_m_0
        self.fcdm = self.omega_cdm_0 / self.omega_m_0
        
        self.fbar_over_fcdm = self.fbaryon / self.fcdm
        
        # Used in hmf
        self.pars = {'omega_lambda':self.omega_l_0,
         'omega_b':self.omega_b_0,
         'omega_M':self.omega_m_0,
         'sigma_8':self.sigma8,
         'n': self.primordial_index}
                 
    @property
    def inits(self):
        if not hasattr(self, '_inits'):
            self._inits = _load_inits()
        return self._inits
        
    def TimeToRedshiftConverter(self, t_i, t_f, z_i):
        """
        High redshift approximation under effect.
        """
        return ((1. + z_i)**-1.5 + (3. * self.hubble_0 * 
            np.sqrt(self.omega_m_0) * (t_f - t_i) / 2.))**(-2. / 3.) - 1.
        
    def LookbackTime(self, z_i, z_f):
        """
        Returns lookback time from z_i to z_f in seconds, where z_i < z_f.
        """

        return self.t_of_z(z_i) - self.t_of_z(z_f)

    def TCMB(self, z):
        return self.cmb_temp_0 * (1. + z)
        
    def UCMB(self, z):
        """ CMB energy density. """
        return 4.0 * sigma_SB * self.TCMB(z)**4 / c
    
    def t_of_z(self, z):
        """
        Time-redshift relation for a matter + lambda Universe.
        
        References
        ----------
        Ryden, Equation 6.28
        
        Returns
        -------
        Time since Big Bang in seconds.
        
        """
        #if self.approx_highz:
        #    pass
        #elif self.approx_lowz:
        #    pass
            
        # Full calculation
        a = 1. / (1. + z)
        t = (2. / 3. / np.sqrt(1. - self.omega_m_0)) \
            * np.log((a / self.a_eq)**1.5 + np.sqrt(1. + (a / self.a_eq)**3.)) \
            / self.hubble_0

        return t
        
    def z_of_t(self, t):
        C = np.exp(1.5 * self.hubble_0 * t * np.sqrt(1. - self.omega_m_0))
        
        a = self.a_eq * (C**2 - 1.)**(2./3.) / (2. * C)**(2./3.)
        return (1. / a) - 1.
        
    def _Tgas_CosmoRec(self, z):
        if not hasattr(self, '_Tgas_CosmoRec_'):
            self._Tgas_CosmoRec_ = interp1d(self.inits['z'], self.inits['Tk'],
                kind='cubic', bounds_error=False)
        
        return self._Tgas_CosmoRec_(z)
        
    def Tgas(self, z):
        """
        Gas kinetic temperature at z in the absence of heat sources.
        """
        
        if self.pf['approx_thermal_history'] == 'piecewise':
            
            if type(z) == np.ndarray:
                T = np.zeros_like(z)
                
                hiz = z >= self.zdec
                loz = z < self.zdec
                
                T[hiz] = self.TCMB(z[hiz])
                T[loz] = self.TCMB(self.zdec) * (1. + z[loz])**2 \
                    / (1. + self.zdec)**2
                return T
                
            if z >= self.zdec:
                return self.TCMB(z)
            else:
                return self.TCMB(self.zdec) * (1. + z)**2 / (1. + self.zdec)**2
        elif self.pf['approx_thermal_history']:
            return np.interp(z, self.thermal_history['z'], 
                        self.thermal_history['Tk'])
            #if not hasattr(self, '_Tgas'):
            #    self._Tgas = interp1d(self.thermal_history['z'], 
            #        self.thermal_history['Tk'], kind='cubic',
            #        bounds_error=False)
            #
            #return self._Tgas(z)
            
        elif not self.pf['approx_thermal_history']:
            if not hasattr(self, '_Tgas'):
                self._Tgas = interp1d(self.inits['z'], self.inits['Tk'],
                    kind='cubic', bounds_error=False)
            
            return self._Tgas(z)

    @property
    def thermal_history(self):
        if not hasattr(self, '_thermal_history'):

            if not self.pf['approx_thermal_history']:
                self._thermal_history = self.inits
                return self._thermal_history

            z0 = self.inits['z'][-2]
            solver = ode(self.cooling_rate)
            solver.set_integrator('vode', method='bdf')
            solver.set_initial_value([np.interp(z0, self.inits['z'],
                self.inits['Tk'])], z0)

            dz = self.pf['inits_Tk_dz']
            zf = final_redshift = 2.
            zall = []; Tall = []
            while solver.successful() and solver.t > zf:

                #print(solver.t, solver.y[0])                

                if solver.t-dz < 0:
                    break

                zall.append(solver.t)
                Tall.append(solver.y[0])
                solver.integrate(solver.t-dz)
            
            self._thermal_history = {}
            self._thermal_history['z'] = np.array(zall)[-1::-1]
            self._thermal_history['Tk'] = np.array(Tall)[-1::-1]
            self._thermal_history['xe'] = 2e-4 * np.ones_like(zall)
        
        return self._thermal_history
            
    @property
    def cooling_pars(self):
        if not hasattr(self, '_cooling_pars'):
            self._cooling_pars = [self.pf['inits_Tk_p{}'.format(i)] for i in range(6)]
        return self._cooling_pars    
            
    def cooling_rate(self, z, T=None):
        """
        This is dTk/dz.
        """
        if self.pf['approx_thermal_history'] in ['exp', 'tanh', 'exp+gauss', 'exp+pl']:

            # This shouldn't happen! Argh.
            if type(z) is np.ndarray:
                assert np.all(np.isfinite(z))
            else:
                if z < 0:
                    return np.nan

            if T is None:
                T = self.Tgas(z)

            t = self.t_of_z(z)
            dtdz = self.dtdz(z)
            return (T / t) * self.log_cooling_rate(z) * -1. * dtdz
        elif self.pf['approx_thermal_history'] in ['propto_xe']:
            #raise NotImplemented('help')
            
            if type(z) is np.ndarray:
                assert np.all(np.isfinite(z))
            else:
                if z < 0:
                    return np.nan
                    
            # Start from CosmoRec
            
            ##
            # Need to do this self-consistently?
            ##s
            #func = lambda zz: np.interp(zz, self.inits['z'], self.inits['Tk'])
            
            dTdz = derivative(self._Tgas_CosmoRec, z, dx=1e-2)
                        
            xe = np.interp(z, self.inits['z'], self.inits['xe'])
            
            #raise ValueError('help')
            pars = self.cooling_pars
            xe_cool = np.maximum(1. - xe, 0.0)
            mult = pars[0] * ((1. + z) / pars[1])**pars[2]
                
            #print(z, T, self.dtdz(z), self.HubbleParameter(z))
            dtdz = self.dtdz(z)
            
            if T is None:
                T = self.Tgas(z)
            
            hubble = 2. * self.HubbleParameter(z) * T * dtdz
                
            print(z, dTdz, xe_cool * mult / dTdz)
            return dTdz + xe_cool * mult
            
        else:
            return derivative(self.Tgas, z)

    def log_cooling_rate(self, z):
        if self.pf['approx_thermal_history'] == 'exp':
            pars = self.cooling_pars
            norm = -(2. + pars[2]) # Must be set so high-z limit -> -2/3
            return norm * (1. - np.exp(-(z / pars[0])**pars[1])) / 3. \
                   + pars[2] / 3.
        elif self.pf['approx_thermal_history'] == 'exp+gauss':
            pars = self.cooling_pars
            return 2. * (1. - np.exp(-(z / pars[0])**pars[1])) / 3. \
                - (4./3.) * (1. + pars[2] * np.exp(-((z - pars[3]) / pars[4])**2))
        elif self.pf['approx_thermal_history'] == 'tanh':
            pars = self.cooling_pars
            return (-2./3.) - (2./3.) * 0.5 * (np.tanh((pars[0] - z) / pars[1]) + 1.)
        elif self.pf['approx_thermal_history'] == 'exp+pl':
            pars = self.cooling_pars
            norm = -(2. + pars[2]) # Must be set so high-z limit -> -2/3
            exp = norm * (1. - np.exp(-(z / pars[0])**pars[1])) / 3. \
                + pars[2] / 3.
            pl = pars[4] * ((1. + z) / pars[0])**pars[5]
            
            if type(total) is np.ndarray:
                total[z >= 1100] = -2./3.
            elif z >= 1100:
                total = -2. / 3.
                
            # FIX ME
            #raise ValueError('help')
            xe_cool = np.maximum(1. - xe, 0.0) * pars[0] * ((1. + z) / pars[1])**pars[2]    
            
            total = exp + pl
            
            return total
        else:
            return -1. * self.cooling_rate(z, self.Tgas(z)) \
                * (self.t_of_z(z) / self.Tgas(z)) / self.dtdz(z)

    @property
    def z_dec(self):
        if not hasattr(self, '_z_dec'):
            to_min = lambda zz: np.abs(self.log_cooling_rate(zz) + 1.)
            self._z_dec = fsolve(to_min, 150.)[0]
        return self._z_dec    

    @property
    def Tk_dec(self):
        return self.Tgas(self.z_dec)
    
    def EvolutionFunction(self, z):
        return self.omega_m_0 * (1.0 + z)**3  + self.omega_l_0
        
    def HubbleParameter(self, z):
        if self.approx_highz:
            return self.hubble_0 * np.sqrt(self.omega_m_0) * (1. + z)**1.5
        return self.hubble_0 * np.sqrt(self.EvolutionFunction(z))
    
    def HubbleLength(self, z):
        return c / self.HubbleParameter(z)
    
    def HubbleTime(self, z):
        return 1. / self.HubbleParameter(z)
        
    def OmegaMatter(self, z):
        if self.approx_highz:
            return 1.0
        return self.omega_m_0 * (1. + z)**3 / self.EvolutionFunction(z)
    
    def OmegaLambda(self, z):
        if self.approx_highz:
            return 0.0
        
        return self.omega_l_0 / self.EvolutionFunction(z)
    
    def MeanMatterDensity(self, z):
        return self.OmegaMatter(z) * self.CriticalDensity(z)
        
    def MeanBaryonDensity(self, z):
        return (self.omega_b_0 / self.omega_m_0) * self.MeanMatterDensity(z)
    
    def MeanHydrogenNumberDensity(self, z):
        return (1. - self.Y) * self.MeanBaryonDensity(z) / m_H
        
    def MeanHeliumNumberDensity(self, z):
        return self.Y * self.MeanBaryonDensity(z) / m_He    
    
    def MeanBaryonNumberDensity(self, z):
        return self.MeanBaryonDensity(z) / (m_H * self.MeanHydrogenNumberDensity(z) + 
            4. * m_H * self.y * self.MeanHeliumNumberDensity(z))
    
    def CriticalDensity(self, z):
        return (3.0 * self.HubbleParameter(z)**2) / (8.0 * np.pi * G)
    
    def dtdz(self, z):
        return 1. / self.HubbleParameter(z) / (1. + z)
    
    def LuminosityDistance(self, z):
        """
        Returns luminosity distance in cm.  Assumes we mean distance from us (z = 0).
        """
        
        integr = quad(lambda z: self.hubble_0 / self.HubbleParameter(z), 
            0.0, z)[0]
        
        return integr * c * (1. + z) / self.hubble_0
        
    def ComovingRadialDistance(self, z0, z):
        """
        Return comoving distance between redshift z0 and z, z0 < z.
        """
        
        if self.approx_highz:
            return 2. * c * ((1. + z0)**-0.5 - (1. + z)**-0.5) \
                / self.hubble_0 / np.sqrt(self.omega_m_0)
                
        # Otherwise, do the integral - normalize to H0 for numerical reasons
        integrand = lambda z: self.hubble_0 / self.HubbleParameter(z)
<<<<<<< HEAD
        return c * quad(integrand, z0, z)[0] / self.hubble_0
=======
        return c * quad(integrand, z0, z)[0] / self.hubble_0  
>>>>>>> 045b0632
            
    def ProperRadialDistance(self, z0, z):
        return self.ComovingRadialDistance(z0, z) / (1. + z0)    
        
    def ComovingLineElement(self, z):
        """
        Comoving differential line element at redshift z.
        """
        
        return c / self.HubbleParameter(z)
        
    def ProperLineElement(self, z):
        """
        Proper differential line element at redshift z (i.e. dl/dz).
        """
        
        return self.ComovingLineElement(z) / (1. + z)
        
    def dldz(self, z):
        """ Proper differential line element. """
        return self.ProperLineElement(z)        
    
    def CriticalDensityForCollapse(self, z):
        """
        Generally denoted (in LaTeX format) \Delta_c, fit from 
        Bryan & Norman (1998).
        """            
        d = self.OmegaMatter(z) - 1.
        return 18. * np.pi**2 + 82. * d - 39. * d**2
    
<<<<<<< HEAD
    def adiabatic_cooling_rate(self, z):
        # Approximate
        n = self.nH(z)
        Tk = self.Tgas(z)
   
        return 7.5 * n * k_B * Tk / self.dtdz(z) / (1. + z)
            
=======
    def ProjectedVolume(self, z, angle, dz=1.):
        """
        Compute the co-moving volume of a spherical shell of `area` and 
        thickness `dz`.
        
        Parameters
        ----------
        z : int, float
            Redshift of shell center.
        area : int, float
            Angular scale in degrees.
        dz : int, float
            Shell thickness in differential redshift element.
            
        Returns
        -------
        Volume in comoving Mpc^3.
            
        """
        
        d_cm = self.ComovingRadialDistance(0., 8.)
        angle_rad = (np.pi / 180.) * angle
        
        dA = angle_rad * d_cm
        
        dldz = quad(self.ComovingLineElement, z-0.5 * dz, z + 0.5 * dz)[0]
        
        return dA**2 * dldz / cm_per_mpc**3
>>>>>>> 045b0632
<|MERGE_RESOLUTION|>--- conflicted
+++ resolved
@@ -415,11 +415,8 @@
                 
         # Otherwise, do the integral - normalize to H0 for numerical reasons
         integrand = lambda z: self.hubble_0 / self.HubbleParameter(z)
-<<<<<<< HEAD
-        return c * quad(integrand, z0, z)[0] / self.hubble_0
-=======
+
         return c * quad(integrand, z0, z)[0] / self.hubble_0  
->>>>>>> 045b0632
             
     def ProperRadialDistance(self, z0, z):
         return self.ComovingRadialDistance(z0, z) / (1. + z0)    
@@ -450,15 +447,6 @@
         d = self.OmegaMatter(z) - 1.
         return 18. * np.pi**2 + 82. * d - 39. * d**2
     
-<<<<<<< HEAD
-    def adiabatic_cooling_rate(self, z):
-        # Approximate
-        n = self.nH(z)
-        Tk = self.Tgas(z)
-   
-        return 7.5 * n * k_B * Tk / self.dtdz(z) / (1. + z)
-            
-=======
     def ProjectedVolume(self, z, angle, dz=1.):
         """
         Compute the co-moving volume of a spherical shell of `area` and 
@@ -486,5 +474,4 @@
         
         dldz = quad(self.ComovingLineElement, z-0.5 * dz, z + 0.5 * dz)[0]
         
-        return dA**2 * dldz / cm_per_mpc**3
->>>>>>> 045b0632
+        return dA**2 * dldz / cm_per_mpc**3