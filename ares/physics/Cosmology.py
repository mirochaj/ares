"""

Cosmology.py

Author: Jordan Mirocha
Affiliation: University of Colorado at Boulder
Created on 2010-03-01.

Description:

"""
import os
import numpy as np
from scipy.misc import derivative
from scipy.optimize import fsolve
from scipy.integrate import quad, ode
from ..util.Math import interp1d
from ..util.ParameterFile import ParameterFile
from .InitialConditions import InitialConditions
from .Constants import c, G, km_per_mpc, m_H, m_He, sigma_SB, g_per_msun, \
    cm_per_mpc, cm_per_kpc, k_B, m_p
<<<<<<< HEAD
from functools import lru_cache
=======
>>>>>>> 9282b930

_ares_to_planck = \
{
 'omega_m_0': 'omegam*',
 'omega_b_0': 'omegabh2',
 'hubble_0': 'H_0',
 'omega_l_0': 'omegal*',
 'sigma_8': 'sigma8',
 'primordial_index': 'ns',
}

def Cosmology(**kwargs):
    if 'cosmology_package' not in kwargs:
        return CosmologyARES(**kwargs)
    else:
        if kwargs['cosmology_package'] in [None, 'ares']:
            return CosmologyARES(**kwargs)
        else:
            from .CosmologyCCL import CosmologyCCL
            return CosmologyCCL(**kwargs)

class CosmologyARES(InitialConditions):
    def __init__(self, pf=None, **kwargs):
        if pf is not None:
            self.pf = pf
        else:
            self.pf = ParameterFile(**kwargs)

        # Load "raw" cosmological parameters
        ########################################################################
        if self.pf['cosmology_name'] != 'user':
            self._load_cosmology()
        else:
            self.omega_m_0 = self.pf['omega_m_0']
            self.omega_b_0 = self.pf['omega_b_0']
            self.hubble_0 = self.pf['hubble_0'] * 100. / km_per_mpc
            self.omega_l_0 = self.pf['omega_l_0']
            self.sigma_8 = self.sigma8 = self.pf['sigma_8']
            self.omega_cdm_0 = self.omega_m_0 - self.omega_b_0
            self.h70 = self.pf['hubble_0']
            self.helium_by_mass = self.Y = self.pf['helium_by_mass']

<<<<<<< HEAD
            # Dark matter cosmology params
            self.m_dmeff = self.pf['m_dmeff']
            self.sigma_dmeff = self.pf['sigma_dmeff']
            self.npow_dmeff = self.pf['npow_dmeff']

=======
>>>>>>> 9282b930
        ####################################################################

        # Everything beyond this point is a derived quantity of some sort.
        self.cmb_temp_0 = self.pf['cmb_temp_0']
        self.approx_highz = self.pf['approx_highz']
        self.approx_lowz = False
        self.primordial_index = self.pf['primordial_index']

        self.CriticalDensityNow = self.rho_crit_0 = \
            (3. * self.hubble_0**2) / (8. * np.pi * G)

        self.mean_density0 = self.omega_m_0 * self.rho_crit_0 \
            * cm_per_mpc**3 / g_per_msun

        self.helium_by_number = self.y = 1. / (1. / self.Y - 1.) / 4.

<<<<<<< HEAD
=======

>>>>>>> 9282b930
        self.X = 1. - self.Y

        self.g_per_baryon = self.g_per_b = m_H / (1. - self.Y) / (1. + self.y)
        self.b_per_g = 1. / self.g_per_baryon

        self.baryon_per_Msun = self.b_per_msun = g_per_msun / self.g_per_baryon

        # Decoupling (gas from CMB) redshift
        self.zdec = 150. * (self.omega_b_0 * self.h70**2 / 0.023)**0.4 - 1.

        # Matter/Lambda equality
        #if self.omega_l_0 > 0:
        self.a_eq = (self.omega_m_0 / self.omega_l_0)**(1./3.)
        self.z_eq = 1. / self.a_eq - 1.

        # Common
        self.Omh2 = self.omega_b_0 * self.h70**2

        # Hydrogen, helium, electron, and baryon densities today (z = 0)
        self.rho_b_z0 = self.MeanBaryonDensity(0)
        self.rho_m_z0 = self.MeanMatterDensity(0)
        self.rho_cdm_z0 = self.rho_m_z0 - self.rho_b_z0
        self.nH0 = (1. - self.Y) * self.rho_b_z0 / m_H
        self.nHe0 = self.y * self.nH0
        self.ne0 = self.nH0 + 2. * self.nHe0
        #self.n0 = self.nH0 + self.nHe0 + self.ne0

        self.delta_c0 = 1.686
        self.TcmbNow = self.cmb_temp_0

        self.fbaryon = self.omega_b_0 / self.omega_m_0
        self.fcdm = self.omega_cdm_0 / self.omega_m_0

        self.fbar_over_fcdm = self.fbaryon / self.fcdm

        # Used in hmf
        #self.pars_for_hmf = {'omega_lambda':self.omega_l_0,
        # 'omega_b':self.omega_b_0,
        # 'omega_M':self.omega_m_0,
        # 'sigma_8':self.sigma8,
        # 'n': self.primordial_index}

    def nH(self, z):
        return self.nH0 * (1. + z)**3

    def nHe(self, z):
        return self.nHe0 * (1. + z)**3

    @property
    def path_ARES(self):
        if not hasattr(self, '_path_ARES'):
            self._path_ARES = os.environ.get('ARES')
        return self._path_ARES

    @property
    def path_Planck(self):
        if not hasattr(self, '_path_Planck'):
            name = self.pf['cosmology_name'].replace('planck_', '')
            self._path_Planck = self.path_ARES \
                 + '/input/planck/base/plikHM_{}'.format(name)
        return self._path_Planck

    def _load_cosmology(self):
        if self.pf['cosmology_name'].startswith('planck'):
            self._load_planck()
        else:
            raise NotImplemented('Only know how to read Planck cosmologies!')

    def _load_planck(self):

        name = self.pf['cosmology_name'].replace('planck_', '')
        path = self.path_Planck
        prefix = 'base_plikHM_{}'.format(name)

        if self.pf['cosmology_id'] == 'best':

            data = {}
            with open('{}/{}.minimum'.format(path, prefix), 'r') as f:
                for i, line in enumerate(f):
                    if i < 2:
                        continue

                    if not line.strip():
                        continue

                    if line.startswith(' -log(Like)'):
                        break

                    # Parse line
                    _line = line.split()

                    row = int(_line[0])
                    val = float(_line[1])
                    name = _line[2]
                    name_latex = str(_line[3:])

                    data[name] = val

            self._planck_raw = data

            self.h70 = data['H0'] / 100.
            self.omega_b_0 = data['omegabh2'] / self.h70**2
            self.omega_cdm_0 = data['omegach2'] / self.h70**2
            self.hubble_0 = data['H0'] / km_per_mpc
            self.omega_l_0 = data['omegal']
            self.omega_k_0 = data['omegak']
            self.omega_m_0 = 1. - self.omega_l_0 - self.omega_k_0

            self.sigma_8 = self.sigma8 = data['sigma8']
            self.helium_by_mass = self.Y = data['yhe']

        else:

            num = self.pf['cosmology_id']
            assert type(num) in [int, np.int32, np.int64]

            ##
            # Load chains as one long concatenated super-array
            data = []
            for filenum in range(1, 5):
                chain_fn = '{}/{}_{}.txt'.format(path, prefix, filenum)
                data.append(np.loadtxt(chain_fn, unpack=True))
            data = np.concatenate(data, axis=1)

            ##
            # Load parameter names
            pars = []
            for line in open('{}/{}.paramnames'.format(path, prefix)):
                if not line.strip():
                    continue

                chunks = line.split()

                pars.append(chunks[0].strip().replace('*', ''))

            pars_in = {}
            for line in open('{}/{}.inputparams'.format(path, prefix)):
                if not line.strip():
                    continue
                if not line.startswith('param['):
                    continue

                _pre, _post = line.split('=')
                pre = _pre.strip()
                post = _post.split()

                pars_in[pre.replace('param', '')[1:-1]] = \
                    np.array([float(elem) for elem in post])

            ##
            # Just need to map to right array element. Remember that first
            # two rows in Planck chains are (weights -loglike).
            self.h70 = data[pars.index('H0')+2,num] / 100.
            self.omega_b_0 = data[pars.index('omegabh2')+2,num] / self.h70**2
            self.omega_cdm_0 = data[pars.index('omegach2')+2,num] / self.h70**2
            self.hubble_0 = data[pars.index('H0')+2,num] / km_per_mpc
            self.omega_l_0 = data[pars.index('omegal')+2,num]

            # In another file
            if 'omegak' not in pars:
                self.omega_k_0 = pars_in['omegak'][0]
            else:
                self.omega_k_0 = data[pars.index('omegak')+2]

            self.omega_m_0 = 1. - self.omega_l_0 - self.omega_k_0

            self.sigma_8 = self.sigma8 = data[pars.index('sigma8')+2,num]

            if 'yhe' not in pars:
                self.helium_by_mass = self.Y = pars_in['yhe'][0]
            else:
                self.helium_by_mass = data[pars.index('yhe')+2,num]

            if self.pf['verbose']:
                s = "# Set cosmological parameters to values in {}th element of".format(num)
                s += " concatenated array made from the following files:"
                print(s)
                path_str = path.replace(self.path_ARES, '$ARES')
                print("# {}_{}_?.txt".format(path_str, prefix))

        return

    def get_prefix(self):
        name = self.pf['cosmology_name']

        if self.pf['cosmology_id'] is None:
            pass
        elif type(self.pf['cosmology_id']) == str:
            name += '_' + self.pf['cosmology_id']
        else:
            assert type(self.pf['cosmology_id']) in [int, np.int32, np.int64]

            name += '_{}'.format(str(self.pf['cosmology_id']).zfill(5))

        return name

    @property
    def inits(self):
        if not hasattr(self, '_inits'):
<<<<<<< HEAD
            if self.pf['cosmology_inits'] is None:
                self._inits = self.get_inits_rec()
            else:
                self._inits = self.pf['cosmology_inits']
=======
            self._inits = self.get_inits_rec()
>>>>>>> 9282b930
        return self._inits

    def TimeToRedshiftConverter(self, t_i, t_f, z_i):
        """
        High redshift approximation under effect.
        """
        return ((1. + z_i)**-1.5 + (3. * self.hubble_0 *
            np.sqrt(self.omega_m_0) * (t_f - t_i) / 2.))**(-2. / 3.) - 1.

    def LookbackTime(self, z_i, z_f):
        """
        Returns lookback time from z_i to z_f in seconds, where z_i < z_f.
        """

        return self.t_of_z(z_i) - self.t_of_z(z_f)

    def TCMB(self, z):
        return self.cmb_temp_0 * (1. + z)

    def UCMB(self, z):
        """ CMB energy density. """
        return 4.0 * sigma_SB * self.TCMB(z)**4 / c

    def t_of_z(self, z):
        """
        Time-redshift relation for a matter + lambda Universe.

        References
        ----------
        Ryden, Equation 6.28

        Returns
        -------
        Time since Big Bang in seconds.

        """
        #if self.approx_highz:
        #    pass
        #elif self.approx_lowz:
        #    pass

        # Full calculation
        a = 1. / (1. + z)
        t = (2. / 3. / np.sqrt(1. - self.omega_m_0)) \
            * np.log((a / self.a_eq)**1.5 + np.sqrt(1. + (a / self.a_eq)**3.)) \
            / self.hubble_0

        return t

    def z_of_t(self, t):
        C = np.exp(1.5 * self.hubble_0 * t * np.sqrt(1. - self.omega_m_0))

        a = self.a_eq * (C**2 - 1.)**(2./3.) / (2. * C)**(2./3.)
        return (1. / a) - 1.

    def _Tgas_CosmoRec(self, z):
        if not hasattr(self, '_Tgas_CosmoRec_'):
            self._Tgas_CosmoRec_ = interp1d(self.inits['z'], self.inits['Tk'],
                kind='cubic', bounds_error=False)

        return self._Tgas_CosmoRec_(z)

    def Tgas(self, z):
        """
        Gas kinetic temperature at z in the absence of heat sources.
        """

        if self.pf['approx_thermal_history'] == 'piecewise':

            if type(z) == np.ndarray:
                T = np.zeros_like(z)

                hiz = z >= self.zdec
                loz = z < self.zdec

                T[hiz] = self.TCMB(z[hiz])
                T[loz] = self.TCMB(self.zdec) * (1. + z[loz])**2 \
                    / (1. + self.zdec)**2
                return T

            if z >= self.zdec:
                return self.TCMB(z)
            else:
                return self.TCMB(self.zdec) * (1. + z)**2 / (1. + self.zdec)**2
        elif self.pf['approx_thermal_history']:
            return np.interp(z, self.thermal_history['z'],
                        self.thermal_history['Tk']) * 1.
            #if not hasattr(self, '_Tgas'):
            #    self._Tgas = interp1d(self.thermal_history['z'],
            #        self.thermal_history['Tk'], kind='cubic',
            #        bounds_error=False)
            #
            #return self._Tgas(z)

        elif not self.pf['approx_thermal_history']:
            if not hasattr(self, '_Tgas'):
                self._Tgas = interp1d(self.inits['z'], self.inits['Tk'],
                    kind='cubic', bounds_error=False)

            # Make sure this is a float
            return self._Tgas(z) * 1.

    @property
    def thermal_history(self):
        if not hasattr(self, '_thermal_history'):

            if not self.pf['approx_thermal_history']:
                self._thermal_history = self.inits
                return self._thermal_history

            z0 = self.inits['z'][-2]
            solver = ode(self.cooling_rate)
            solver.set_integrator('vode', method='bdf')
            solver.set_initial_value([np.interp(z0, self.inits['z'],
                self.inits['Tk'])], z0)

            dz = self.pf['inits_Tk_dz']
            zf = final_redshift = 2.
            zall = []; Tall = []
            while solver.successful() and solver.t > zf:

                #print(solver.t, solver.y[0])

                if solver.t-dz < 0:
                    break

                zall.append(solver.t)
                Tall.append(solver.y[0])
                solver.integrate(solver.t-dz)

            self._thermal_history = {}
            self._thermal_history['z'] = np.array(zall)[-1::-1]
            self._thermal_history['Tk'] = np.array(Tall)[-1::-1]
            self._thermal_history['xe'] = 2e-4 * np.ones_like(zall)

        return self._thermal_history

    @property
    def cooling_pars(self):
        if not hasattr(self, '_cooling_pars'):
            self._cooling_pars = [self.pf['inits_Tk_p{}'.format(i)] for i in range(6)]
        return self._cooling_pars

    def cooling_rate(self, z, T=None):
        """
        This is dTk/dz.
        """
        if self.pf['approx_thermal_history'] in ['exp', 'tanh', 'exp+gauss', 'exp+pl']:

            # This shouldn't happen! Argh.
            if type(z) is np.ndarray:
                assert np.all(np.isfinite(z))
            else:
                if z < 0:
                    return np.nan

            if T is None:
                T = self.Tgas(z)

            t = self.t_of_z(z)
            dtdz = self.dtdz(z)
            return (T / t) * self.log_cooling_rate(z) * -1. * dtdz
        elif self.pf['approx_thermal_history'] in ['propto_xe']:
            #raise NotImplemented('help')

            if type(z) is np.ndarray:
                assert np.all(np.isfinite(z))
            else:
                if z < 0:
                    return np.nan

            # Start from CosmoRec

            ##
            # Need to do this self-consistently?
            ##s
            #func = lambda zz: np.interp(zz, self.inits['z'], self.inits['Tk'])

            dTdz = derivative(self._Tgas_CosmoRec, z, dx=1e-2)

            xe = np.interp(z, self.inits['z'], self.inits['xe'])

            #raise ValueError('help')
            pars = self.cooling_pars
            xe_cool = np.maximum(1. - xe, 0.0)
            mult = pars[0] * ((1. + z) / pars[1])**pars[2]

            #print(z, T, self.dtdz(z), self.HubbleParameter(z))
            dtdz = self.dtdz(z)

            if T is None:
                T = self.Tgas(z)

            hubble = 2. * self.HubbleParameter(z) * T * dtdz

            print(z, dTdz, xe_cool * mult / dTdz)
            return dTdz + xe_cool * mult

        else:
            return derivative(self.Tgas, z)

    def log_cooling_rate(self, z):
        if self.pf['approx_thermal_history'] == 'exp':
            pars = self.cooling_pars
            norm = -(2. + pars[2]) # Must be set so high-z limit -> -2/3
            return norm * (1. - np.exp(-(z / pars[0])**pars[1])) / 3. \
                   + pars[2] / 3.
        elif self.pf['approx_thermal_history'] == 'exp+gauss':
            pars = self.cooling_pars
            return 2. * (1. - np.exp(-(z / pars[0])**pars[1])) / 3. \
                - (4./3.) * (1. + pars[2] * np.exp(-((z - pars[3]) / pars[4])**2))
        elif self.pf['approx_thermal_history'] == 'tanh':
            pars = self.cooling_pars
            return (-2./3.) - (2./3.) * 0.5 * (np.tanh((pars[0] - z) / pars[1]) + 1.)
        elif self.pf['approx_thermal_history'] == 'exp+pl':
            pars = self.cooling_pars
            norm = -(2. + pars[2]) # Must be set so high-z limit -> -2/3
            exp = norm * (1. - np.exp(-(z / pars[0])**pars[1])) / 3. \
                + pars[2] / 3.
            pl = pars[4] * ((1. + z) / pars[0])**pars[5]

            if type(total) is np.ndarray:
                total[z >= 1100] = -2./3.
            elif z >= 1100:
                total = -2. / 3.

            # FIX ME
            #raise ValueError('help')
            xe_cool = np.maximum(1. - xe, 0.0) * pars[0] * ((1. + z) / pars[1])**pars[2]

            total = exp + pl

            return total
        else:
            return -1. * self.cooling_rate(z, self.Tgas(z)) \
                * (self.t_of_z(z) / self.Tgas(z)) / self.dtdz(z)

    @property
    def z_dec(self):
        if not hasattr(self, '_z_dec'):
            to_min = lambda zz: np.abs(self.log_cooling_rate(zz) + 1.)
            self._z_dec = fsolve(to_min, 150.)[0]
        return self._z_dec

    @property
    def Tk_dec(self):
        return self.Tgas(self.z_dec)

    def EvolutionFunction(self, z):
        return self.omega_m_0 * (1.0 + z)**3  + self.omega_l_0

<<<<<<< HEAD
    @lru_cache(maxsize = 100)
=======
>>>>>>> 9282b930
    def HubbleParameter(self, z):
        if self.approx_highz:
            return self.hubble_0 * np.sqrt(self.omega_m_0) * (1. + z)**1.5
        return self.hubble_0 * np.sqrt(self.EvolutionFunction(z))

<<<<<<< HEAD
    @lru_cache(maxsize = 100)
    def HubbleLength(self, z):
        return c / self.HubbleParameter(z)

    @lru_cache(maxsize = 100)
    def HubbleTime(self, z):
        return 1. / self.HubbleParameter(z)

    @lru_cache(maxsize = 100)
=======
    def HubbleLength(self, z):
        return c / self.HubbleParameter(z)

    def HubbleTime(self, z):
        return 1. / self.HubbleParameter(z)

>>>>>>> 9282b930
    def OmegaMatter(self, z):
        if self.approx_highz:
            return 1.0
        return self.omega_m_0 * (1. + z)**3 / self.EvolutionFunction(z)

<<<<<<< HEAD
    @lru_cache(maxsize = 100)
=======
>>>>>>> 9282b930
    def OmegaLambda(self, z):
        if self.approx_highz:
            return 0.0

        return self.omega_l_0 / self.EvolutionFunction(z)

<<<<<<< HEAD
    @lru_cache(maxsize = 100)
    def MeanMatterDensity(self, z):
        return self.OmegaMatter(z) * self.CriticalDensity(z)

    @lru_cache(maxsize = 100)
    def MeanDarkMatterDensity(self, z):
        return (self.omega_cdm_0 / self.omega_m_0) * self.MeanMatterDensity(z)

    @lru_cache(maxsize = 100)
    def MeanBaryonDensity(self, z):
        return (self.omega_b_0 / self.omega_m_0) * self.MeanMatterDensity(z)

    @lru_cache(maxsize = 100)
    def MeanHydrogenNumberDensity(self, z):
        return (1. - self.Y) * self.MeanBaryonDensity(z) / m_H

    @lru_cache(maxsize = 100)
    def MeanHeliumNumberDensity(self, z):
        return self.Y * self.MeanBaryonDensity(z) / m_He

    @lru_cache(maxsize = 100)
=======
    def MeanMatterDensity(self, z):
        return self.OmegaMatter(z) * self.CriticalDensity(z)

    def MeanBaryonDensity(self, z):
        return (self.omega_b_0 / self.omega_m_0) * self.MeanMatterDensity(z)

    def MeanHydrogenNumberDensity(self, z):
        return (1. - self.Y) * self.MeanBaryonDensity(z) / m_H

    def MeanHeliumNumberDensity(self, z):
        return self.Y * self.MeanBaryonDensity(z) / m_He

>>>>>>> 9282b930
    def MeanBaryonNumberDensity(self, z):
        return self.MeanBaryonDensity(z) / (m_H * self.MeanHydrogenNumberDensity(z) +
            4. * m_H * self.y * self.MeanHeliumNumberDensity(z))

<<<<<<< HEAD
    @lru_cache(maxsize = 100)
=======
>>>>>>> 9282b930
    def CriticalDensity(self, z):
        return (3.0 * self.HubbleParameter(z)**2) / (8.0 * np.pi * G)

    def dtdz(self, z):
        return 1. / self.HubbleParameter(z) / (1. + z)

    def LuminosityDistance(self, z):
        """
        Returns luminosity distance in cm.  Assumes we mean distance from
        us (z = 0).
        """

        integr = quad(lambda z: self.hubble_0 / self.HubbleParameter(z),
            0.0, z)[0]

        return integr * c * (1. + z) / self.hubble_0

    def DifferentialRedshiftElement(self, z, dl):
        """
        Given a redshift and a LOS distance, return the corresponding dz.

        Parameters
        ----------
        z0 : int, float
            Redshift.
        dl : int, float
            Distance in Mpc.
        """

        if not self.approx_highz:
            raise NotImplemented('sorry!')

        dz = ((1. + z)**-0.5 \
           - dl * cm_per_mpc * self.hubble_0 * np.sqrt(self.omega_m_0) / 2. / c)**-2 \
           - (1. + z)


        return dz

    def DeltaZed(self, z0, dR):
        f = lambda z2: self.ComovingRadialDistance(z0, z2) / cm_per_mpc - dR
        return fsolve(f, x0=z0+0.1)[0] - z0

    def ComovingRadialDistance(self, z0, z):
        """
        Return comoving distance between redshift z0 and z, z0 < z.
        """

        if self.approx_highz:
            return 2. * c * ((1. + z0)**-0.5 - (1. + z)**-0.5) \
                / self.hubble_0 / np.sqrt(self.omega_m_0)

        # Otherwise, do the integral - normalize to H0 for numerical reasons
        integrand = lambda z: self.hubble_0 / self.HubbleParameter(z)

        return c * quad(integrand, z0, z)[0] / self.hubble_0

    def ProperRadialDistance(self, z0, z):
        return self.ComovingRadialDistance(z0, z) / (1. + z0)

    def ComovingLineElement(self, z):
        """
        Comoving differential line element at redshift z.
        """

        return c / self.HubbleParameter(z)

    def ProperLineElement(self, z):
        """
        Proper differential line element at redshift z (i.e. dl/dz).
        """

        return self.ComovingLineElement(z) / (1. + z)

    def dldz(self, z):
        """ Proper differential line element. """
        return self.ProperLineElement(z)

    def CriticalDensityForCollapse(self, z):
        """
        Generally denoted (in LaTeX format) \Delta_c, fit from
        Bryan & Norman (1998).
        """
        d = self.OmegaMatter(z) - 1.
        return 18. * np.pi**2 + 82. * d - 39. * d**2

    def ProjectedVolume(self, z, angle, dz=1.):
        """
        Compute the co-moving volume of a spherical shell of `area` and
        thickness `dz`.

        Parameters
        ----------
        z : int, float
            Redshift of shell center.
        area : int, float
            Angular scale in degrees.
        dz : int, float
            Shell thickness in differential redshift element.

        Returns
        -------
        Volume in comoving Mpc^3.

        """

        d_cm = self.ComovingRadialDistance(0., z)
        angle_rad = (np.pi / 180.) * angle

        dA = angle_rad * d_cm

        dldz = quad(self.ComovingLineElement, z-0.5*dz, z+0.5*dz)[0]

        return dA**2 * dldz / cm_per_mpc**3

    def JeansMass(self, z, Tgas=None, mu=0.6):

        if Tgas is None:
            Tgas = self.Tgas(z)

        k_J = (2. * k_B * Tgas / 3. / mu / m_p)**-0.5 \
            * np.sqrt(self.OmegaMatter(z)) * self.hubble_0

        l_J = 2. * np.pi / k_J

        return 4. * np.pi * (l_J / 2)**3 * self.rho_b_z0 / 3. / g_per_msun

    def ComovingLengthToAngle(self, z, R):
        """
        Convert a length scale (co-moving) to an observed angle [arcmin].
        """
        f = lambda ang: self.AngleToComovingLength(z, ang) - R
        return fsolve(f, x0=0.1)[0]

    def AngleToComovingLength(self, z, angle):
        return self.AngleToProperLength(z, angle) * (1. + z)

    def AngleToProperLength(self, z, angle):
        """
        Convert an angle to a co-moving length-scale at the observed redshift.

        Parameters
        ----------
        z : int, float
            Redshift of interest
        angle : int, float
            Angle in arcminutes.

        Returns
        -------
        Length scale in Mpc.

        """

        d = self.LuminosityDistance(z) / (1. + z)**2# cm

        in_rad = (angle / 60.) * np.pi / 180.

        x = np.tan(in_rad) * d / cm_per_mpc

        return x<|MERGE_RESOLUTION|>--- conflicted
+++ resolved
@@ -19,10 +19,7 @@
 from .InitialConditions import InitialConditions
 from .Constants import c, G, km_per_mpc, m_H, m_He, sigma_SB, g_per_msun, \
     cm_per_mpc, cm_per_kpc, k_B, m_p
-<<<<<<< HEAD
 from functools import lru_cache
-=======
->>>>>>> 9282b930
 
 _ares_to_planck = \
 {
@@ -65,14 +62,11 @@
             self.h70 = self.pf['hubble_0']
             self.helium_by_mass = self.Y = self.pf['helium_by_mass']
 
-<<<<<<< HEAD
             # Dark matter cosmology params
             self.m_dmeff = self.pf['m_dmeff']
             self.sigma_dmeff = self.pf['sigma_dmeff']
             self.npow_dmeff = self.pf['npow_dmeff']
 
-=======
->>>>>>> 9282b930
         ####################################################################
 
         # Everything beyond this point is a derived quantity of some sort.
@@ -89,10 +83,6 @@
 
         self.helium_by_number = self.y = 1. / (1. / self.Y - 1.) / 4.
 
-<<<<<<< HEAD
-=======
-
->>>>>>> 9282b930
         self.X = 1. - self.Y
 
         self.g_per_baryon = self.g_per_b = m_H / (1. - self.Y) / (1. + self.y)
@@ -292,14 +282,10 @@
     @property
     def inits(self):
         if not hasattr(self, '_inits'):
-<<<<<<< HEAD
             if self.pf['cosmology_inits'] is None:
                 self._inits = self.get_inits_rec()
             else:
                 self._inits = self.pf['cosmology_inits']
-=======
-            self._inits = self.get_inits_rec()
->>>>>>> 9282b930
         return self._inits
 
     def TimeToRedshiftConverter(self, t_i, t_f, z_i):
@@ -551,16 +537,12 @@
     def EvolutionFunction(self, z):
         return self.omega_m_0 * (1.0 + z)**3  + self.omega_l_0
 
-<<<<<<< HEAD
-    @lru_cache(maxsize = 100)
-=======
->>>>>>> 9282b930
+    @lru_cache(maxsize = 100)
     def HubbleParameter(self, z):
         if self.approx_highz:
             return self.hubble_0 * np.sqrt(self.omega_m_0) * (1. + z)**1.5
         return self.hubble_0 * np.sqrt(self.EvolutionFunction(z))
 
-<<<<<<< HEAD
     @lru_cache(maxsize = 100)
     def HubbleLength(self, z):
         return c / self.HubbleParameter(z)
@@ -570,30 +552,18 @@
         return 1. / self.HubbleParameter(z)
 
     @lru_cache(maxsize = 100)
-=======
-    def HubbleLength(self, z):
-        return c / self.HubbleParameter(z)
-
-    def HubbleTime(self, z):
-        return 1. / self.HubbleParameter(z)
-
->>>>>>> 9282b930
     def OmegaMatter(self, z):
         if self.approx_highz:
             return 1.0
         return self.omega_m_0 * (1. + z)**3 / self.EvolutionFunction(z)
 
-<<<<<<< HEAD
-    @lru_cache(maxsize = 100)
-=======
->>>>>>> 9282b930
+    @lru_cache(maxsize = 100)
     def OmegaLambda(self, z):
         if self.approx_highz:
             return 0.0
 
         return self.omega_l_0 / self.EvolutionFunction(z)
 
-<<<<<<< HEAD
     @lru_cache(maxsize = 100)
     def MeanMatterDensity(self, z):
         return self.OmegaMatter(z) * self.CriticalDensity(z)
@@ -615,28 +585,11 @@
         return self.Y * self.MeanBaryonDensity(z) / m_He
 
     @lru_cache(maxsize = 100)
-=======
-    def MeanMatterDensity(self, z):
-        return self.OmegaMatter(z) * self.CriticalDensity(z)
-
-    def MeanBaryonDensity(self, z):
-        return (self.omega_b_0 / self.omega_m_0) * self.MeanMatterDensity(z)
-
-    def MeanHydrogenNumberDensity(self, z):
-        return (1. - self.Y) * self.MeanBaryonDensity(z) / m_H
-
-    def MeanHeliumNumberDensity(self, z):
-        return self.Y * self.MeanBaryonDensity(z) / m_He
-
->>>>>>> 9282b930
     def MeanBaryonNumberDensity(self, z):
         return self.MeanBaryonDensity(z) / (m_H * self.MeanHydrogenNumberDensity(z) +
             4. * m_H * self.y * self.MeanHeliumNumberDensity(z))
 
-<<<<<<< HEAD
-    @lru_cache(maxsize = 100)
-=======
->>>>>>> 9282b930
+    @lru_cache(maxsize = 100)
     def CriticalDensity(self, z):
         return (3.0 * self.HubbleParameter(z)**2) / (8.0 * np.pi * G)
 
