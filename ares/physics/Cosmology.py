--- conflicted
+++ resolved
@@ -182,14 +182,11 @@
         else:
 
             num = self.pf['cosmology_id']
-<<<<<<< HEAD
-            assert type(num) in [int, np.int32, np.int64]
-=======
+
             if type(num) not in [int, np.int32, np.int64]:
                 if self.pf['verbose']:
                     print("# WARNING: Casting cosmology_id {} to int.".format(num))
                 num = int(num)
->>>>>>> 0e788b25
 
             ##
             # Load chains as one long concatenated super-array
@@ -265,11 +262,6 @@
         elif type(self.pf['cosmology_id']) == str:
             name += '_' + self.pf['cosmology_id']
         else:
-<<<<<<< HEAD
-            assert type(self.pf['cosmology_id']) in [int, np.int32, np.int64]
-
-            name += '_{}'.format(str(self.pf['cosmology_id']).zfill(5))
-=======
             num = self.pf['cosmology_id']
             if type(num) not in [int, np.int32, np.int64]:
                 if self.pf['verbose']:
@@ -277,7 +269,6 @@
                 num = int(num)
 
             name += '_{}'.format(str(num).zfill(5))
->>>>>>> 0e788b25
 
         return name
 
@@ -662,13 +653,8 @@
 
     def ProjectedVolume(self, z, angle, dz=1.):
         """
-<<<<<<< HEAD
-        Compute the co-moving volume of a spherical shell of `area` and
-        thickness `dz`.
-=======
         Compute the co-moving volume of a spherical shell defined by `angle`
         and thickness `dz`.
->>>>>>> 0e788b25
 
         Parameters
         ----------
@@ -685,15 +671,7 @@
 
         """
 
-<<<<<<< HEAD
-        d_cm = self.ComovingRadialDistance(0., z)
-        angle_rad = (np.pi / 180.) * angle
-
-        dA = angle_rad * d_cm
-
-=======
         dA = self.AngleToComovingLength(z, angle * 60.) * cm_per_mpc
->>>>>>> 0e788b25
         dldz = quad(self.ComovingLineElement, z-0.5*dz, z+0.5*dz)[0]
 
         return dA**2 * dldz / cm_per_mpc**3
@@ -737,11 +715,7 @@
 
         """
 
-<<<<<<< HEAD
-        d = self.LuminosityDistance(z) / (1. + z)**2# cm
-=======
         d = self.LuminosityDistance(z) / (1. + z)**2 # cm
->>>>>>> 0e788b25
 
         in_rad = (angle / 60.) * np.pi / 180.
 
