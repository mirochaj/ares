""" 

Cosmology.py

Author: Jordan Mirocha
Affiliation: University of Colorado at Boulder
Created on 2010-03-01.

Description:

"""

import numpy as np
from scipy.misc import derivative
from scipy.optimize import fsolve
from scipy.integrate import quad, ode
from ..util.Math import interp1d
from ..util.ReadData import _load_inits
from ..util.ParameterFile import ParameterFile
from .Constants import c, G, km_per_mpc, m_H, m_He, sigma_SB, g_per_msun, \
<<<<<<< HEAD
    cm_per_mpc, k_B

class Cosmology(object):
    def __init__(self, **kwargs):
        self.pf = ParameterFile(**kwargs)
=======
    cm_per_mpc, k_B, m_p

class Cosmology(object):
    def __init__(self, pf=None, **kwargs):        
        if pf is not None:
            self.pf = pf
        else:
            self.pf = ParameterFile(**kwargs)
>>>>>>> 51efdda1
                
        self.omega_m_0 = self.pf['omega_m_0']
        self.omega_b_0 = self.pf['omega_b_0']
        self.omega_l_0 = self.pf['omega_l_0']
        self.omega_cdm_0 = self.omega_m_0 - self.omega_b_0

        self.hubble_0 = self.pf['hubble_0'] * 100 / km_per_mpc
        self.cmb_temp_0 = self.pf['cmb_temp_0']
        self.approx_highz = self.pf['approx_highz']
        self.approx_lowz = False
        self.sigma_8 = self.sigma8 = self.pf['sigma_8']
        self.primordial_index = self.pf['primordial_index']
        
        self.CriticalDensityNow = self.rho_crit_0 = \
            (3 * self.hubble_0**2) / (8 * np.pi * G)
        
        self.h70 = self.pf['hubble_0']
        
        self.mean_density0 = self.omega_m_0 * self.rho_crit_0 \
            * cm_per_mpc**3 / g_per_msun #/ self.h70**2
        
        if self.pf['helium_by_number'] is None:
            self.helium_by_mass = self.Y = self.pf['helium_by_mass']
            self.helium_by_number = self.y = 1. / (1. / self.Y - 1.) / 4.
        else:
            self.helium_by_number = self.y = self.pf['helium_by_number']
            self.Y = self.helium_by_mass = 4. * self.y / (1. + 4. * self.y)
        
        self.X = 1. - self.Y
        
        self.g_per_baryon = self.g_per_b = m_H / (1. - self.Y) / (1. + self.y)
        self.b_per_g = 1. / self.g_per_baryon

        self.baryon_per_Msun = self.b_per_msun = g_per_msun / self.g_per_baryon
         
        # Decoupling (gas from CMB) redshift       
        self.zdec = 150. * (self.omega_b_0 * self.h70**2 / 0.023)**0.4 - 1.

        # Matter/Lambda equality
        #if self.omega_l_0 > 0:
        self.a_eq = (self.omega_m_0 / self.omega_l_0)**(1./3.)
        self.z_eq = 1. / self.a_eq - 1.
        
        # Common
        self.Omh2 = self.omega_b_0 * self.h70**2

        # Hydrogen, helium, electron, and baryon densities today (z = 0)
        self.rho_b_z0 = self.MeanBaryonDensity(0)
        self.rho_m_z0 = self.MeanMatterDensity(0)
        self.rho_cdm_z0 = self.rho_m_z0 - self.rho_b_z0
        self.nH0 = (1. - self.Y) * self.rho_b_z0 / m_H
        self.nHe0 = self.y * self.nH0
        self.ne0 = self.nH0 + 2. * self.nHe0
        #self.n0 = self.nH0 + self.nHe0 + self.ne0
        
        self.nH = lambda z: self.nH0 * (1. + z)**3
        self.nHe = lambda z: self.nHe0 * (1. + z)**3
        
        self.delta_c0 = 1.686
        self.TcmbNow = self.cmb_temp_0
        
        self.fbaryon = self.omega_b_0 / self.omega_m_0
        self.fcdm = self.omega_cdm_0 / self.omega_m_0
        
        self.fbar_over_fcdm = self.fbaryon / self.fcdm
        
        # Used in hmf
        self.pars = {'omega_lambda':self.omega_l_0,
         'omega_b':self.omega_b_0,
         'omega_M':self.omega_m_0,
         'sigma_8':self.sigma8,
         'n': self.primordial_index}
                 
    @property
    def inits(self):
        if not hasattr(self, '_inits'):
            self._inits = _load_inits()
        return self._inits
        
    def TimeToRedshiftConverter(self, t_i, t_f, z_i):
        """
        High redshift approximation under effect.
        """
        return ((1. + z_i)**-1.5 + (3. * self.hubble_0 * 
            np.sqrt(self.omega_m_0) * (t_f - t_i) / 2.))**(-2. / 3.) - 1.
        
    def LookbackTime(self, z_i, z_f):
        """
        Returns lookback time from z_i to z_f in seconds, where z_i < z_f.
        """

        return self.t_of_z(z_i) - self.t_of_z(z_f)

    def TCMB(self, z):
        return self.cmb_temp_0 * (1. + z)
        
    def UCMB(self, z):
        """ CMB energy density. """
        return 4.0 * sigma_SB * self.TCMB(z)**4 / c
    
    def t_of_z(self, z):
        """
        Time-redshift relation for a matter + lambda Universe.
        
        References
        ----------
        Ryden, Equation 6.28
        
        Returns
        -------
        Time since Big Bang in seconds.
        
        """
        #if self.approx_highz:
        #    pass
        #elif self.approx_lowz:
        #    pass
            
        # Full calculation
        a = 1. / (1. + z)
        t = (2. / 3. / np.sqrt(1. - self.omega_m_0)) \
            * np.log((a / self.a_eq)**1.5 + np.sqrt(1. + (a / self.a_eq)**3.)) \
            / self.hubble_0

        return t
        
    def z_of_t(self, t):
        C = np.exp(1.5 * self.hubble_0 * t * np.sqrt(1. - self.omega_m_0))
        
        a = self.a_eq * (C**2 - 1.)**(2./3.) / (2. * C)**(2./3.)
        return (1. / a) - 1.
        
    def _Tgas_CosmoRec(self, z):
        if not hasattr(self, '_Tgas_CosmoRec_'):
            self._Tgas_CosmoRec_ = interp1d(self.inits['z'], self.inits['Tk'],
                kind='cubic', bounds_error=False)
        
        return self._Tgas_CosmoRec_(z)
        
    def Tgas(self, z):
        """
        Gas kinetic temperature at z in the absence of heat sources.
        """
        
        if self.pf['approx_thermal_history'] == 'piecewise':
            
            if type(z) == np.ndarray:
                T = np.zeros_like(z)
                
                hiz = z >= self.zdec
                loz = z < self.zdec
                
                T[hiz] = self.TCMB(z[hiz])
                T[loz] = self.TCMB(self.zdec) * (1. + z[loz])**2 \
                    / (1. + self.zdec)**2
                return T
                
            if z >= self.zdec:
                return self.TCMB(z)
            else:
                return self.TCMB(self.zdec) * (1. + z)**2 / (1. + self.zdec)**2
        elif self.pf['approx_thermal_history']:
            return np.interp(z, self.thermal_history['z'], 
                        self.thermal_history['Tk']) * 1.
            #if not hasattr(self, '_Tgas'):
            #    self._Tgas = interp1d(self.thermal_history['z'], 
            #        self.thermal_history['Tk'], kind='cubic',
            #        bounds_error=False)
            #
            #return self._Tgas(z)
            
        elif not self.pf['approx_thermal_history']:
            if not hasattr(self, '_Tgas'):
                self._Tgas = interp1d(self.inits['z'], self.inits['Tk'],
                    kind='cubic', bounds_error=False)
            
            # Make sure this is a float
            return self._Tgas(z) * 1.

    @property
    def thermal_history(self):
        if not hasattr(self, '_thermal_history'):

            if not self.pf['approx_thermal_history']:
                self._thermal_history = self.inits
                return self._thermal_history

            z0 = self.inits['z'][-2]
            solver = ode(self.cooling_rate)
            solver.set_integrator('vode', method='bdf')
            solver.set_initial_value([np.interp(z0, self.inits['z'],
                self.inits['Tk'])], z0)

            dz = self.pf['inits_Tk_dz']
            zf = final_redshift = 2.
            zall = []; Tall = []
            while solver.successful() and solver.t > zf:

                #print(solver.t, solver.y[0])                

                if solver.t-dz < 0:
                    break

                zall.append(solver.t)
                Tall.append(solver.y[0])
                solver.integrate(solver.t-dz)
            
            self._thermal_history = {}
            self._thermal_history['z'] = np.array(zall)[-1::-1]
            self._thermal_history['Tk'] = np.array(Tall)[-1::-1]
            self._thermal_history['xe'] = 2e-4 * np.ones_like(zall)
        
        return self._thermal_history
            
    @property
    def cooling_pars(self):
        if not hasattr(self, '_cooling_pars'):
            self._cooling_pars = [self.pf['inits_Tk_p{}'.format(i)] for i in range(6)]
        return self._cooling_pars    
            
    def cooling_rate(self, z, T=None):
        """
        This is dTk/dz.
        """
        if self.pf['approx_thermal_history'] in ['exp', 'tanh', 'exp+gauss', 'exp+pl']:

            # This shouldn't happen! Argh.
            if type(z) is np.ndarray:
                assert np.all(np.isfinite(z))
            else:
                if z < 0:
                    return np.nan

            if T is None:
                T = self.Tgas(z)

            t = self.t_of_z(z)
            dtdz = self.dtdz(z)
            return (T / t) * self.log_cooling_rate(z) * -1. * dtdz
        elif self.pf['approx_thermal_history'] in ['propto_xe']:
            #raise NotImplemented('help')
            
            if type(z) is np.ndarray:
                assert np.all(np.isfinite(z))
            else:
                if z < 0:
                    return np.nan
                    
            # Start from CosmoRec
            
            ##
            # Need to do this self-consistently?
            ##s
            #func = lambda zz: np.interp(zz, self.inits['z'], self.inits['Tk'])
            
            dTdz = derivative(self._Tgas_CosmoRec, z, dx=1e-2)
                        
            xe = np.interp(z, self.inits['z'], self.inits['xe'])
            
            #raise ValueError('help')
            pars = self.cooling_pars
            xe_cool = np.maximum(1. - xe, 0.0)
            mult = pars[0] * ((1. + z) / pars[1])**pars[2]
                
            #print(z, T, self.dtdz(z), self.HubbleParameter(z))
            dtdz = self.dtdz(z)
            
            if T is None:
                T = self.Tgas(z)
            
            hubble = 2. * self.HubbleParameter(z) * T * dtdz
                
            print(z, dTdz, xe_cool * mult / dTdz)
            return dTdz + xe_cool * mult
            
        else:
            return derivative(self.Tgas, z)

    def log_cooling_rate(self, z):
        if self.pf['approx_thermal_history'] == 'exp':
            pars = self.cooling_pars
            norm = -(2. + pars[2]) # Must be set so high-z limit -> -2/3
            return norm * (1. - np.exp(-(z / pars[0])**pars[1])) / 3. \
                   + pars[2] / 3.
        elif self.pf['approx_thermal_history'] == 'exp+gauss':
            pars = self.cooling_pars
            return 2. * (1. - np.exp(-(z / pars[0])**pars[1])) / 3. \
                - (4./3.) * (1. + pars[2] * np.exp(-((z - pars[3]) / pars[4])**2))
        elif self.pf['approx_thermal_history'] == 'tanh':
            pars = self.cooling_pars
            return (-2./3.) - (2./3.) * 0.5 * (np.tanh((pars[0] - z) / pars[1]) + 1.)
        elif self.pf['approx_thermal_history'] == 'exp+pl':
            pars = self.cooling_pars
            norm = -(2. + pars[2]) # Must be set so high-z limit -> -2/3
            exp = norm * (1. - np.exp(-(z / pars[0])**pars[1])) / 3. \
                + pars[2] / 3.
            pl = pars[4] * ((1. + z) / pars[0])**pars[5]
            
            if type(total) is np.ndarray:
                total[z >= 1100] = -2./3.
            elif z >= 1100:
                total = -2. / 3.
                
            # FIX ME
            #raise ValueError('help')
            xe_cool = np.maximum(1. - xe, 0.0) * pars[0] * ((1. + z) / pars[1])**pars[2]    
            
            total = exp + pl
            
            return total
        else:
            return -1. * self.cooling_rate(z, self.Tgas(z)) \
                * (self.t_of_z(z) / self.Tgas(z)) / self.dtdz(z)

    @property
    def z_dec(self):
        if not hasattr(self, '_z_dec'):
            to_min = lambda zz: np.abs(self.log_cooling_rate(zz) + 1.)
            self._z_dec = fsolve(to_min, 150.)[0]
        return self._z_dec    

    @property
    def Tk_dec(self):
        return self.Tgas(self.z_dec)
    
    def EvolutionFunction(self, z):
        return self.omega_m_0 * (1.0 + z)**3  + self.omega_l_0
        
    def HubbleParameter(self, z):
        if self.approx_highz:
            return self.hubble_0 * np.sqrt(self.omega_m_0) * (1. + z)**1.5
        return self.hubble_0 * np.sqrt(self.EvolutionFunction(z))
    
    def HubbleLength(self, z):
        return c / self.HubbleParameter(z)
    
    def HubbleTime(self, z):
        return 1. / self.HubbleParameter(z)
        
    def OmegaMatter(self, z):
        if self.approx_highz:
            return 1.0
        return self.omega_m_0 * (1. + z)**3 / self.EvolutionFunction(z)
    
    def OmegaLambda(self, z):
        if self.approx_highz:
            return 0.0
        
        return self.omega_l_0 / self.EvolutionFunction(z)
    
    def MeanMatterDensity(self, z):
        return self.OmegaMatter(z) * self.CriticalDensity(z)
        
    def MeanBaryonDensity(self, z):
        return (self.omega_b_0 / self.omega_m_0) * self.MeanMatterDensity(z)
    
    def MeanHydrogenNumberDensity(self, z):
        return (1. - self.Y) * self.MeanBaryonDensity(z) / m_H
        
    def MeanHeliumNumberDensity(self, z):
        return self.Y * self.MeanBaryonDensity(z) / m_He    
    
    def MeanBaryonNumberDensity(self, z):
        return self.MeanBaryonDensity(z) / (m_H * self.MeanHydrogenNumberDensity(z) + 
            4. * m_H * self.y * self.MeanHeliumNumberDensity(z))
    
    def CriticalDensity(self, z):
        return (3.0 * self.HubbleParameter(z)**2) / (8.0 * np.pi * G)
    
    def dtdz(self, z):
        return 1. / self.HubbleParameter(z) / (1. + z)
    
    def LuminosityDistance(self, z):
        """
        Returns luminosity distance in cm.  Assumes we mean distance from us (z = 0).
        """
        
        integr = quad(lambda z: self.hubble_0 / self.HubbleParameter(z), 
            0.0, z)[0]
        
        return integr * c * (1. + z) / self.hubble_0
        
    def ComovingRadialDistance(self, z0, z):
        """
        Return comoving distance between redshift z0 and z, z0 < z.
        """
        
        if self.approx_highz:
            return 2. * c * ((1. + z0)**-0.5 - (1. + z)**-0.5) \
                / self.hubble_0 / np.sqrt(self.omega_m_0)
                
        # Otherwise, do the integral - normalize to H0 for numerical reasons
        integrand = lambda z: self.hubble_0 / self.HubbleParameter(z)

        return c * quad(integrand, z0, z)[0] / self.hubble_0  
            
    def ProperRadialDistance(self, z0, z):
        return self.ComovingRadialDistance(z0, z) / (1. + z0)    
        
    def ComovingLineElement(self, z):
        """
        Comoving differential line element at redshift z.
        """
        
        return c / self.HubbleParameter(z)
        
    def ProperLineElement(self, z):
        """
        Proper differential line element at redshift z (i.e. dl/dz).
        """
        
        return self.ComovingLineElement(z) / (1. + z)
        
    def dldz(self, z):
        """ Proper differential line element. """
        return self.ProperLineElement(z)        
    
    def CriticalDensityForCollapse(self, z):
        """
        Generally denoted (in LaTeX format) \Delta_c, fit from 
        Bryan & Norman (1998).
        """            
        d = self.OmegaMatter(z) - 1.
        return 18. * np.pi**2 + 82. * d - 39. * d**2
    
    def ProjectedVolume(self, z, angle, dz=1.):
        """
        Compute the co-moving volume of a spherical shell of `area` and 
        thickness `dz`.
        
        Parameters
        ----------
        z : int, float
            Redshift of shell center.
        area : int, float
            Angular scale in degrees.
        dz : int, float
            Shell thickness in differential redshift element.
            
        Returns
        -------
        Volume in comoving Mpc^3.
            
        """
        
        d_cm = self.ComovingRadialDistance(0., z)
        angle_rad = (np.pi / 180.) * angle
        
        dA = angle_rad * d_cm
        
        dldz = quad(self.ComovingLineElement, z-0.5*dz, z+0.5*dz)[0]
        
        return dA**2 * dldz / cm_per_mpc**3
    
    def JeansMass(self, z, Tgas=None, mu=0.6):
        
        if Tgas is None:
            Tgas = self.Tgas(z)
            
        k_J = (2. * k_B * Tgas / 3. / mu / m_p)**-0.5 \
            * np.sqrt(self.OmegaMatter(z)) * self.hubble_0
        
        l_J = 2. * np.pi / k_J    
            
        return 4. * np.pi * (l_J / 2)**3 * self.rho_b_z0 / 3. / g_per_msun
        
        
        <|MERGE_RESOLUTION|>--- conflicted
+++ resolved
@@ -18,13 +18,6 @@
 from ..util.ReadData import _load_inits
 from ..util.ParameterFile import ParameterFile
 from .Constants import c, G, km_per_mpc, m_H, m_He, sigma_SB, g_per_msun, \
-<<<<<<< HEAD
-    cm_per_mpc, k_B
-
-class Cosmology(object):
-    def __init__(self, **kwargs):
-        self.pf = ParameterFile(**kwargs)
-=======
     cm_per_mpc, k_B, m_p
 
 class Cosmology(object):
@@ -33,7 +26,6 @@
             self.pf = pf
         else:
             self.pf = ParameterFile(**kwargs)
->>>>>>> 51efdda1
                 
         self.omega_m_0 = self.pf['omega_m_0']
         self.omega_b_0 = self.pf['omega_b_0']
