--- conflicted
+++ resolved
@@ -34,11 +34,6 @@
     have_hankel = False
 
 four_pi = 4 * np.pi
-<<<<<<< HEAD
-
-ARES = os.getenv("ARES")
-=======
->>>>>>> 9d3b5007
 
 class HaloModel(HaloMassFunction):
 
@@ -392,11 +387,7 @@
         ps_1h = self.get_ps_1h(z, k, prof1, prof2, lum1, lum2, mmin1, mmin2, ztol)
         ps_2h = self.get_ps_2h(z, k, prof1, prof2, lum1, lum2, mmin1, mmin2, ztol)
 
-<<<<<<< HEAD
         return ps_1h + ps_2h
-=======
-        return ps1h + ps2h
->>>>>>> 9d3b5007
 
     def CorrelationFunction(self, z, R, k=None, Pofk=None, load=True):
         """
@@ -437,11 +428,7 @@
 
         else:
             k = self.tab_k
-<<<<<<< HEAD
             Pofk = self.get_ps_tot(z, self.tab_k)
-=======
-            Pofk = self.PowerSpectrum(z, self.tab_k)
->>>>>>> 9d3b5007
 
         return self.InverseFT3D(R, Pofk, k)
 
@@ -765,7 +752,6 @@
     def _load_ps(self, suffix='hdf5'):
         """ Load table from HDF5 or binary. """
 
-<<<<<<< HEAD
         if self.pf['hps_assume_linear']:
             print("Assuming linear matter PS...")
             self._tab_ps_mm = np.zeros((self.tab_z_ps.size, self.tab_k.size))
@@ -776,8 +762,6 @@
 
             return
 
-=======
->>>>>>> 9d3b5007
         fn = '%s/input/hmf/%s.%s' % (ARES, self.tab_prefix_ps(), suffix)
 
         if re.search('.hdf5', fn) or re.search('.h5', fn):
@@ -957,13 +941,8 @@
             if len(assignments) % size != 0:
                 print("WARNING: Uneven load: {} redshifts and {} processors!".format(len(assignments), size))
 
-<<<<<<< HEAD
         tab_ps_mm = np.zeros((len(self.tab_z_ps), len(self.tab_k)))
         tab_cf_mm = np.zeros((len(self.tab_z_ps), len(self.tab_R)))
-=======
-        self.tab_ps_mm = np.zeros((len(self.tab_z_ps), len(self.tab_k)))
-        self.tab_cf_mm = np.zeros((len(self.tab_z_ps), len(self.tab_R)))
->>>>>>> 9d3b5007
         for i, z in enumerate(self.tab_z_ps):
 
             # Done but not by me!
@@ -980,11 +959,7 @@
 
             # Must interpolate back to fine grid (uniformly sampled
             # real-space scales) to do FFT and obtain correlation function
-<<<<<<< HEAD
             tab_ps_mm[i] = self.get_ps_tot(z, self.tab_k)
-=======
-            self.tab_ps_mm[i] = self.PowerSpectrum(z, self.tab_k)
->>>>>>> 9d3b5007
 
             # Compute correlation function at native resolution to save time
             # later.
@@ -1037,7 +1012,6 @@
             nothing = MPI.COMM_WORLD.Allreduce(tab_ps_mm, tmp1)
             self.tab_ps_mm = tmp1
 
-<<<<<<< HEAD
             tmp2 = np.zeros_like(tab_cf_mm)
             nothing = MPI.COMM_WORLD.Allreduce(tab_cf_mm, tmp2)
             self.tab_cf_mm = tmp2
@@ -1046,12 +1020,6 @@
             self.tab_ps_mm = tab_ps_mm
             self.tab_cf_mm = tab_cf_mm
 
-=======
-            tmp2 = np.zeros_like(self.tab_cf_mm)
-            nothing = MPI.COMM_WORLD.Allreduce(self.tab_cf_mm, tmp2)
-            self.tab_cf_mm = tmp2
-
->>>>>>> 9d3b5007
         # Done!
 
     def SavePS(self, fn=None, clobber=True, destination=None, format='hdf5',
