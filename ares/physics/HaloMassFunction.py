--- conflicted
+++ resolved
@@ -405,7 +405,6 @@
                 else:    
                     self.logM_min[i] = np.log10(self.pf['pop_Mmin'])
                     
-<<<<<<< HEAD
             if Mmax_of_z:
                 self.logM_max[i] = np.log10(self.VirialMass(self.pf['pop_Tmax'], z, mu=mu))        
                 self.dndm_Mmax[i] = 10**np.interp(self.logM_min[i], self.logM, 
@@ -414,15 +413,11 @@
             if Mmin_of_z:
                 self.dndm_Mmin[i] = 10**np.interp(self.logM_min[i], self.logM, 
                     np.log10(self.dndm[i,:]))
-            
+                        
+            # Main term: rate of change in collapsed fraction in halos that were
+            # already above the threshold.
             self.fcoll_Tmin[i] = self.fcoll(z, self.logM_min[i])
-            
-        # Main term: rate of change in collapsed fraction in halos that were
-        # already above the threshold.
-=======
-            self.fcoll_Tmin[i] = self.fcoll_2d(z, self.logM_min[i])
-        
->>>>>>> 0bdfcf25
+
         self.ztab, self.dfcolldz_tab = \
             central_difference(self.z, self.fcoll_Tmin)
         
@@ -462,19 +457,9 @@
         
         # 'cuz time and redshift are different        
         self.dfcolldz_tab *= -1.
-        
-<<<<<<< HEAD
-        fcoll_spline = None
-
-        # TESTING: force dfcolldz_tab > 0 [should be unnecessary]
-=======
-        _tmp = interp1d(self.z, np.log10(self.fcoll_Tmin), kind='cubic')
-        fcoll_spline = lambda z: 10**_tmp.__call__(z)
-        
-        #fcoll_spline = None
-        
-        # TESTING: force dfcolldz_tab > 0
->>>>>>> 0bdfcf25
+
+        fcoll_spline = None        
+
         self.dfcolldz_tab[self.dfcolldz_tab < tiny_dfcolldz] = tiny_dfcolldz
 
         spline = interp1d(self.ztab, np.log10(self.dfcolldz_tab), 
