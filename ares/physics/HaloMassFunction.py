--- conflicted
+++ resolved
@@ -56,16 +56,12 @@
     have_hmf = False
     hmf_vers = "0"
 
-<<<<<<< HEAD
-if "0" < hmf_vers < "3.1":
-=======
 try:
     import pyccl
 except ImportError:
     pass
 
 if 0 < hmf_vers < 3.1:
->>>>>>> 9282b930
     try:
         from hmf.wdm import MassFunctionWDM
     except ImportError:
@@ -693,16 +689,11 @@
         MF = self._MF
 
         # Masses in hmf are really Msun / h
-<<<<<<< HEAD
-        if hmf_vers < '3':
-            self.tab_M = self._MF.M / self.cosm.h70
-=======
         if self.pf['hmf_package'] == 'hmf':
             if hmf_vers < 3:
                 self.tab_M = self._MF.M / self.cosm.h70
             else:
                 self.tab_M = self._MF.m / self.cosm.h70
->>>>>>> 9282b930
         else:
             logMmin = self.pf['hmf_logMmin']
             logMmax = self.pf['hmf_logMmax']
