--- conflicted
+++ resolved
@@ -351,13 +351,8 @@
     def cosmo_params(self):
         return {'Om0':self.cosm.omega_m_0,
                 'Ob0':self.cosm.omega_b_0,
-<<<<<<< HEAD
-                'H0':self.cosm.h70*100}                
-                
-=======
                 'H0':self.cosm.h70*100}
                                 
->>>>>>> 70aff6ca
     def build_fcoll_tab(self):
         """
         Build a lookup table for the halo mass function / collapsed fraction.
@@ -426,7 +421,6 @@
                 # Remember that mgtm and mean_density have factors of h**2
                 # so we're OK here dimensionally
                 fcoll_tab[i] = self.mgtm[i] / self.cosm.mean_density0
-<<<<<<< HEAD
                 
                 # For power spectra
                 self.bias_tab[i] = 1. + (0.75 * self.MF.nu - 1.) / self.MF.delta_c + \
@@ -435,18 +429,15 @@
                 
             self.growth_factor[i] = self.MF.growth_factor
                         
-=======
-
->>>>>>> 70aff6ca
             pb.update(i)
             
         pb.finish()
                 
         # Collect results!
         if size > 1:
-            tmp = np.zeros_like(fcoll_tab)
-            nothing = MPI.COMM_WORLD.Allreduce(fcoll_tab, tmp)
-            _fcoll_tab = tmp
+            tmp1 = np.zeros_like(fcoll_tab)
+            nothing = MPI.COMM_WORLD.Allreduce(fcoll_tab, tmp1)
+            _fcoll_tab = tmp1
             
             tmp2 = np.zeros_like(self.dndm)
             nothing = MPI.COMM_WORLD.Allreduce(self.dndm, tmp2)
@@ -456,38 +447,31 @@
             nothing = MPI.COMM_WORLD.Allreduce(self.ngtm, tmp3)
             self.ngtm = tmp3
             
-<<<<<<< HEAD
-            tmp4 = np.zeros_like(self.bias_tab)
-            nothing = MPI.COMM_WORLD.Allreduce(self.bias_tab, tmp4)
-            self.bias_tab = tmp4
-            
-            tmp5 = np.zeros_like(self.psCDM_tab)
-            nothing = MPI.COMM_WORLD.Allreduce(self.psCDM_tab, tmp5)
-            self.psCDM_tab = tmp5
-            
-            tmp6 = np.zeros_like(self.growth_factor)
-            nothing = MPI.COMM_WORLD.Allreduce(self.growth_factor, tmp6)
-            self.growth_factor = tmp6
-            
-=======
             tmp4 = np.zeros_like(self.mgtm)
             nothing = MPI.COMM_WORLD.Allreduce(self.mgtm, tmp4)
             self.mgtm = tmp4
->>>>>>> 70aff6ca
+            
+            tmp5 = np.zeros_like(self.bias_tab)
+            nothing = MPI.COMM_WORLD.Allreduce(self.bias_tab, tmp5)
+            self.bias_tab = tmp5
+            
+            tmp6 = np.zeros_like(self.psCDM_tab)
+            nothing = MPI.COMM_WORLD.Allreduce(self.psCDM_tab, tmp6)
+            self.psCDM_tab = tmp6
+            
+            tmp7 = np.zeros_like(self.growth_factor)
+            nothing = MPI.COMM_WORLD.Allreduce(self.growth_factor, tmp7)
+            self.growth_factor = tmp7
+            
         else:
             _fcoll_tab = fcoll_tab   
                     
         # Fix NaN elements
         _fcoll_tab[np.isnan(_fcoll_tab)] = 0.0
         self._fcoll_tab = _fcoll_tab
-<<<<<<< HEAD
-                                        
-    def build_1d_splines(self, Tmin, mu=0.6):
-=======
-                    
+ 
     def build_1d_splines(self, Tmin, mu=0.6, return_fcoll=False, 
         return_fcoll_p=True, return_fcoll_pp=False):
->>>>>>> 70aff6ca
         """
         Construct splines for fcoll and its derivatives given a (fixed) 
         minimum virial temperature.
@@ -906,15 +890,10 @@
             f.create_dataset('fcoll', data=self.fcoll_tab)
             f.create_dataset('dndm', data=self.dndm)
             f.create_dataset('ngtm', data=self.ngtm)
-<<<<<<< HEAD
             f.create_dataset('mgtm', data=self.mgtm)            
             f.create_dataset('bias', data=self.bias_tab)            
             f.create_dataset('psCDM', data=self.psCDM_tab)            
             f.create_dataset('hmf-version', data=hmf_v)         
-=======
-            f.create_dataset('mgtm', data=self.mgtm)
-            f.create_dataset('hmf-version', data=hmf_v)
->>>>>>> 70aff6ca
             f.close()
 
         elif format == 'npz':
