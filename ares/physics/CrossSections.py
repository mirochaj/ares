--- conflicted
+++ resolved
@@ -10,14 +10,10 @@
      
 """
 
-<<<<<<< HEAD
-from numpy import sqrt
+import numpy as np
 from .Constants import E_LL
-=======
-import numpy as np
 
 sqrt = np.sqrt
->>>>>>> 51efdda1
 
 E_th = [E_LL, 24.6, 54.4]
 
