--- conflicted
+++ resolved
@@ -74,17 +74,12 @@
 l_LyA = h * c / E_LyA / erg_per_ev
 
 class Hydrogen(object):
-<<<<<<< HEAD
-    def __init__(self, cosm=None, **kwargs):
-        self.pf = ParameterFile(**kwargs)
-=======
     def __init__(self, pf=None, cosm=None, **kwargs):
         
         if pf is None:
             self.pf = ParameterFile(**kwargs)
         else:
             self.pf = pf
->>>>>>> 51efdda1
 
         if cosm is None:
             from .Cosmology import Cosmology
@@ -172,66 +167,7 @@
             self._dlogke_dlogT_ = lambda T: _ke_spline(T)
     
         return self._dlogke_dlogT_
-    
-    #def _kappa(self, Tk, Tarr, spline):
-    #    if Tk < Tarr[0]:
-    #        return spline(Tarr[0])
-    #    elif Tk > Tarr[-1]:
-    #        return spline(Tarr[-1])
-    #    else:
-    #        return spline(Tk)
-                               
-<<<<<<< HEAD
-    def kappa_H(self, Tk):
-        """
-        Rate coefficient for spin-exchange via H-H collsions.
-        """
-        if type(Tk) in [int, float, np.float64]:            
-            return self._kappa(Tk, T_HH, self.kappa_H_pre)
-        else:
-            tmp = np.zeros_like(Tk)
-            for i in range(len(Tk)):
-                tmp[i] = self._kappa(Tk[i], T_HH, self.kappa_H_pre)
-            return tmp
-
-    def kappa_e(self, Tk):       
-        """
-        Rate coefficient for spin-exchange via H-electron collsions.
-        """                            
-        if type(Tk) in [int, float, np.float64]:
-            return self._kappa(Tk, T_He, self.kappa_e_pre)
-        else:
-            tmp = np.zeros_like(Tk)
-            for i in range(len(Tk)):
-                tmp[i] = self._kappa(Tk[i], T_He, self.kappa_e_pre)
-            return tmp
-=======
-    #def kappa_H(self, Tk):
-    #    """
-    #    Rate coefficient for spin-exchange via H-H collsions.
-    #    """
-    #    return self.kappa_H_pre(Tk)
-        #if type(Tk) in [int, float, np.float64]:            
-        #    return self._kappa(Tk, T_HH, self.kappa_H_pre)
-        #else:
-        #    tmp = np.zeros_like(Tk)
-        #    for i in range(len(Tk)):
-        #        tmp[i] = self._kappa(Tk[i], T_HH, self.kappa_H_pre)
-        #    return tmp
-            
-    #def kappa_e(self, Tk):       
-    #    """
-    #    Rate coefficient for spin-exchange via H-electron collsions.
-    #    """                            
-    #    if type(Tk) in [int, float, np.float64]:
-    #        return self._kappa(Tk, T_He, self.kappa_e_pre)
-    #    else:
-    #        tmp = np.zeros_like(Tk)
-    #        for i in range(len(Tk)):
-    #            tmp[i] = self._kappa(Tk[i], T_He, self.kappa_e_pre)
-    #        return tmp
->>>>>>> 51efdda1
-
+                       
     def photon_energy(self, nu, nl=1):
         """
         Return energy of photon transitioning from nu to nl in eV.  
@@ -398,15 +334,9 @@
                 
         return sum_term * T_star / A10 / Tref
     
-<<<<<<< HEAD
-    def Ja_c(self, z):
-        return (1. + z) / 1.81e11
-    
-    def RadiativeCouplingCoefficient(self, z, Ja, Tk=None, xHII=None):
-=======
+
     def RadiativeCouplingCoefficient(self, z, Ja, Tk=None, xHII=None, Tr=0.0,
         ne=0.0):
->>>>>>> 51efdda1
         """
         Return radiative coupling coefficient (i.e., Wouthuysen-Field effect).
         
@@ -414,14 +344,9 @@
             determined iteratively.
         
         """
-<<<<<<< HEAD
-                
-        return self.Sa(z=z, Tk=Tk, xHII=xHII) * Ja / self.Ja_c(z)
-=======
-        
+
         if self.approx_S < 4:
             return self.xalpha_tilde(z) * self.Sa(z=z, Tk=Tk, xHII=xHII) * Ja
->>>>>>> 51efdda1
 
         ##
         # Must solve iteratively.
@@ -579,7 +504,6 @@
         """
         
         x_c = self.CollisionalCouplingCoefficient(z, Tk, xHII, ne)
-<<<<<<< HEAD
         x_a = self.RadiativeCouplingCoefficient(z, Ja, Tk, xHII)
         Tc = Tk
         
@@ -587,9 +511,7 @@
 
         Ts = (1.0 + x_c + x_a) / \
             (Tref**-1. + x_c * Tk**-1. + x_a * Tc**-1.)
-    
-=======
-        
+            
         if self.approx_S < 4:
             x_a = self.RadiativeCouplingCoefficient(z, Ja, Tk, xHII, Tr, ne)
             Tc = Tk
@@ -616,7 +538,6 @@
                 x_a, S, Ts = self.RadiativeCouplingCoefficient(z, 
                     Ja, Tk, xHII, Tr, ne)
                             
->>>>>>> 51efdda1
         return np.maximum(Ts, self.Ts_floor(z=z))
     
     def dTb(self, z, xavg, Ts, Tr=0.0):
