"""

FluctuatingBackground.py

Author: Jordan M_brocha
Affiliation: UCLA
Created on: Mon Oct 10 14:29:54 PDT 2016

Description:

"""

import numpy as np
from math import factorial
from ..physics import Cosmology
from ..util import ParameterFile
from ..util.Stats import bin_c2e
from scipy.special import erfinv
from scipy.optimize import fsolve
from scipy.interpolate import interp1d
from scipy.integrate import quad, simps
from ..physics.Hydrogen import Hydrogen
from ..physics.HaloModel import HaloModel
from ..util.Math import LinearNDInterpolator
from ..populations.Composite import CompositePopulation
from ..physics.CrossSections import PhotoIonizationCrossSection
from ..physics.Constants import g_per_msun, cm_per_mpc, dnu, s_per_yr, c, \
    s_per_myr, erg_per_ev, k_B, m_p, dnu, g_per_msun

root2 = np.sqrt(2.)
four_pi = 4. * np.pi

class Fluctuations(object): # pragma: no cover
    def __init__(self, grid=None, **kwargs):
        """
        Initialize a FluctuatingBackground object.

        Creates an object capable of modeling fields that fluctuate spatially.

        """

        self._kwargs = kwargs.copy()
        self.pf = ParameterFile(**kwargs)

        # Some useful physics modules
        if grid is not None:
            self.grid = grid
            self.cosm = grid.cosm
        else:
            self.grid = None
            self.cosm = Cosmology()

        self._done = {}

    @property
    def zeta(self):
        if not hasattr(self, '_zeta'):
            raise AttributeError('Must set zeta by hand!')
        return self._zeta

    @zeta.setter
    def zeta(self, value):
        self._zeta = value

    @property
    def zeta_X(self):
        if not hasattr(self, '_zeta_X'):
            raise AttributeError('Must set zeta_X by hand!')
        return self._zeta_X

    @zeta_X.setter
    def zeta_X(self, value):
        self._zeta_X = value

    @property
    def hydr(self):
        if not hasattr(self, '_hydr'):
            if self.grid is None:
                self._hydr = Hydrogen(**self.pf)
            else:
                self._hydr = self.grid.hydr

        return self._hydr

    @property
    def xset(self):
        if not hasattr(self, '_xset'):


            xset_pars = \
            {
             'xset_window': 'tophat-real',
             'xset_barrier': 'constant',
             'xset_pdf': 'gaussian',
            }

            xset = ares.physics.ExcursionSet(**xset_pars)
            xset.tab_M = pop.halos.tab_M
            xset.tab_sigma = pop.halos.tab_sigma
            xset.tab_ps = pop.halos.tab_ps_lin
            xset.tab_z = pop.halos.tab_z
            xset.tab_k = pop.halos.tab_k_lin
            xset.tab_growth = pop.halos.tab_growth

            self._xset = xset

        return self._xset

    def _overlap_region(self, dr, R1, R2):
        """
        Volume of intersection between two spheres of radii R1 < R2.
        """

        Vo = np.pi * (R2 + R1 - dr)**2 \
            * (dr**2 + 2. * dr * R1 - 3. * R1**2 \
             + 2. * dr * R2 + 6. * R1 * R2 - 3. * R2**2) / 12. / dr

        if type(Vo) == np.ndarray:
            # Small-scale vs. large Scale
            SS = dr <= R2 - R1
            LS = dr >= R1 + R2

            Vo[LS == 1] = 0.0

            if type(R1) == np.ndarray:
                Vo[SS == 1] = 4. * np.pi * R1[SS == 1]**3 / 3.
            else:
                Vo[SS == 1] = 4. * np.pi * R1**3 / 3.

        return Vo

    def IV(self, dr, R1, R2):
        """
        Just a vectorized version of the overlap calculation.
        """

        return self._overlap_region(dr, R1, R2)

    def intersectional_volumes(self, dr, R1, R2, R3):
         IV = self.IV

         V11 = IV(dr, R1, R1)

         zeros = np.zeros_like(V11)

         if np.all(R2 == 0):
             return V11, zeros, zeros, zeros, zeros, zeros

         V12 = IV(dr, R1, R2)
         V22 = IV(dr, R2, R2)

         if np.all(R3 == 0):
             return V11, V12, V22, zeros, zeros, zeros

         V13 = IV(dr, R1, R3)
         V23 = IV(dr, R2, R3)
         V33 = IV(dr, R3, R3)

         return V11, V12, V22, V13, V23, V33

    def overlap_volumes(self, dr, R1, R2):
        """
        Overlap volumes, i.e., volumes in which a source affects two points
        in different ways. For example, V11 is the volume in which a source
        ionizes both points (at separation `dr`), V12 is the volume in which
        a source ionizes one point and heats the other, and so on.

        In this order: V11, V12, V13, V22, V23, V33
        """

        IV = self.IV
        V1 = 4. * np.pi * R1**3 / 3.

        if self.pf['ps_temp_model'] == 1:
            V2 = 4. * np.pi * (R2**3 - R1**3) / 3.
        else:
            V2 = 4. * np.pi * R2**3 / 3.

        Vt = 4. * np.pi * R2**3 / 3.

        V11 = IV(dr, R1, R1)

        if self.pf['ps_include_temp'] and self.pf['ps_temp_model'] == 2:
            V12 = V1
        else:
            V12 = 2 * IV(dr, R1, R2) - IV(dr, R1, R1)

        V22 = IV(dr, R2, R2)
        if self.pf['ps_temp_model'] == 1:
            V22 += -2. * IV(dr, R1, R2) + IV(dr, R1, R1)

        if self.pf['ps_include_temp'] and self.pf['ps_temp_model'] == 1:
            V1n = V1 - IV(dr, R1, R2)
        elif self.pf['ps_include_temp'] and self.pf['ps_temp_model'] == 2:
            V1n = V1
        else:
            V1n = V1 - V11

        V2n = V2 - IV(dr, R2, R2)
        if self.pf['ps_temp_model'] == 1:
            V2n += IV(dr, R1, R2)

        # 'anything' to one point, 'nothing' to other.
        # Without temperature fluctuations, same as V1n
        if self.pf['ps_include_temp']:
            Van = Vt - IV(dr, R2, R2)
        else:
            Van = V1n

        return V11, V12, V22, V1n, V2n, Van

    def exclusion_volumes(self, dr, R1, R2, R3):
        """
        Volume in which a single source only affects one
        """
        pass

    @property
    def heating_ongoing(self):
        if not hasattr(self, '_heating_ongoing'):
            self._heating_ongoing = True
        return self._heating_ongoing

    @heating_ongoing.setter
    def heating_ongoing(self, value):
        self._heating_ongoing = value

    def BubbleShellFillingFactor(self, z, R_s=None):
        """

        """

        # Hard exit.
        if not self.pf['ps_include_temp']:
            return 0.0

        Qi = self.MeanIonizedFraction(z)

        if self.pf['ps_temp_model'] == 1:
            R_i, M_b, dndm_b = self.BubbleSizeDistribution(z)


            if Qi == 1:
                return 0.0

            if type(R_s) is np.ndarray:
                nz = R_i > 0

                const_rsize = np.allclose(np.diff(R_s[nz==1] / R_i[nz==1]), 0.0)

                if const_rsize:
                    fvol = (R_s[0] / R_i[0])**3 - 1.

                    Qh = Qi * fvol

                else:

                    V = 4. * np.pi * (R_s**3 - R_i**3) / 3.

                    Mmin = self.Mmin(z) * self.zeta

                    Qh = self.get_prob(z, M_b, dndm_b, Mmin, V,
                        exp=False, ep=0.0, Mmax=None)

                    #raise NotImplemented("No support for absolute scaling of hot bubbles yet.")

                if (Qh > (1. - Qi) * 1.): #or Qh > 0.5: #or Qi > 0.5:
                    self.heating_ongoing = 0

                Qh = np.minimum(Qh, 1. - Qi)

                return Qh

            else:
                # This will get called if temperature fluctuations are off
                return 0.0

        elif self.pf['ps_temp_model'] == 2:
            Mmin = self.Mmin(z) * self.zeta_X
            R_i, M_b, dndm_b = self.BubbleSizeDistribution(z, ion=False)
            V = 4. * np.pi * R_i**3 / 3.
            Qh = self.get_prob(z, M_b, dndm_b, Mmin, V,
                exp=False, ep=0.0, Mmax=None)


            #Qh = self.BubbleFillingFactor(z, ion=False)
            #print('Qh', Qh)
            return np.minimum(Qh, 1. - Qi)
        else:
            raise NotImplemented('Uncrecognized option for BSD.')

        #return min(Qh, 1.), min(Qc, 1.)

    @property
    def bsd_model(self):
        if self.pf['bubble_size_dist'] is None:
            return None
        else:
            return self.pf['bubble_size_dist'].lower()

    def MeanIonizedFraction(self, z, ion=True):
        Mmin = self.Mmin(z)
        logM = np.log10(Mmin)

        if ion:
            if not self.pf['ps_include_ion']:
                return 0.0

            zeta = self.zeta

            return np.minimum(1.0, zeta * self.halos.fcoll_2d(z, logM))
        else:
            if not self.pf['ps_include_temp']:
                return 0.0
            zeta = self.zeta_X

            # Assume that each heated region contains the same volume
            # of fully-ionized material.
            Qi = self.MeanIonizedFraction(z, ion=True)

            Qh = zeta * self.halos.fcoll_2d(z, logM) - Qi

            return np.minimum(1.0 - Qi, Qh)

    def delta_shell(self, z):
        """
        Relative density != relative over-density.
        """

        if not self.pf['ps_include_temp']:
            return 0.0

        if self.pf['ps_temp_model'] == 2:
            return self.delta_bubble_vol_weighted(z, ion=False)

        delta_i_bar = self.delta_bubble_vol_weighted(z)

        rdens = self.pf["bubble_shell_rdens_zone_0"]

        return rdens * (1. + delta_i_bar) - 1.

    def BulkDensity(self, z, R_s):
        Qi = self.MeanIonizedFraction(z)
        #Qh = self.BubbleShellFillingFactor(z, R_s)
        Qh = self.MeanIonizedFraction(z, ion=False)

        delta_i_bar = self.delta_bubble_vol_weighted(z)
        delta_h_bar = self.delta_shell(z)

        if self.pf['ps_igm_model'] == 2:
            delta_hal_bar = self.mean_halo_overdensity(z)
            Qhal = self.Qhal(z, Mmax=self.Mmin(z))
        else:
            Qhal = 0.0
            delta_hal_bar = 0.0

        return -(delta_i_bar * Qi + delta_h_bar * Qh + delta_hal_bar * Qhal) \
            / (1. - Qi - Qh - Qhal)

    def BubbleFillingFactor(self, z, ion=True, rescale=True):
        """
        Fraction of volume filled by bubbles.

        This is never actually used, but for reference, the mean ionized
        fraction would be 1 - exp(-this). What we actually do is re-normalize
        the bubble size distribution to guarantee Q = zeta * fcoll. See
        MeanIonizedFraction and BubbleSizeDistribution for more details.
        """

<<<<<<< HEAD
        if ion:
            zeta = self.zeta
        else:
            zeta = self.zeta_X
=======
        if self.bsd_model is not None:
            if ion:
                zeta = self.zeta
            else:
                zeta = self.zeta_X
>>>>>>> b93bf6cc

        if self.bsd_model is None:
            R_i = self.pf['bubble_size']
            V_i = 4. * np.pi * R_i**3 / 3.
            ni = self.BubbleDensity(z)

            Qi = 1. - np.exp(-ni * V_i)

        elif self.bsd_model in ['fzh04', 'hmf']:

            # Smallest bubble is one around smallest halo.
            # Don't actually need its mass, just need index to correctly
            # truncate integral.
            Mmin = self.Mmin(z) * zeta

            # M_b should just be self.m? No.
            R_i, M_b, dndm_b = self.BubbleSizeDistribution(z, ion=ion,
                rescale=rescale)
            V_i = 4. * np.pi * R_i**3 / 3.

            iM = np.argmin(np.abs(Mmin - M_b))
<<<<<<< HEAD
            _Qi = np.trapz(dndm_b[iM:] * M_b[iM:] * V_i[iM:], x=np.log(M_b[iM:]))
            Qi = 1. - np.exp(-_Qi)
=======
            Qi = np.trapz(dndm_b[iM:] * M_b[iM:] * V_i[iM:], x=np.log(M_b[iM:]))
>>>>>>> b93bf6cc

            # This means reionization is over.
            if self.bsd_model == 'fzh04':
                if self._B0(z, zeta) <= 0:
                    return 1.

        else:
            raise NotImplemented('Uncrecognized option for BSD.')

        return min(Qi, 1.)

        # Grab heated phase to enforce BC
        #Rs = self.BubbleShellRadius(z, R_i)
        #Vsh = 4. * np.pi * (Rs - R_i)**3 / 3.
        #Qh = np.trapz(dndm * Vsh * M_b, x=np.log(M_b))

        #if lya and self.pf['bubble_pod_size_func'] in [None, 'const', 'linear']:
        #    Rc = self.BubblePodRadius(z, R_i, zeta, zeta_lya)
        #    Vc = 4. * np.pi * (Rc - R_i)**3 / 3.
        #
        #    if self.pf['powspec_rescale_Qlya']:
        #        # This isn't actually correct since we care about fluxes
        #        # not number of photons, but fine for now.
        #        Qc = min(zeta_lya * self.halos.fcoll_2d(z, np.log10(self.Mmin(z))), 1)
        #    else:
        #        Qc = np.trapz(dndlnm[iM:] * Vc[iM:], x=np.log(M_b[iM:]))
        #
        #    return min(Qc, 1.)
        #
        #elif lya and self.pf['bubble_pod_size_func'] == 'fzh04':
        #    return self.BubbleFillingFactor(z, zeta_lya, None, lya=False)
        #else:

    @property
    def tab_Mmin(self):
        if not hasattr(self, '_tab_Mmin'):
            raise AttributeError('Must set Mmin by hand (right now)')

        return self._tab_Mmin

    @tab_Mmin.setter
    def tab_Mmin(self, value):
        if type(value) is not np.ndarray:
            value = np.ones_like(self.halos.tab_z) * value
        else:
            assert value.size == self.halos.tab_z.size

        self._tab_Mmin = value

    def Mmin(self, z):
        return np.interp(z, self.halos.tab_z, self.tab_Mmin)

    def mean_halo_bias(self, z):
        bias = self.halos.Bias(z)

        M_h = self.halos.tab_M
        iz_h = np.argmin(np.abs(z - self.halos.tab_z))
        iM_h = np.argmin(np.abs(self.Mmin(z) - M_h))

        dndm_h = self.halos.tab_dndm[iz_h]

        return 1.0

        #return simps(M_h * dndm_h * bias, x=np.log(M_h)) \
        #    / simps(M_h * dndm_h, x=np.log(M_h))

    def tab_bubble_bias(self, zeta):
        if not hasattr(self, '_tab_bubble_bias'):
            func = lambda z: self._fzh04_eq22(z, zeta)
            self._tab_bubble_bias = np.array(map(func, self.halos.tab_z_ps))

        return self._tab_bubble_bias

    def _fzh04_eq22(self, z, ion=True):

        if ion:
            zeta = self.zeta
        else:
            zeta = self.zeta_X


        iz = np.argmin(np.abs(z - self.halos.tab_z))
        s = self.sigma
        S = s**2

        #return 1. + ((self.LinearBarrier(z, zeta, zeta) / S - (1. / self._B0(z, zeta))) \
        #    / self._growth_factor(z))

        return 1. + (self._B0(z, zeta)**2 / S / self._B(z, zeta, zeta))

    def bubble_bias(self, z, ion=True):
        """
        Eq. 9.24 in Loeb & Furlanetto (2013) or Eq. 22 in FZH04.
        """

        return self._fzh04_eq22(z, ion)

        #iz = np.argmin(np.abs(z - self.halos.tab_z_ps))
        #
        #x, y = self.halos.tab_z_ps, self.tab_bubble_bias(zeta)[iz]
        #
        #
        #
        #m = (y[-1] - y[-2]) / (x[-1] - x[-2])
        #
        #return m * z + y[-1]

        #iz = np.argmin(np.abs(z - self.halos.tab_z))
        #s = self.sigma
        #S = s**2
        #
        ##return 1. + ((self.LinearBarrier(z, zeta, zeta) / S - (1. / self._B0(z, zeta))) \
        ##    / self._growth_factor(z))
        #
        #fzh04 = 1. + (self._B0(z, zeta)**2 / S / self._B(z, zeta, zeta))
        #
        #return fzh04

    def mean_bubble_bias(self, z, ion=True):
        """
        """

        R, M_b, dndm_b = self.BubbleSizeDistribution(z, ion=ion)

        #if ('h' in term) or ('c' in term) and self.pf['powspec_temp_method'] == 'shell':
        #    R_s, Rc = self.BubbleShellRadius(z, R_i)
        #    R = R_s
        #else:

        if ion:
            zeta = self.zeta
        else:
            zeta = self.zeta_X

        V = 4. * np.pi * R**3 / 3.

        Mmin = self.Mmin(z) * zeta
        iM = np.argmin(np.abs(Mmin - self.m))
        bHII = self.bubble_bias(z, ion)

        #tmp = dndm[iM:]
        #print(z, len(tmp[np.isnan(tmp)]), len(bHII[np.isnan(bHII)]))

        #imax = int(min(np.argwhere(np.isnan(R_i))))

        if ion and self.pf['ps_include_ion']:
            Qi = self.MeanIonizedFraction(z)
        elif ion and not self.pf['ps_include_ion']:
            raise NotImplemented('help')
        elif (not ion) and self.pf['ps_include_temp']:
            Qi = self.MeanIonizedFraction(z, ion=False)
        elif ion and self.pf['ps_include_temp']:
            Qi = self.MeanIonizedFraction(z, ion=False)
        else:
            raise NotImplemented('help')

        return np.trapz(dndm_b[iM:] * V[iM:] * bHII[iM:] * M_b[iM:],
            x=np.log(M_b[iM:])) / Qi

    #def delta_bubble_mass_weighted(self, z, zeta):
    #    if self._B0(z, zeta) <= 0:
    #        return 0.
    #
    #    R_i, M_b, dndm_b = self.BubbleSizeDistribution(z, zeta)
    #    V_i = 4. * np.pi * R_i**3 / 3.
    #
    #    Mmin = self.Mmin(z) * zeta
    #    iM = np.argmin(np.abs(Mmin - self.m))
    #    B = self._B(z, zeta)
    #    rho0 = self.cosm.mean_density0
    #
    #    dm_ddel = rho0 * V_i
    #
    #    return simps(B[iM:] * dndm_b[iM:] * M_b[iM:], x=np.log(M_b[iM:]))

    def delta_bubble_vol_weighted(self, z, ion=True):
        if not self.pf['ps_include_ion']:
            return 0.0

        if not self.pf['ps_include_xcorr_ion_rho']:
            return 0.0

        if ion:
            zeta = self.zeta
        else:
            zeta = self.zeta_X

        if self._B0(z, zeta) <= 0:
            return 0.

        R_i, M_b, dndm_b = self.BubbleSizeDistribution(z, ion=ion)
        V_i = 4. * np.pi * R_i**3 / 3.

        Mmin = self.Mmin(z) * zeta
        iM = np.argmin(np.abs(Mmin - self.m))
        B = self._B(z, ion=ion)

        return np.trapz(B[iM:] * dndm_b[iM:] * V_i[iM:] * M_b[iM:],
            x=np.log(M_b[iM:]))

   #def mean_bubble_overdensity(self, z, zeta):
   #    if self._B0(z, zeta) <= 0:
   #        return 0.
   #
   #    R_i, M_b, dndm_b = self.BubbleSizeDistribution(z, zeta)
   #    V_i = 4. * np.pi * R_i**3 / 3.
   #
   #    Mmin = self.Mmin(z) * zeta
   #    iM = np.argmin(np.abs(Mmin - self.m))
   #    B = self._B(z, zeta)
   #    rho0 = self.cosm.mean_density0
   #
   #    dm_ddel = rho0 * V_i
   #
   #    return simps(B[iM:] * dndm_b[iM:] * M_b[iM:], x=np.log(M_b[iM:]))

    def mean_halo_abundance(self, z, Mmin=False):
        M_h = self.halos.tab_M
        iz_h = np.argmin(np.abs(z - self.halos.tab_z))

        if Mmin:
            iM_h = np.argmin(np.abs(self.Mmin(z) - M_h))
        else:
            iM_h = 0

        dndm_h = self.halos.tab_dndm[iz_h]

        return np.trapz(M_h * dndm_h, x=np.log(M_h))

    def spline_cf_mm(self, z):
        if not hasattr(self, '_spline_cf_mm_'):
            self._spline_cf_mm_ = {}

        if z not in self._spline_cf_mm_:
            iz = np.argmin(np.abs(z - self.halos.tab_z_ps))

            self._spline_cf_mm_[z] = interp1d(np.log(self.halos.tab_R),
                self.halos.tab_cf_mm[iz], kind='cubic', bounds_error=False,
                fill_value=0.0)

        return self._spline_cf_mm_[z]

    def excess_probability(self, z, R, ion=True):
        """
        This is the excess probability that a point is ionized given that
        we already know another point (at distance r) is ionized.
        """

        # Function of bubble mass (bubble size)
        bHII = self.bubble_bias(z, ion)
        bbar = self.mean_bubble_bias(z, ion)

        if R < self.halos.tab_R.min():
            print("R too small")
        if R > self.halos.tab_R.max():
            print("R too big")

        xi_dd = self.spline_cf_mm(z)(np.log(R))

        #if term == 'ii':
        return bHII * bbar * xi_dd
        #elif term == 'id':
        #    return bHII * bbar * xi_dd
        #else:
        #    raise NotImplemented('help!')

    def _K(self, zeta):
        return erfinv(1. - (1. / zeta))

    def _growth_factor(self, z):
        return np.interp(z, self.halos.tab_z, self.halos.tab_growth,
            left=np.inf, right=np.inf)

    def _delta_c(self, z):
        return self.cosm.delta_c0 / self._growth_factor(z)

    def _B0(self, z, ion=True):

        if ion:
            zeta = self.zeta
        else:
            zeta = self.zeta_X

        iz = np.argmin(np.abs(z - self.halos.tab_z))
        s = self.sigma

        # Variance on scale of smallest collapsed object
        sigma_min = self.sigma_min(z)

        return self._delta_c(z) - root2 * self._K(zeta) * sigma_min

    def _B1(self, z, ion=True):
        if ion:
            zeta = self.zeta
        else:
            zeta = self.zeta_X

        iz = np.argmin(np.abs(z - self.halos.tab_z))
        s = self.sigma #* self.halos.growth_factor[iz]

        sigma_min = self.sigma_min(z)

        return self._K(zeta) / np.sqrt(2. * sigma_min**2)

    def _B(self, z, ion=True, zeta_min=None):
        return self.LinearBarrier(z, ion, zeta_min=zeta_min)

    def LinearBarrier(self, z, ion=True, zeta_min=None):

        if ion:
            zeta = self.zeta
        else:
            zeta = self.zeta_X

        iz = np.argmin(np.abs(z - self.halos.tab_z))
        s = self.sigma #/ self.halos.growth_factor[iz]

        if zeta_min is None:
            zeta_min = zeta

        return self._B0(z, ion) + self._B1(z, ion) * s**2

    def Barrier(self, z, ion=True, zeta_min=None):
        """
        Full barrier.
        """

        if ion:
            zeta = self.zeta
        else:
            zeta = self.zeta_X

        if zeta_min is None:
            zeta_min = zeta

        #iz = np.argmin(np.abs(z - self.halos.tab_z))
        #D = self.halos.growth_factor[iz]

        sigma_min = self.sigma_min(z)
        #Mmin = self.Mmin(z)
        #sigma_min = np.interp(Mmin, self.halos.M, self.halos.sigma_0)

        delta = self._delta_c(z)

        return delta - np.sqrt(2.) * self._K(zeta) \
            * np.sqrt(sigma_min**2 - self.sigma**2)

        #return self.cosm.delta_c0 - np.sqrt(2.) * self._K(zeta) \
        #    * np.sqrt(sigma_min**2 - s**2)

    def sigma_min(self, z):
        Mmin = self.Mmin(z)
        return np.interp(Mmin, self.halos.tab_M, self.halos.tab_sigma)

    #def BubblePodSizeDistribution(self, z, zeta):
    #    if self.pf['powspec_lya_method'] == 1:
    #        # Need to modify zeta and critical threshold
    #        Rc, Mc, dndm = self.BubbleSizeDistribution(z, zeta)
    #        return Rc, Mc, dndm
    #    else:
    #        raise NotImplemented('help please')

    @property
    def m(self):
        """
        Mass array used for bubbles.
        """
        if not hasattr(self, '_m'):
            self._m = 10**np.arange(5, 18.1, 0.1)
        return self._m

    @property
    def sigma(self):
        if not hasattr(self, '_sigma'):
            self._sigma = np.interp(self.m, self.halos.tab_M, self.halos.tab_sigma)

            # Crude but chill it's temporary
            bigm = self.m > self.halos.tab_M.max()
            if np.any(bigm):
                print("WARNING: Extrapolating sigma to higher masses.")

                slope = np.diff(np.log10(self.halos.tab_sigma[-2:])) \
                      / np.diff(np.log10(self.halos.tab_M[-2:]))
                self._sigma[bigm == 1] = self.halos.tab_sigma[-1] \
                    * (self.m[bigm == 1] / self.halos.tab_M.max())**slope

        return self._sigma

    @property
    def dlns_dlnm(self):
        if not hasattr(self, '_dlns_dlnm'):
            self._dlns_dlnm = np.interp(self.m, self.halos.tab_M, self.halos.tab_dlnsdlnm)

            bigm = self.m > self.halos.tab_M.max()
            if np.any(bigm):
                print("WARNING: Extrapolating dlns_dlnm to higher masses.")
                slope = np.diff(np.log10(np.abs(self.halos.tab_dlnsdlnm[-2:]))) \
                      / np.diff(np.log10(self.halos.tab_M[-2:]))
                self._dlns_dlnm[bigm == 1] = self.halos.tab_dlnsdlnm[-1] \
                    * (self.m[bigm == 1] / self.halos.tab_M.max())**slope

        return self._dlns_dlnm

    def BubbleSizeDistribution(self, z, ion=True, rescale=True):
        """
        Compute the ionized bubble size distribution.

        Parameters
        ----------
        z: int, float
            Redshift of interest.
        zeta : int, float, np.ndarray
            Ionizing efficiency.

        Returns
        -------
        Tuple containing (in order) the bubble radii, masses, and the
        differential bubble size distribution. Each is an array of length
        self.halos.tab_M, i.e., with elements corresponding to the masses
        used to compute the variance of the density field.

        """

        if ion:
            zeta = self.zeta
        else:
            zeta = self.zeta_X

        if ion and not self.pf['ps_include_ion']:
            R_i = M_b = dndm = np.zeros_like(self.m)
            return R_i, M_b, dndm
        if (not ion) and not self.pf['ps_include_temp']:
            R_i = M_b = dndm = np.zeros_like(self.m)
            return R_i, M_b, dndm

        reionization_over = False

        # Comoving matter density
        rho0_m = self.cosm.mean_density0
        rho0_b = rho0_m * self.cosm.fbaryon

        # Mean (over-)density of bubble material
        delta_B = self._B(z, ion)

        if self.bsd_model is None:
            if self.pf['bubble_density'] is not None:
                R_i = self.pf['bubble_size']
                M_b = (4. * np.pi * Rb**3 / 3.) * rho0_m
                dndm = self.pf['bubble_density']
            else:
                raise NotImplementedError('help')

        elif self.bsd_model == 'hmf':
            M_b = self.halos.tab_M * zeta
            # Assumes bubble material is at cosmic mean density
            R_i = (3. * M_b / rho0_b / 4. / np.pi)**(1./3.)
            iz = np.argmin(np.abs(z - self.halos.tab_z))
            dndm = self.halos.tab_dndm[iz].copy()

        elif self.bsd_model == 'fzh04':
            # Just use array of halo mass as array of ionized region masses.
            # Arbitrary at this point, just need an array of masses.
            # Plus, this way, the sigma's from the HMF are OK.
            M_b = self.m

            # Radius of ionized regions as function of delta (mass)
            R_i = (3. * M_b / rho0_m / (1. + delta_B) / 4. / np.pi)**(1./3.)

            V_i = four_pi * R_i**3 / 3.

            # This is Eq. 9.38 from Steve's book.
            # The factors of 2, S, and M_b are from using dlns instead of
            # dS (where S=s^2)
            dndm = rho0_m * self.pcross(z, ion) * 2 * np.abs(self.dlns_dlnm) \
                * self.sigma**2 / M_b**2

            # Reionization is over!
            # Only use barrier condition if we haven't asked to rescale
            # or supplied Q ourselves.
            if self._B0(z, ion) <= 0:
                reionization_over = True
                dndm = np.zeros_like(dndm)

            #elif Q is not None:
            #    if Q == 1:
            #        reionization_over = True
            #        dndm = np.zeros_like(dndm)

        else:
            raise NotImplementedError('Unrecognized option: %s' % self.pf['bubble_size_dist'])


        # This is a trick to guarantee that the integral over the bubble
        # size distribution yields the mean ionized fraction.
        if (not reionization_over) and rescale:
            Mmin = self.Mmin(z) * zeta
            iM = np.argmin(np.abs(M_b - Mmin))
            Qi = np.trapz(dndm[iM:] * V_i[iM:] * M_b[iM:], x=np.log(M_b[iM:]))
            xibar = self.MeanIonizedFraction(z, ion=ion)
            dndm *= -np.log(1. - xibar) / Qi

        return R_i, M_b, dndm

    def pcross(self, z, ion=True):
        """
        Up-crossing probability.
        """

        if ion:
            zeta = self.zeta
        else:
            zeta = self.zeta_X

        S = self.sigma**2
        Mmin = self.Mmin(z) #* zeta # doesn't matter for zeta=const
        if type(zeta) == np.ndarray:
            raise NotImplemented('this is wrong.')
            zeta_min = np.interp(Mmin, self.m, zeta)
        else:
            zeta_min = zeta

        zeros = np.zeros_like(self.sigma)

        B0 = self._B0(z, ion)
        B1 = self._B1(z, ion)
        Bl = self.LinearBarrier(z, ion=ion, zeta_min=zeta_min)
        p = (B0 / np.sqrt(2. * np.pi * S**3)) * np.exp(-0.5 * Bl**2 / S)

        #p = (B0 / np.sqrt(2. * np.pi * S**3)) \
        #    * np.exp(-0.5 * B0**2 / S) * np.exp(-B0 * B1) * np.exp(-0.5 * B1**2 / S)

        return p#np.maximum(p, zeros)

    @property
    def halos(self):
        if not hasattr(self, '_halos'):
            self._halos = HaloModel(**self.pf)
        return self._halos

    @property
    def Emin_X(self):
        if not hasattr(self, '_Emin_X'):
            xrpop = None
            for i, pop in enumerate(self.pops):
                if not pop.is_src_heat_fl:
                    continue

                if xrpop is not None:
                    raise AttributeError('help! can only handle 1 X-ray pop right now')

                xrpop = pop

            self._Emin_X = pop.src.Emin

        return self._Emin_X

    def get_Nion(self, z, R_i):
        return 4. * np.pi * (R_i * cm_per_mpc / (1. + z))**3 \
            * self.cosm.nH(z) / 3.

    def _cache_jp(self, z, term):
        if not hasattr(self, '_cache_jp_'):
            self._cache_jp_ = {}

        if z not in self._cache_jp_:
            self._cache_jp_[z] = {}

        if term not in self._cache_jp_[z]:
            return None
        else:
            #print("Loaded P_{} at z={} from cache.".format(term, z))
            return self._cache_jp_[z][term]

    def _cache_cf(self, z, term):
        if not hasattr(self, '_cache_cf_'):
            self._cache_cf_ = {}

        if z not in self._cache_cf_:
            self._cache_cf_[z] = {}

        if term not in self._cache_cf_[z]:
            return None
        else:
            #print("Loaded cf_{} at z={} from cache.".format(term, z))
            return self._cache_cf_[z][term]

    def _cache_ps(self, z, term):
        if not hasattr(self, '_cache_ps_'):
            self._cache_ps_ = {}

        if z not in self._cache_ps_:
            self._cache_ps_[z] = {}

        if term not in self._cache_ps_[z]:
            return None
        else:
            return self._cache_ps_[z][term]

    @property
    def is_Rs_const(self):
        if not hasattr(self, '_is_Rs_const'):
            self._is_Rs_const = True
        return self._is_Rs_const

    @is_Rs_const.setter
    def is_Rs_const(self, value):
        self._is_Rs_const = value

    def _cache_Vo(self, z):
        if not hasattr(self, '_cache_Vo_'):
            self._cache_Vo_ = {}

        if z in self._cache_Vo_:
            return self._cache_Vo_[z]

        #if self.is_Rs_const and len(self._cache_Vo_.keys()) > 0:
        #    return self._cache_Vo_[self._cache_Vo_.keys()[0]]

        return None

    def _cache_IV(self, z):
        if not hasattr(self, '_cache_IV_'):
            self._cache_IV_ = {}

        if z in self._cache_IV_:
            return self._cache_IV_[z]

        #if self.is_Rs_const and len(self._cache_IV_.keys()) > 0:
        #    return self._cache_IV_[self._cache_IV_.keys()[0]]

        return None

    def _cache_p(self, z, term):
        if not hasattr(self, '_cache_p_'):
            self._cache_p_ = {}

        if z not in self._cache_p_:
            self._cache_p_[z] = {}

        if term not in self._cache_p_[z]:
            return None
        else:
            return self._cache_p_[z][term]

    def mean_halo_overdensity(self, z):
        # Mean density of halos (mass is arbitrary)
        rho_h = self.halos.MeanDensity(1e8, z) * cm_per_mpc**3 / g_per_msun
        return rho_h / self.cosm.mean_density0 - 1.

    def Qhal(self, z, Mmin=None, Mmax=None):
        """
        This may not be quite right, since we just integrate over the mass
        range we have....
        """
        M_h = self.halos.tab_M
        iz_h = np.argmin(np.abs(z - self.halos.tab_z))
        dndm_h = self.halos.tab_dndm[iz_h]

        # Volume of halos (within virial radii)
        Rvir = self.halos.VirialRadius(M_h, z) / 1e3 # Convert to Mpc
        Vvir = 4. * np.pi * Rvir**3 / 3.

        if Mmin is not None:
            imin = np.argmin(np.abs(M_h - Mmin))
        else:
            imin = 0

        if Mmax is not None:
            imax = np.argmin(np.abs(M_h - Mmax))
        else:
            imax = None

        integ = dndm_h * Vvir * M_h

        Q_hal = 1. - np.exp(-np.trapz(integ[imin:imax],
            x=np.log(M_h[imin:imax])))

        return Q_hal

        #return self.get_prob(z, M_h, dndm_h, Mmin, Vvir, exp=False, ep=0.0,
        #    Mmax=Mmax)

    def ExpectationValue1pt(self, z, term='i', R_s=None, R3=None,
        Th=500.0, Ts=None, Tk=None, Ja=None):
        """
        Compute the probability that a point is something.

        These are the one point terms in brackets, e.g., <x>, <x delta>, etc.

        Note that use of the asterisk is to imply that both quatities
        are in the same set of brackets. Maybe a better way to handle this
        notationally...

        """

        ##
        # Check cache for match
        ##
        cached_result = self._cache_p(z, term)

        if cached_result is not None:
            return cached_result

        Qi = self.MeanIonizedFraction(z)
        Qh = self.MeanIonizedFraction(z, ion=False)

        if self.pf['ps_igm_model'] == 2:
            Qhal = self.Qhal(z, Mmax=self.Mmin(z))
            del_hal = self.mean_halo_overdensity(z)
        else:
            Qhal = 0.0
            del_hal = 0.0

        Qb = 1. - Qi - Qh - Qhal
        Tcmb = self.cosm.TCMB(z)
        del_i = self.delta_bubble_vol_weighted(z)
        del_h = self.delta_shell(z)

        del_b = self.BulkDensity(z, R_s)
        ch = self.TempToContrast(z, Th=Th, Tk=Tk, Ts=Ts, Ja=Ja)

        if Ts is not None:
            cb = Tcmb / Ts
        else:
            cb = 0.0

        ##
        # Otherwise, get to it.
        ##
        if term == 'b':
            val = 1. - Qi - Qh - Qhal
        elif term == 'i':
            val = Qi
        elif term == 'n':
            val = 1. - Qi
        elif term == 'h':
            assert R_s is not None
            val = Qh
        elif term in ['m', 'd']:
            val = 0.0
        elif term in ['n*d', 'i*d']:
            # <xd> = <(1-x_i)d> = <d> - <x_i d> = - <x_i d>
            if self.pf['ps_include_xcorr_ion_rho']:

                if term == 'i*d':
                    val = Qi * del_i
                else:
                    val = -Qi * del_i
            else:
                val = 0.0
        elif term == 'pc':
            # <psi * c> = <x (1 + d) c>
            # = <(1 - i) (1 + d) c> = <(1 + d) c> - <i (1 + d) c>
            # ...
            # = <c> + <cd>
            avg_c = Qh * ch + Qb * cb
            if self.pf['ps_include_xcorr_hot_rho']:
                val = avg_c \
                    + Qh * ch * del_h \
                    + Qb * cb * del_b
            else:
                val = avg_c
        elif term in ['ppc', 'ppcc']:
            avg_psi = self.ExpectationValue1pt(z, term='psi',
                R_s=R_s, Th=Th, Ts=Ts, Tk=Tk, Ja=Ja)
            avg_c = self.ExpectationValue1pt(z, term='c',
                R_s=R_s, Th=Th, Ts=Ts, Tk=Tk, Ja=Ja)

            if term == 'ppc':
                val = avg_psi**2 * avg_c
            else:
                val = avg_psi**2 * avg_c**2

            #cc = Qh**2 * ch**2 \
            #   + 2 * Qh * Qb * ch * cb \
            #   + Qb**2 * cb**2
            #ccd = Qh**2 * ch**2 * delta_h_bar \
            #   + Qh * Qb * ch * cb * delta_h_bar \
            #   + Qh * Qb * ch * cb * delta_b_bar \
            #   + Qb**2 * cb**2 * delta_b_bar

        elif term == 'c*d':
            if self.pf['ps_include_xcorr_hot_rho']:
                val = Qh * ch * del_h + Qb * cb * del_b
            else:
                val = 0.0
        elif term.strip() == 'i*h':
            val = 0.0
        elif term.strip() == 'n*h':
            # <xh> = <h> - <x_i h> = <h>
            val = Qh
        elif term.strip() == 'i*c':
            val = 0.0
        elif term == 'c':
            val = ch * Qh + cb * Qb
        elif term.strip() == 'n*c':
            # <xc> = <c> - <x_i c>
            val = ch * Qh
        elif term == 'psi':
            # <psi> = <x (1 + d)> = <x> + <xd> = 1 - <x_i> + <d> - <x_i d>
            #       = 1 - <x_i> - <x_i d>

            #avg_xd = self.ExpectationValue1pt(z, zeta, term='n*d',
            #    R_s=R_s, Th=Th, Ts=Ts, Tk=Tk, Ja=Ja)
            #avg_x = self.ExpectationValue1pt(z, zeta, term='n',
            #    R_s=R_s, Th=Th, Ts=Ts, Tk=Tk, Ja=Ja)
            #
            #val = avg_x + avg_xd

            avg_id = self.ExpectationValue1pt(z, term='i*d',
                R_s=R_s, Th=Th, Ts=Ts, Tk=Tk, Ja=Ja)
            avg_i = self.ExpectationValue1pt(z, term='i',
                R_s=R_s, Th=Th, Ts=Ts, Tk=Tk, Ja=Ja)

            val = 1. - avg_i - avg_id

        elif term == 'phi':
            # <phi> = <psi * (1 - c)> = <psi> - <psi * c>
            # <psi * c> = <x * c> + <x * c * d>
            #           = <c> - <x_i c> + <cd> - <x_i c * d>
            avg_psi = self.ExpectationValue1pt(z, term='psi',
                R_s=R_s, Th=Th, Ts=Ts, Tk=Tk, Ja=Ja)
            avg_psi_c = self.ExpectationValue1pt(z, term='pc',
                R_s=R_s, Th=Th, Ts=Ts, Tk=Tk, Ja=Ja)

            val = avg_psi - avg_psi_c

            # <phi> = <psi * (1 + c)> = <psi> + <psi * c>
            #
            # <psi * c> = <x * c> + <x * c * d>
            #           = <c> - <x_i c> + <cd> - <x_i c * d>

            #avg_xcd = self.ExpectationValue1pt(z, zeta, term='n*d*c',
            #    R_s=R_s, Th=Th, Ts=Ts, Tk=Tk, Ja=Ja)
            #
            ## Equivalent to <c> in binary field model.
            #ch = self.TempToContrast(z, Th=Th, Tk=Tk, Ts=Ts, Ja=Ja)
            #ci = self.BubbleContrast(z, Th=Th, Tk=Tk, Ts=Ts, Ja=Ja)
            #avg_c = self.ExpectationValue1pt(z, zeta, term='c',
            #    R_s=R_s, Th=Th, Ts=Ts, Tk=Tk, Ja=Ja)
            #avg_cd = self.ExpectationValue1pt(z, zeta, term='c*d',
            #    R_s=R_s, Th=Th, Ts=Ts, Tk=Tk, Ja=Ja)
            #avg_id = self.ExpectationValue1pt(z, zeta, term='i*d',
            #    R_s=R_s, Th=Th, Ts=Ts, Tk=Tk, Ja=Ja)
            #
            #avg_psi = self.ExpectationValue1pt(z, zeta, term='psi',
            #    R_s=R_s, Th=Th, Ts=Ts, Tk=Tk, Ja=Ja)
            #avg_psi_c = avg_c - ci * Qi + avg_cd - avg_id * ci
            #
            ## Tagged on these last two terms if c=1 (ionized regions)
            #val = avg_psi + avg_psi_c

        elif term == '21':
            # dTb = T0 * (1 + d21) = T0 * xHI * (1 + d) = T0 * psi
            # so  d21 = psi - 1
            if self.pf['ps_include_temp']:
                avg_phi = self.ExpectationValue1pt(z, term='phi',
                    R_s=R_s, Th=Th, Ts=Ts, Tk=Tk, Ja=Ja)
                val = avg_phi - 1.
            else:
                avg_psi = self.ExpectationValue1pt(z, term='psi',
                    R_s=R_s, Th=Th, Ts=Ts, Tk=Tk, Ja=Ja)
                val = avg_psi - 1.
        elif term == 'o':
            # <omega>^2 = <psi * c>^2 - 2 <psi> <psi * c>
            avg_psi = self.ExpectationValue1pt(z, term='psi',
                R_s=R_s, Th=Th, Ts=Ts, Tk=Tk, Ja=Ja)
            avg_psi_c = self.ExpectationValue1pt(z, term='pc',
                R_s=R_s, Th=Th, Ts=Ts, Tk=Tk, Ja=Ja)
            # <omega>^2 = <psi c>^2 - 2 <psi c> <psi>
            val = np.sqrt(avg_psi_c**2 - 2. * avg_psi_c * avg_psi)
        elif term == 'oo':
            avg_psi = self.ExpectationValue1pt(z, term='psi',
                R_s=R_s, Th=Th, Ts=Ts, Tk=Tk, Ja=Ja)
            avg_psi_c = self.ExpectationValue1pt(z, term='pc',
                R_s=R_s, Th=Th, Ts=Ts, Tk=Tk, Ja=Ja)
            # <omega>^2 = <psi c>^2 - 2 <psi c> <psi>
            val = avg_psi_c**2 - 2. * avg_psi_c * avg_psi

        else:
            raise ValueError('Don\' know how to handle <{}>'.format(term))

        self._cache_p_[z][term] = val

        return val

    @property
    def _getting_basics(self):
        if not hasattr(self, '_getting_basics_'):
            self._getting_basics_ = False
        return self._getting_basics_

    def get_basics(self, z, R, R_s, Th, Ts, Tk, Ja):

        self._getting_basics_ = True

        basics = {}
        for term in ['ii', 'ih', 'ib', 'hh', 'hb', 'bb']:
            cache = self._cache_jp(z, term)


            if self.pf['ps_include_temp'] and self.pf['ps_temp_model'] == 2:
                Qi = self.MeanIonizedFraction(z)
                Qh = self.MeanIonizedFraction(z, ion=False)

                if term == 'ih':
                    P = Qi * Qh * np.ones_like(R)
                    P1 = P2 = np.zeros_like(R)
                    basics[term] = P, P1, P2
                    continue
                elif term == 'ib':
                    P = Qi * (1. - Qi - Qh) * np.ones_like(R)
                    P1 = P2 = np.zeros_like(R)
                    basics[term] = P, P1, P2
                    continue
                elif term == 'hb':
                    P = Qh * (1. - Qi - Qh) * np.ones_like(R)
                    P1 = P2 = np.zeros_like(R)
                    basics[term] = P, P1, P2
                    continue
                #elif term == 'bb':
                #    P = (1. - Qi - Qh)**2 * np.ones_like(R)
                #    P1 = P2 = np.zeros_like(R)
                #    basics[term] = P, P1, P2
                #    continue

            if cache is None and term != 'bb':
                P, P1, P2 = self.ExpectationValue2pt(z,
                    R=R, term=term, R_s=R_s, Th=Th, Ts=Ts, Tk=Tk, Ja=Ja)
            elif cache is None and term == 'bb':
                P = 1. - (basics['ii'][0] + 2 * basics['ib'][0]
                  + 2 * basics['ih'][0] + basics['hh'][0] + 2 * basics['hb'][0])
                P1 = P2 = np.zeros_like(P)
                self._cache_jp_[z][term] = R, P, np.zeros_like(P), np.zeros_like(P)
            else:
                P, P1, P2 = cache[1:]

            basics[term] = P, P1, P2

        self._getting_basics_ = False

        return basics

    def ExpectationValue2pt(self, z, R, term='ii', R_s=None, R3=None,
        Th=500.0, Ts=None, Tk=None, Ja=None, k=None):
        """
        Essentially a wrapper around JointProbability that scales
        terms like <cc'>, <xc'>, etc., from their component probabilities
        <hh'>, <ih'>, etc.

        Parameters
        ----------
        z : int, float
        zeta : int, float
            Ionization efficiency
        R : np.ndarray
            Array of scales to consider.
        term : str

        Returns
        -------
        Tuple: total, one-source, two-source contributions to joint probability.


        """

        ##
        # Check cache for match
        ##
        #cached_result = self._cache_jp(z, term)
        #
        #if cached_result is not None:
        #    _R, _jp, _jp1, _jp2 = cached_result
        #
        #    if _R.size == R.size:
        #        if np.allclose(_R, R):
        #            return cached_result[1:]
        #
        #    print("interpolating jp_{}".format(ii))
        #    return np.interp(R, _R, _jp), np.interp(R, _R, _jp1), np.interp(R, _R, _jp2)

        # Remember, we scaled the BSD so that these two things are equal
        # by construction.
        xibar = Q = Qi = self.MeanIonizedFraction(z)

        # Call this early so that heating_ongoing is set before anything
        # else can happen.
        #Qh = self.BubbleShellFillingFactor(z, R_s=R_s)
        Qh = self.MeanIonizedFraction(z, ion=False)

        delta_i_bar = self.delta_bubble_vol_weighted(z)
        delta_h_bar = self.delta_shell(z)
        delta_b_bar = self.BulkDensity(z, R_s)

        Tcmb = self.cosm.TCMB(z)
        ch = self.TempToContrast(z, Th=Th, Tk=Tk, Ts=Ts, Ja=Ja)
        if Ts is None:
            cb = 0.0
        else:
            cb = Tcmb / Ts

        Rones  = np.ones_like(R)
        Rzeros = np.zeros_like(R)

        # If reionization is over, don't waste our time!
        if xibar == 1:
            return np.ones(R.size), Rzeros, Rzeros

        iz = np.argmin(np.abs(z - self.halos.tab_z_ps))
        iz_hmf = np.argmin(np.abs(z - self.halos.tab_z))

        # Grab the matter power spectrum
        if R.size == self.halos.tab_R.size:
            if np.allclose(R, self.halos.tab_R):
                xi_dd = self.halos.tab_cf_mm[iz]
            else:
                xi_dd = self.spline_cf_mm(z)(np.log(R))
        else:
            xi_dd = self.spline_cf_mm(z)(np.log(R))

        # Some stuff we need
        R_i, M_b, dndm_b = self.BubbleSizeDistribution(z)
        V_i = 4. * np.pi * R_i**3 / 3.

        if self.pf['ps_include_temp']:
            if self.pf['ps_temp_model'] == 1:
                V_h = 4. * np.pi * (R_s**3 - R_i**3) / 3.
                V_ioh = 4. * np.pi * R_s**3 / 3.
                dndm_s = dndm_b
                M_s = M_b
                zeta_X = 0.0
            elif self.pf['ps_temp_model'] == 2:
                zeta_X = self.zeta_X
                R_s, M_s, dndm_s = self.BubbleSizeDistribution(z, ion=False)
                V_h = 4. * np.pi * R_s**3 / 3.
                V_ioh = 4. * np.pi * R_s**3 / 3.
            else:
                raise NotImplemented('help')
        else:
            zeta_X = 0

        if R_s is None:
            R_s = np.zeros_like(R_i)
            V_h = np.zeros_like(R_i)
            V_ioh = V_i
            zeta_X = 0.0

        if R3 is None:
            R3 = np.zeros_like(R_i)

        ##
        # Before we begin: anything we're turning off?
        ##
        if not self.pf['ps_include_ion']:
            if term == 'ii':
                self._cache_jp_[z][term] = R, Qi**2 * Rones, Rzeros, Rzeros
                return Qi**2 * Rones, Rzeros, Rzeros
            elif term in ['id']:
                self._cache_jp_[z][term] = R, Rzeros, Rzeros, Rzeros
                return Rzeros, Rzeros, Rzeros
            elif term == 'idd':
                ev2pt = Qi * xi_dd
                self._cache_jp_[z][term] = R, ev2pt, Rzeros, Rzeros
                return ev2pt, Rzeros, Rzeros     #
            elif term == 'iidd':
                ev2pt = Qi**2 * xi_dd
                self._cache_jp_[z][term] = R, ev2pt, Rzeros, Rzeros
                return ev2pt, Rzeros, Rzeros
            #elif 'i' in term:
            #    #self._cache_jp_[z][term] = R, Rzeros, Rzeros, Rzeros
            #    return Rzeros, Rzeros, Rzeros
            # also iid, iidd

        if not self.pf['ps_include_temp']:
            if ('c' in term) or ('h' in term):
                return Rzeros, Rzeros, Rzeros


        ##
        # Handy
        ##
        if not self._getting_basics:
            basics = self.get_basics(z, R, R_s=R_s, Th=Th, Ts=Ts, Tk=Tk, Ja=Ja)

            if term in basics:
                return basics[term]

            _P_ii, _P_ii_1, _P_ii_2 = basics['ii']
            _P_hh, _P_hh_1, _P_hh_2 = basics['hh']
            _P_bb, _P_bb_1, _P_bb_2 = basics['bb']
            _P_ih, _P_ih_1, _P_ih_2 = basics['ih']
            _P_ib, _P_ib_1, _P_ib_2 = basics['ib']
            _P_hb, _P_hb_1, _P_hb_2 = basics['hb']


        ##
        # Check for derived quantities like psi, phi
        ##
        if term == 'psi':
            # <psi psi'> = <x (1 + d) x' (1 + d')> = <xx'(1+d)(1+d')>
            #            = <xx'(1 + d + d' + dd')>
            #            = <xx'> + 2<xx'd> + <xx'dd'>

            #xx, xx1, xx2 = self.ExpectationValue2pt(z, zeta, R=R, term='nn',
            #    R_s=R_s, R3=R3, Th=Th, Ts=Ts, Tk=Tk, Ja=Ja)
            #
            #xxd, xxd1, xxd2 = self.ExpectationValue2pt(z, zeta, R=R, term='nnd',
            #    R_s=R_s, R3=R3, Th=Th, Ts=Ts, Tk=Tk, Ja=Ja)
            #
            #xxdd, xxdd1, xxdd2 = self.ExpectationValue2pt(z, zeta, R=R,
            #    term='xxdd', R_s=R_s, R3=R3, Th=Th, Ts=Ts, Tk=Tk, Ja=Ja)
            #
            #ev2pt = xx + 2. * xxd + xxdd
            #
            ev2pt_1 = Rzeros
            ev2pt_2 = Rzeros

            # All in terms of ionized fraction perturbation.
            dd, dd1, dd2 = self.ExpectationValue2pt(z, R=R, term='dd',
                R_s=R_s, R3=R3, Th=Th, Ts=Ts, Tk=Tk, Ja=Ja)
            ii, ii1, ii2 = self.ExpectationValue2pt(z, R=R, term='ii',
                R_s=R_s, R3=R3, Th=Th, Ts=Ts, Tk=Tk, Ja=Ja)
            di, di1, di2 = self.ExpectationValue2pt(z, R=R, term='id',
                R_s=R_s, R3=R3, Th=Th, Ts=Ts, Tk=Tk, Ja=Ja)
            iidd, on, tw = self.ExpectationValue2pt(z, R=R, term='iidd',
                R_s=R_s, R3=R3, Th=Th, Ts=Ts, Tk=Tk, Ja=Ja)
            idd, on, tw = self.ExpectationValue2pt(z, R=R, term='idd',
                R_s=R_s, R3=R3, Th=Th, Ts=Ts, Tk=Tk, Ja=Ja)
            iid, on, tw = self.ExpectationValue2pt(z, R=R, term='iid',
                R_s=R_s, R3=R3, Th=Th, Ts=Ts, Tk=Tk, Ja=Ja)

            ev_id_1 = self.ExpectationValue1pt(z, term='i*d',
                R_s=R_s, R3=R3, Th=Th, Ts=Ts, Tk=Tk, Ja=Ja)

            ev2pt = dd + ii - 2. * di + iidd - 2. * (idd - iid) \
                  + 1. - 2 * Qi - 2 * ev_id_1

            #self._cache_jp_[z][term] = R, ev2pt, ev2pt_1, ev2pt_2

            return ev2pt, ev2pt_1, ev2pt_2

        elif term == 'phi':
            ev_psi, ev_psi1, ev_psi2 = self.ExpectationValue2pt(z, R,
                term='psi', R_s=R_s, R3=R3, Th=Th, Ts=Ts, Tk=Tk, Ja=Ja)
            ev_oo, ev_oo1, ev_oo2 = self.ExpectationValue2pt(z, R,
                term='oo', R_s=R_s, R3=R3, Th=Th, Ts=Ts, Tk=Tk, Ja=Ja)

            return ev_psi + ev_oo, ev_psi1 + ev_oo1, ev_psi2 + ev_oo2

        elif term == '21':
            # dTb = T0 * (1 + d21) = T0 * psi
            # d21 = psi - 1
            # <d21 d21'> = <(psi - 1)(psi' - 1)>
            #            = <psi psi'> - 2 <psi> + 1
            if self.pf['ps_include_temp']:
                # New formalism
                # <phi phi'> = <psi psi'> + 2 <psi psi' c> + <psi psi' c c'>
                ev_phi, ev_phi1, ev_phi2 = self.ExpectationValue2pt(z, R,
                    term='phi', R_s=R_s, R3=R3, Th=Th, Ts=Ts, Tk=Tk, Ja=Ja)

                avg_phi = self.ExpectationValue1pt(z, term='phi',
                    R_s=R_s, Th=Th, Ts=Ts, Tk=Tk, Ja=Ja)
                ev21 = ev_phi + 1. - 2. * avg_phi

            else:
                ev_psi, ev_psi1, ev_psi2 = self.ExpectationValue2pt(z, R,
                    term='psi', R_s=R_s, R3=R3, Th=Th, Ts=Ts, Tk=Tk, Ja=Ja)

                avg_psi = self.ExpectationValue1pt(z, term='psi',
                    R_s=R_s, Th=Th, Ts=Ts, Tk=Tk, Ja=Ja)
                ev21 = ev_psi + 1. - 2. * avg_psi


            #raise NotImplemented('still working!')
            #Phi, junk1, junk2 = self.ExpectationValue2pt(z, zeta, R, term='Phi',
            #    R_s=R_s, R3=R3, Th=Th, Ts=Ts, Tk=Tk, Ja=Ja, k=k)
            #
            #ev_psi, ev_psi1, ev_psi2 = self.ExpectationValue2pt(z, zeta, R,
            #    term='psi', R_s=R_s, R3=R3, Th=Th, Ts=Ts, Tk=Tk, Ja=Ja)
            #ev2pt = ev_psi + Phi
            #
            #self._cache_jp_[z][term] = R, ev2pt, Rzeros, Rzeros

            return ev21, Rzeros, Rzeros

        elif term == 'oo':

            # New formalism
            # <phi phi'> = <psi psi'> - 2 <psi psi' c> + <psi psi' c c'>
            #            = <psi psi'> + <o o'>
            ppc, _p1, _p2 = self.ExpectationValue2pt(z, R=R, term='ppc',
                R_s=R_s, R3=R3, Th=Th, Ts=Ts, Tk=Tk, Ja=Ja)
            ppcc, _p1, _p2 = self.ExpectationValue2pt(z, R=R, term='ppcc',
                R_s=R_s, R3=R3, Th=Th, Ts=Ts, Tk=Tk, Ja=Ja)

            ev2pt = ppcc - 2 * ppc

            return ev2pt, Rzeros, Rzeros

        #elif term == 'bb':
        #    ev_ii, one, two = self.ExpectationValue2pt(z, zeta, R,
        #        term='ii', R_s=R_s, R3=R3, Th=Th, Ts=Ts, Tk=Tk, Ja=Ja)
        #    ev_ib, one, two = self.ExpectationValue2pt(z, zeta, R,
        #        term='ib', R_s=R_s, R3=R3, Th=Th, Ts=Ts, Tk=Tk, Ja=Ja)
        #
        #    if self.pf['ps_include_temp']:
        #        ev_ih, one, two = self.ExpectationValue2pt(z, zeta, R,
        #            term='ih', R_s=R_s, R3=R3, Th=Th, Ts=Ts, Tk=Tk, Ja=Ja)
        #        ev_hh, one, two = self.ExpectationValue2pt(z, zeta, R,
        #            term='hh', R_s=R_s, R3=R3, Th=Th, Ts=Ts, Tk=Tk, Ja=Ja)
        #        ev_hb, one, two = self.ExpectationValue2pt(z, zeta, R,
        #            term='hb', R_s=R_s, R3=R3, Th=Th, Ts=Ts, Tk=Tk, Ja=Ja)
        #    else:
        #        ev_ih = ev_hh = ev_hb = 0.0
        #
        #    #return (1. - Qi - Qh)**2 * Rones, Rzeros, Rzeros
        #
        #    ev_bb = 1. - (ev_ii + 2 * ev_ib + 2 * ev_ih + ev_hh + 2 * ev_hb)
        #
        #    self._cache_jp_[z][term] = R, ev_bb, Rzeros, Rzeros
        #
        #    return ev_bb, Rzeros, Rzeros

        # <psi psi' c> = <cdd'> - 2 <cdi'> - 2 <ci'dd>
        elif term == 'ppc':

            avg_c = self.ExpectationValue1pt(z, term='c',
                R_s=R_s, R3=R3, Th=Th, Ts=Ts, Tk=Tk, Ja=Ja)
            avg_cd = self.ExpectationValue1pt(z, term='c*d',
                R_s=R_s, Th=Th, Ts=Ts, Tk=Tk, Ja=Ja)
            cd, _j1, _j2 = self.ExpectationValue2pt(z, R=R, term='cd',
                R_s=R_s, R3=R3, Th=Th, Ts=Ts, Tk=Tk, Ja=Ja)
            ci, _j1, _j2 = self.ExpectationValue2pt(z, R=R, term='ic',
                R_s=R_s, R3=R3, Th=Th, Ts=Ts, Tk=Tk, Ja=Ja)
            cdd, _j1, _j2 = self.ExpectationValue2pt(z, R=R, term='cdd',
                R_s=R_s, R3=R3, Th=Th, Ts=Ts, Tk=Tk, Ja=Ja)
            cdip, _j1, _j2 = self.ExpectationValue2pt(z, R=R, term='cdip',
                R_s=R_s, R3=R3, Th=Th, Ts=Ts, Tk=Tk, Ja=Ja)
            cddip, _j1, _j2 = self.ExpectationValue2pt(z, R=R, term='cddip',
                R_s=R_s, R3=R3, Th=Th, Ts=Ts, Tk=Tk, Ja=Ja)
            cdpip, _j1, _j2 = self.ExpectationValue2pt(z, R=R, term='cdpip',
                R_s=R_s, R3=R3, Th=Th, Ts=Ts, Tk=Tk, Ja=Ja)

            ppc = avg_c + cd - ci - cdpip + avg_cd + cdd - cdip - cddip

            return ppc, Rzeros, Rzeros

        elif term == 'ppcc':
            ccdd, _j1, _j2 = self.ExpectationValue2pt(z, R=R, term='ccdd',
                R_s=R_s, R3=R3, Th=Th, Ts=Ts, Tk=Tk, Ja=Ja)
            cc, _j1, _j2 = self.ExpectationValue2pt(z, R=R, term='cc',
                R_s=R_s, R3=R3, Th=Th, Ts=Ts, Tk=Tk, Ja=Ja)
            ccd, _j1, _j2 = self.ExpectationValue2pt(z, R=R, term='ccd',
                R_s=R_s, R3=R3, Th=Th, Ts=Ts, Tk=Tk, Ja=Ja)

            return cc + 2 * ccd + ccdd, Rzeros, Rzeros

        elif term in ['mm', 'dd']:
            # Equivalent to correlation function since <d> = 0
            return self.spline_cf_mm(z)(np.log(R)), np.zeros_like(R), np.zeros_like(R)

        #elif term == 'dd':
        #    dd = _P_ii * delta_i_bar**2 \
        #       + _P_hh * delta_h_bar**2 \
        #       + _P_bb * delta_b_bar**2 \
        #       + 2 * _P_ih * delta_i_bar * delta_h_bar \
        #       + 2 * _P_ib * delta_i_bar * delta_b_bar \
        #       + 2 * _P_hb * delta_h_bar * delta_b_bar
        #
        #    return dd, Rzeros, Rzeros

        ##
        # For 3-zone IGM, can compute everything from permutations of
        # i, h, and b.
        ##
        if self.pf['ps_igm_model'] == 1 and not self._getting_basics:
            return self.ThreeZoneModel(z, R=R, term=term,
                R_s=R_s, R3=R3, Th=Th, Ts=Ts, Tk=Tk, Ja=Ja)



        ##
        # On to things we must be more careful with.
        ##

        # Minimum bubble size
        Mmin = self.Mmin(z) * self.zeta
        iM = np.argmin(np.abs(M_b - Mmin))

        # Only need overlap volumes once per redshift
        all_OV_z = self._cache_Vo(z)
        if all_OV_z is None:
            all_OV_z = np.zeros((len(R), 6, len(R_i)))
            for i, sep in enumerate(R):
                all_OV_z[i,:,:] = \
                    np.array(self.overlap_volumes(sep, R_i, R_s))

            self._cache_Vo_[z] = all_OV_z.copy()

            #print("Generated z={} overlap_volumes".format(z))

        #else:
        #   print("Read in z={} overlap_volumes".format(z))

        all_IV_z = self._cache_IV(z)
        if all_IV_z is None:
            all_IV_z = np.zeros((len(R), 6, len(R_i)))
            for i, sep in enumerate(R):
                all_IV_z[i,:,:] = \
                    np.array(self.intersectional_volumes(sep, R_i, R_s, R3))

            self._cache_IV_[z] = all_IV_z.copy()

        Mmin_b = self.Mmin(z) * self.zeta
        Mmin_h = self.Mmin(z)
        Mmin_s = self.Mmin(z) * zeta_X

        if term in ['hh', 'ih', 'ib', 'hb'] and self.pf['ps_temp_model'] == 1 \
            and self.pf['ps_include_temp']:
            Qh_int = self.get_prob(z, M_s, dndm_s, Mmin, V_h,
                exp=False, ep=0.0, Mmax=None)
            f_h = -np.log(1. - Qh) / Qh_int
        else:
            f_h = 1.

        #dR = np.diff(10**bin_c2e(np.log(R)))#np.concatenate((np.diff(R), [np.diff(R)[-1]]))
        #dR = 10**np.arange(np.log(R).min(), np.log(R).max() + 2 * dlogR, dlogR)

        # Loop over scales
        P1 = np.zeros(R.size)
        P2 = np.zeros(R.size)
        PT = np.zeros(R.size)
        for i, sep in enumerate(R):

            ##
            # Note: each element of this loop we're constructing an array
            # over bubble mass, which we then integrate over to get a total
            # probability. The shape of every quantity should be `self.m`.
            ##

            # Yields: V11, V12, V22, V1n, V2n, Van
            # Remember: these radii arrays depend on redshift (through delta_B)
            all_V = all_OV_z[i]
            all_IV = all_IV_z[i]

            # For two-halo terms, need bias of sources.
            if self.pf['ps_include_bias']:
                # Should modify for temp_model==2
                if self.pf['ps_include_temp']:
                    if self.pf['ps_temp_model'] == 2 and 'h' in term:
                        _ion = False
                    else:
                        _ion = True
                else:
                    _ion = True
                ep = self.excess_probability(z, sep, ion=_ion)
            else:
                ep = np.zeros_like(self.m)

            ##
            # For each zone, figure out volume of region where a
            # single source can ionize/heat/couple both points, as well
            # as the region where a single source is not enough (Vss_ne)
            ##
            if term == 'ii':

                Vo = all_V[0]

                # Subtract off more volume if heating is ON.
                #if self.pf['ps_include_temp']:
                #    #Vne1 = Vne2 = V_i - self.IV(sep, R_i, R_s)
                #    Vne1 = Vne2 = V_i - all_IV[1]
                #else:

                # You might think: hey! If temperature fluctuations are on,
                # we need to make sure the second point isn't *heated* by
                # the first point. This gets into issues of overlap. By not
                # introducing this correction (commented out above), we're
                # saying "yes, the second point can still lie in the heated
                # region of the first (ionized) point, but that point itself
                # may actually be ionized, since the way we construct regions
                # doesn't know that a heated region may actually live in the
                # ionized region of another bubble." That is, a heated point
                # can be ionized but an ionized pt can't later be designated
                # a hot point.
                Vne1 = Vne2 = V_i - Vo

                _P1 = self.get_prob(z, M_b, dndm_b, Mmin_b, Vo, True)

                _P2_1 = self.get_prob(z, M_b, dndm_b, Mmin_b, Vne1, True)
                _P2_2 = self.get_prob(z, M_b, dndm_b, Mmin_b, Vne2, True, ep)

                _P2 = (1. - _P1) * _P2_1 * _P2_2

                if self.pf['ps_volfix'] and Qi > 0.5:
                    P1[i] = _P1
                    P2[i] = (1. - P1[i]) * _P2_1**2

                else:
                    P1[i] = _P1
                    P2[i] = _P2

            # Probability that one point is ionized, other in "bulk IGM"
            elif term == 'ib':
                Vo_iN = all_V[3] # region in which a source ionized one point
                                 # and does nothing to the other.

                # Probability that a single source does something to
                # each point. If no temp fluctuations, same as _Pis
                P1_iN = self.get_prob(z, M_b, dndm_b, Mmin_b, all_V[3], True)

                # "probability of an ionized pt 2 given ionized pt 1"
                Pigi = self.get_prob(z, M_b, dndm_b, Mmin_b, V_i-all_V[0], True, ep)

                if self.pf['ps_include_temp']:
                    if self.pf['ps_temp_model'] == 1:
                        Vne2 = V_ioh - all_IV[2] - (V_i - all_IV[1])
                        # "probability of a heated pt 2 given ionized pt 1"
                        Phgi = self.get_prob(z, M_b, dndm_b * f_h, Mmin_b, Vne2, True, ep)

                        P2[i] = P1_iN * (1. - Pigi - Phgi)
                    else:
                        P2[i] = Qi * (1. - Qi - Qh)
                else:
                    P2[i] = P1_iN * (1. - Pigi)

            elif term == 'hb':

                #if self.pf['ps_temp_model'] == 2:
                #    print('Ignoring hb term for now...')
                #    continue
                #else:
                #    pass

                if self.pf['ps_temp_model'] == 2:
                    P1_hN = self.get_prob(z, M_s, dndm_s, Mmin_s, all_V[4], True)

                    # Given that the first point is heated, what is the probability
                    # that the second pt is heated or ionized by a different source?
                    # We want the complement of that.

                    # Volume in which I heat but don't ionize (or heat) the other pt,
                    # i.e., same as the two-source term for <hh'>
                    #Vne2 = Vh - self.IV(sep, R_i, R_s)
                    Vne2 = V_ioh - all_IV[2] - (V_i - all_IV[1])

                    # Volume in which single source ioniz
                    V2ii = V_i - all_V[0]

                    Phgh = self.get_prob(z, M_b, dndm_b * f_h, Mmin_b, Vne2, True, ep)
                    Pigh = self.get_prob(z, M_b, dndm_b, Mmin_b, V2ii, True, ep)

                    #P1[i] = P1_hN
                    #ih2 = _P_ih_2[i]
                    #hh2 = _P_hh_2[i]
                    P2[i] = P1_hN * (1. - Phgh - Pigh)
                else:
                    # Probability that single source can heat one pt but
                    # does nothing to the other.
                    P1_hN = self.get_prob(z, M_b, dndm_b * f_h, Mmin_b, all_V[4], True)

                    # Given that the first point is heated, what is the probability
                    # that the second pt is heated or ionized by a different source?
                    # We want the complement of that.

                    # Volume in which I heat but don't ionize (or heat) the other pt,
                    # i.e., same as the two-source term for <hh'>
                    #Vne2 = Vh - self.IV(sep, R_i, R_s)
                    Vne2 = V_ioh - all_IV[2] - (V_i - all_IV[1])

                    # Volume in which single source ioniz
                    V2ii = V_i - all_V[0]

                    Phgh = self.get_prob(z, M_b, dndm_b * f_h, Mmin_b, Vne2, True, ep)
                    Pigh = self.get_prob(z, M_b, dndm_b, Mmin_b, V2ii, True, ep)


                    #P1[i] = P1_hN
                    #ih2 = _P_ih_2[i]
                    #hh2 = _P_hh_2[i]
                    P2[i] = P1_hN * (1. - Phgh - Pigh)


            elif term == 'hh':


                # Excursion set approach for temperature.
                if self.pf['ps_temp_model'] == 2:
                    Vo = all_V[2]

                    Vne1 = Vne2 = V_h - Vo

                    _P1 = self.get_prob(z, M_s, dndm_s, Mmin_s, Vo, True)

                    _P2_1 = self.get_prob(z, M_s, dndm_s, Mmin_s, Vne1, True)
                    _P2_2 = self.get_prob(z, M_s, dndm_s, Mmin_s, Vne2, True, ep)

                    #_P2_1 -= Qi
                    #_P2_1 -= Qi

                    _P2 = (1. - _P1) * _P2_1 * _P2_2

                    #if self.pf['ps_volfix'] and Qi > 0.5:
                    #    P1[i] = _P1
                    #    P2[i] = (1. - P1[i]) * _P2_1**2
                    #
                    #else:
                    P1[i] = _P1
                    P2[i] = _P2

                else:

                    #Vii = all_V[0]
                    #_integrand1 = dndm * Vii
                    #
                    #_exp_int1 = np.exp(-simps(_integrand1[iM:] * M_b[iM:],
                    #    x=np.log(M_b[iM:])))
                    #_P1_ii = (1. - _exp_int1)

                    # Region in which two points are heated by the same source
                    Vo = all_V[2]

                    # Subtract off region of the intersection HH volume
                    # in which source 1 would do *anything* to point 2.
                    #Vss_ne_1 = Vh - (Vo - self.IV(sep, R_i, R_s) + all_V[0])
                    #Vne1 = Vne2 = Vh - Vo
                    # For ionization, this is just Vi - Vo
                    #Vne1 = V2 - all_IV[2] - (V1 - all_IV[1])
                    Vne1 = V_ioh - all_IV[2] - (V_i - all_IV[1])
                    #Vne1 =  V2 - self.IV(sep, R_s, R_s) - (V1 - self.IV(sep, R_i, R_s))
                    Vne2 = Vne1

                    # Shouldn't max(Vo) = Vh?

                    #_P1, _P2 = self.get_prob(z, zeta, Vo, Vne1, Vne2, corr, term)

                    _P1 = self.get_prob(z, M_b, dndm_b * f_h, Mmin_b, Vo, True)

                    _P2_1 = self.get_prob(z, M_b, dndm_b * f_h, Mmin_b, Vne1, True)
                    _P2_2 = self.get_prob(z, M_b, dndm_b * f_h, Mmin_b, Vne2, True, ep)

                    # kludge! to account for Qh = 1 - Qi at late times.
                    # Integrals above will always get over-estimated for hot
                    # regions.
                    #_P2_1 = min(Qh, _P2_1)
                    #_P2_2 = min(Qh, _P2_2)

                    _P2 = (1. - _P1) * _P2_1 * _P2_2

                    # The BSD is normalized so that its integral will recover
                    # zeta * fcoll.

                    # Start chugging along on two-bubble term
                    if np.any(Vne1 < 1e-12):
                        N = sum(Vne1 < 1e-12)
                        print('z={}, R={}: Vss_ne_1 (hh) < 0 {} / {} times'.format(z, sep, N, len(R_s)))
                        #print(Vne1[Vne1 < 1e-12])
                        print(np.all(V_ioh > V_i), np.all(V_ioh > all_IV[2]), all_IV[2][-1], all_IV[1][-1])

                    # Must correct for the fact that Qi+Qh<=1
                    if self.heating_ongoing:
                        P1[i] = _P1
                        P2[i] = _P2
                    else:
                        P1[i] = _P1 * (1. - Qh - Qi)
                        P2[i] = Qh**2

            elif term == 'ih':

                if self.pf['ps_temp_model'] == 2:
                    continue

                if not self.pf['ps_include_xcorr_ion_hot']:
                    P1[i] = 0.0
                    P2[i] = Qh * Qi
                    continue

                #Vo_sh_r1, Vo_sh_r2, Vo_sh_r3 = \
                #    self.overlap_region_shell(sep, R_i, R_s)
                #Vo = 2. * Vo_sh_r2 - Vo_sh_r3
                Vo = all_V[1]

                #V1 = 4. * np.pi * R_i**3 / 3.
                #V2 = 4. * np.pi * R_s**3 / 3.
                #Vh = 4. * np.pi * (R_s**3 - R_i**3) / 3.

                # Volume in which I ionize but don't heat (or ionize) the other pt.
                Vne1 = V_i - all_IV[1]

                # Volume in which I heat but don't ionize (or heat) the other pt,
                # i.e., same as the two-source term for <hh'>
                #Vne2 = Vh - self.IV(sep, R_i, R_s)
                Vne2 =  V_ioh - all_IV[2] - (V_i - all_IV[1])
                #Vne2 =  V2 - self.IV(sep, R_s, R_s) - (V1 - self.IV(sep, R_i, R_s))

                if np.any(Vne2 < 0):
                    N = sum(Vne2 < 0)
                    print('R={}: Vss_ne_2 (ih) < 0 {} / {} times'.format(sep, N, len(R_s)))


                #_P1, _P2 = self.get_prob(z, zeta, Vo, Vne1, Vne2, corr, term)

                _P1 = self.get_prob(z, M_b, dndm_b * f_h, Mmin_b, Vo, True)

                _P2_1 = self.get_prob(z, M_b, dndm_b, Mmin_b, Vne1, True)
                _P2_2 = self.get_prob(z, M_b, dndm_b * f_h, Mmin_b, Vne2, True, ep)

                # Kludge!
                #_P2_1 = min(_P2_2, Qi)
                #_P2_2 = min(_P2_2, Qh)

                _P2 = (1. - _P1) * _P2_1 * _P2_2

                #
                #P2[i] = min(_P2, Qh * Qi)

                if self.heating_ongoing:
                    P1[i] = _P1
                    P2[i] = _P2
                else:
                    P1[i] = _P1 * (1. - Qh - Qi)
                    P2[i] = Qh * Qi

            ##
            # Density stuff from here down
            ##
            if term.count('d') == 0:
                continue


            if not (self.pf['ps_include_xcorr_ion_rho'] \
                 or self.pf['ps_include_xcorr_hot_rho']):
                # These terms will remain zero
                #if term.count('d') > 0:
                continue

            ##
            # First, grab a bunch of stuff we'll need.
            ##

            # Ionization auto-correlations
            #Pii, Pii_1, Pii_2 = \
            #    self.ExpectationValue2pt(z, zeta, R, term='ii',
            #    R_s=R_s, R3=R3, Th=Th, Ts=Ts)

            Vo = all_V[0]
            Vne1 = V_i - Vo

            Vo_hh = all_V[2]

            # These are functions of mass
            Vsh_sph = 4. * np.pi * R_s**3 / 3.
            Vsh = 4. * np.pi * (R_s**3 - R_i**3) / 3.

            # Mean bubble density
            #B = self._B(z, zeta)
            #rho0 = self.cosm.mean_density0
            #delta = M_b / V_i / rho0 - 1.

            M_h = self.halos.tab_M
            iM_h = np.argmin(np.abs(self.Mmin(z) - M_h))
            dndm_h = self.halos.tab_dndm[iz_hmf]
            fcoll_h = self.halos.tab_fcoll[iz_hmf,iM_h]

            # Luminous halos, i.e., Mh > Mmin
            Q_lhal = self.Qhal(z, Mmin=Mmin)
            # Dark halos, i.e., those outside bubbles

            Q_dhal = self.Qhal(z, Mmax=Mmin)
            # All halos
            Q_hal = self.Qhal(z)

            # Since integration must be perfect
            Q_dhal = Q_hal - Q_lhal

            R_hal = self.halos.VirialRadius(M_h, z) / 1e3 # Convert to Mpc
            V_hal = four_pi * R_hal**3 / 3.

            # Bias of bubbles and halos
            ##
            db = self._B(z, ion=True)
            bh = self.halos.Bias(z)
            bb = self.bubble_bias(z, ion=True)
            xi_dd_r = xi_dd[i]#self.spline_cf_mm(z)(np.log(sep))

            bh_bar = self.mean_halo_bias(z)
            bb_bar = self.mean_bubble_bias(z, ion=True)
            ep_bh = bh * bb_bar * xi_dd_r
            exc = bh_bar * bb_bar * xi_dd_r

            # Mean density of halos (mass is arbitrary)
            delta_hal_bar = self.mean_halo_overdensity(z)
            nhal_avg = self.mean_halo_abundance(z)

            # <d> = 0 = <d_i> * Qi + <d_hal> * Q_hal + <d_nohal> * Q_nh
            # Problem is Q_hal and Q_i are not mutually exclusive.
            # Actually: they are inclusive! At least above Mmin.
            delta_nothal_bar = -delta_hal_bar * Q_hal / (1. - Q_hal)

            avg_c = self.ExpectationValue1pt(z, term='c',
                R_s=R_s, R3=R3, Th=Th, Ts=Ts, Tk=Tk, Ja=Ja)

            #dnh = -dh_avg * fcoll_h / (1. - fcoll_h)

            #_P1_ii = self.get_prob(z, M_b, dndm_b, Mmin_b, Vo, True)
            #delta_i_bar = self.mean_bubble_overdensity(z, zeta)

            if term == 'id':
                ##
                # Analog of one source or one bubble term is P_in, i.e.,
                # probability that points are in the same bubble.
                # The "two bubble term" is instead P_out, i.e., the
                # probability that points are *not* in the same bubble.
                # In the latter case, the density can be anything, while
                # in the former it will be the mean bubble density.
                ##

                # Actually think about halos

                # <x_i d'> = \int d' f(d; x_i=1) f(x_i=1) f(d'; d) dd'
                # Crux is f(d'; d): could be 3-d integral in general.

                # Loop over bubble density.
                #ixd_inner = np.zeros(self.m.size)
                #for k, d1 in enumerate(db):
                #
                #    # Excess probability of halo with mass mh
                #    # given bubble nearby
                #    exc = 0.0#bh * bb[k] * xi_dd_r
                #
                #    #Ph = np.minimum(Ph, 1.)
                #
                #    # <d> = fcoll_V * dh + Qi * di + rest
                #    #Pn = 1. - Ph
                #    #if sep < R_i[k]:
                #    #    dn = d1
                #    #else:
                #    #dn = delta_n_bar
                #
                #    # How to guarantee that <x_i d'> -> 0 on L.S.?
                #    # Is the key formalizing whether we're at the
                #    # center of the bubble or not?
                #    integ = dndm_h * V_h * (1. + exc)
                #
                #    # Don't truncate at Mmin! Don't need star-forming
                #    # galaxy, just need mass.
                #    ixd_inner[k] = np.trapz(integ * M_h, x=np.log(M_h))



                #_integrand = dndm_h * (M_h / rho_bar) * bh
                #fcorr = 1. - np.trapz(_integrand * M_h, x=np.log(M_h))

                # Just halos *outside* bubbles
                hal = np.trapz(dndm_h[:iM_h] * V_hal[:iM_h] * (1. + ep_bh[:iM_h]) * M_h[:iM_h],
                    x=np.log(M_h[:iM_h]))
                bub = np.trapz(dndm_b[iM:] * V_i[iM:] * self.m[iM:],
                    x=np.log(self.m[iM:]))

                P_ihal = (1. - np.exp(-bub)) * (1. - np.exp(-hal))

                #P2[i] = P_ihal * delta_hal_bar + _P_ib[i] * delta_b_bar
                P1[i] = _P_ii_1[i] * delta_i_bar
                P2[i] = _P_ii_2[i] * delta_i_bar + _P_ib[i] * delta_b_bar \
                      + P_ihal * delta_hal_bar

                #P2[i] = Phal * dh_avg + np.exp(-hal) * dnih_avg

                #P2[i] += np.exp(-hal) * dnih_avg * Qi

                #P2[i] += _P_in[i] * delta_n_bar

            elif term in ['cd', 'cdip']:
                continue

            elif term == 'idd':

                hal = np.trapz(dndm_h[:iM_h] * V_hal[:iM_h] * (1. + ep_bh[:iM_h]) * M_h[:iM_h],
                    x=np.log(M_h[:iM_h]))
                bub = np.trapz(dndm_b[iM:] * V_i[iM:] * self.m[iM:],
                    x=np.log(self.m[iM:]))

                P_ihal = (1. - np.exp(-bub)) * (1. - np.exp(-hal))

                #P2[i] = P_ihal * delta_hal_bar + _P_ib[i] * delta_b_bar
                P1[i] = _P_ii_1[i] * delta_i_bar**2
                P2[i] = _P_ii_2[i] * delta_i_bar**2 \
                      + _P_ib[i] * delta_b_bar * delta_i_bar\
                      + P_ihal * delta_hal_bar * delta_i_bar

                #exc = bh_bar * bb_bar * xi_dd_r
                #
                #hal = np.trapz(dndm_h * V_hal * (1. + exc) * M_h,
                #    x=np.log(M_h))
                #bub = np.trapz(dndm_b[iM:] * V_i[iM:] * self.m[iM:],
                #    x=np.log(self.m[iM:]))
                #
                #P2[i] = ((1. - np.exp(-hal)) * delta_hal_bar
                #      + np.exp(-hal) * delta_nothal_bar) \
                #      * (1. - np.exp(-bub)) * delta_i_bar



                #_P1 = _P_ii_1[i] * delta_i_bar**2
                #
                ##_P2 = _P_ii_2[i] * delta_i_bar**2 \
                ##    + Qi * (1. - _P_ii_1[i]) * delta_i_bar * delta_n_bar \
                ##    - Qi**2 * delta_i_bar**2
                ##
                #P1[i] = _P1
                #
                ##P2[i] = Qi * xi_dd[i] # There's gonna be a bias here
                ##P2[i] = _P_ii_2[i] * delta_i_bar**2 - Qi**2 * delta_i_bar**2
                #
                ##continue
                #
                #idd_ii = np.zeros(self.m.size)
                #idd_in = np.zeros(self.m.size)
                #
                ## Convert from dm to dd
                ##dmdd = np.diff(self.m) / np.diff(db)
                ##dmdd = np.concatenate(([0], dmdd))
                #
                ## Should be able to speed this up
                #
                #for k, d1 in enumerate(db):
                #
                #
                #    exc = bb[k] * bb * xi_dd_r
                #
                #    grand = db[k] * dndm_b[k] * V_i[k] \
                #          * db * dndm_b * V_i \
                #          * (1. + exc)
                #
                #    idd_ii[k] = np.trapz(grand[iM:] * self.m[iM:],
                #        x=np.log(self.m[iM:]))
                #
                #    #exc_in = bb[k] * bh * xi_dd_r
                #    #
                #    #grand_in = db[k] * dndm_b[k] * V_i[k] #\
                #    #      #* dh * dndm_h * Vvir \
                #    #      #* (1. + exc_in)
                #    #
                #    #idd_in[k] = np.trapz(grand_in[iM_h:] * M_h[iM_h:],
                #    #    x=np.log(M_h[iM_h:]))
                #
                ##idd_in = np.trapz(db[iM:] * dndm_b[iM:] * V_i[iM:] * delta_n_bar * self.m[iM:],
                ##    x=np.log(self.m[iM:]))
                #
                #
                #P2[i] = _P_ii_2[i]  \
                #    * np.trapz(idd_ii[iM:] * self.m[iM:],
                #        x=np.log(self.m[iM:]))
                #
                ## Another term for <x_i x'> possibility. Doesn't really
                ## fall into the one bubble two bubble language, so just
                ## sticking it in P2.
                ## Assumes neutral phase is at cosmic mean neutral density
                ## Could generalize...
                #P2[i] += _P_ib[i] * delta_i_bar * delta_b_bar
                #
                ## We're neglecting overdensities by just using the
                ## mean neutral density
                #
                #continue

            elif term == 'iid':

                # This is like the 'id' term except the second point
                # has to be ionized.
                P2[i] = _P_ii[i] * delta_i_bar
            elif term == 'iidd':

                P2[i] = _P_ii[i] * delta_i_bar**2

                continue

                # Might have to actually do a double integral here.

                iidd_2 = np.zeros(self.m.size)

                # Convert from dm to dd
                #dmdd = np.diff(self.m) / np.diff(db)
                #dmdd = np.concatenate(([0], dmdd))

                # Should be able to speed this up

                for k, d1 in enumerate(db):
                    exc = bb[k] * bb * xi_dd_r

                    grand = db[k] * dndm_b[k] * V_i[k] \
                          * db * dndm_b * V_i \
                          * (1. + exc)

                    iidd_2[k] = np.trapz(grand[iM:] * self.m[iM:],
                        x=np.log(self.m[iM:]))

                P2[i] = _P_ii_2[i]  \
                    * np.trapz(iidd_2[iM:] * self.m[iM:],
                        x=np.log(self.m[iM:]))

            #elif term == 'cd':
            #
            #    if self.pf['ps_include_xcorr_hot_rho'] == 0:
            #        break
            #    elif self.pf['ps_include_xcorr_hot_rho'] == 1:
            #        hal = np.trapz(dndm_h * V_hal * (1. + exc) * M_h,
            #            x=np.log(M_h))
            #        hot = np.trapz(dndm_b[iM:] * V_h[iM:] * self.m[iM:],
            #            x=np.log(self.m[iM:]))
            #        P2[i] = ((1. - np.exp(-hal)) * dh_avg + np.exp(-hal) * dnih_avg) \
            #          * (1. - np.exp(-hot)) * avg_c
            #    elif self.pf['ps_include_xcorr_hot_rho'] == 2:
            #        P2[i] = _P_hh[i] * delta_h_bar + _P_hb[i] * delta_b_bar
            #    else:
            #        raise NotImplemented('help')
            #
            #elif term == 'ccd':
            #
            #
            #    _P1 = _P_hh_1[i] * delta_i_bar
            #    #B = self._B(z, zeta)
            #    #_P1 = delta_i_bar \
            #     #   * self.get_prob(z, M_b, dndm_b, Mmin_b, Vo, True) \
            #
            #
            #    _P2 = _P_hh_2[i] * delta_i_bar
            #
            #    #_P2 = (1. - _P_ii_1[i]) * delta_i_bar \
            #    #    * self.get_prob(z, M_b, dndm_b, Mmin_b, Vne1, True) \
            #    #    * self.get_prob(z, M_b, dndm_b, Mmin_b, Vne1, True, ep)
            #    #    #* self.get_prob(z, M_h, dndm_h, Mmi\n_h, Vvir, False, ep_bb)
            #
            #    P1[i] = _P1
            #    P2[i] = _P2
            #
            elif term == 'cdd':

                raise NotImplemented('help')
                hal = np.trapz(dndm_h * V_hal * (1. + exc) * M_h,
                    x=np.log(M_h))
                hot = np.trapz(dndm_b[iM:] * Vsh[iM:] * self.m[iM:],
                    x=np.log(self.m[iM:]))
                hoi = np.trapz(dndm_b[iM:] * Vsh_sph[iM:] * self.m[iM:],
                    x=np.log(self.m[iM:]))    # 'hot or ionized'
                # One point in shell, other point in halo
                # One point ionized, other point in halo
                # Q. Halos exist only in ionized regions?

            elif term == 'ccdd':
                raise NotImplemented('help')

                # Add in bulk IGM correction.
                # Add routines for calculating 'ib' and 'hb'?
                P2[i] = _P_hh[i] * delta_h_bar**2 \
                      + _P_bb[i] * delta_h_bar**2 \
                      + _P_hb[i] * delta_h_bar * delta_b_bar
                continue

                # Might have to actually do a double integral here.

                iidd_2 = np.zeros(self.m.size)

                # Convert from dm to dd
                #dmdd = np.diff(self.m) / np.diff(db)
                #dmdd = np.concatenate(([0], dmdd))

                # Should be able to speed this up

                for k, d1 in enumerate(db):
                    exc = bb[k] * bb * xi_dd_r

                    grand = db[k] * dndm_b[k] * V_i[k] \
                          * db * dndm_b * V_i \
                          * (1. + exc)

                    iidd_2[k] = np.trapz(grand[iM:] * self.m[iM:],
                        x=np.log(self.m[iM:]))

                P2[i] = _P_ii_2[i]  \
                    * np.trapz(iidd_2[iM:] * self.m[iM:],
                        x=np.log(self.m[iM:]))

            else:
                raise NotImplementedError('No method found for term=\'{}\''.format(term))

        ##
        # SUM UP
        ##
        PT = P1 + P2

        if term in ['ii', 'hh', 'ih', 'ib', 'hb', 'bb']:
            if term not in self._cache_jp_[z]:
                self._cache_jp_[z][term] = R, PT, P1, P2

        return PT, P1, P2

    def ThreeZoneModel(self, z, R, term='ii', R_s=None, R3=None,
        Th=500.0, Ts=None, Tk=None, Ja=None, k=None):
        """
        Model in which IGM partitioned into three phases: ionized, hot, bulk.

        .. note :: If ps_include_temp==False, this is just a two-zone model
            since there is no heated phase in this limit.
        """

        if not self._getting_basics:
            basics = self.get_basics(z, R, R_s=R_s, Th=Th, Ts=Ts, Tk=Tk, Ja=Ja)

            if term in basics:
                return basics[term]

            _P_ii, _P_ii_1, _P_ii_2 = basics['ii']
            _P_hh, _P_hh_1, _P_hh_2 = basics['hh']
            _P_bb, _P_bb_1, _P_bb_2 = basics['bb']
            _P_ih, _P_ih_1, _P_ih_2 = basics['ih']
            _P_ib, _P_ib_1, _P_ib_2 = basics['ib']
            _P_hb, _P_hb_1, _P_hb_2 = basics['hb']

        Rones  = np.zeros_like(R)
        Rzeros = np.zeros_like(R)
        delta_i_bar = self.delta_bubble_vol_weighted(z, ion=True)
        delta_h_bar = self.delta_shell(z)
        delta_b_bar = self.BulkDensity(z, R_s)
        Qi = self.MeanIonizedFraction(z)
        Qh = self.MeanIonizedFraction(z, ion=False)

        Tcmb = self.cosm.TCMB(z)
        ci = 0.0
        ch = self.TempToContrast(z, Th=Th, Tk=Tk, Ts=Ts, Ja=Ja)
        if Ts is None:
            cb = 0.0
        else:
            cb = Tcmb / Ts

        ##
        # On to derived quantities
        ##
        if term == 'cc':

            result = Rzeros.copy()
            if self.pf['ps_include_temp']:
                result += _P_hh * ch**2 + 2 * _P_hb * ch * cb + _P_bb * cb**2

            if self.pf['ps_include_lya']:
                xa = self.hydr.RadiativeCouplingCoefficient(z, Ja, Tk)

                if xa < self.pf['ps_lya_cut']:
                    ev_aa, ev_aa1, ev_aa2 = \
                        self.ExpectationValue2pt(z, R, term='aa',
                            R_s=R_s, R3=R3, Th=Th, Ts=Ts, Tk=Tk, k=k, Ja=Ja)

                    Tcmb = self.cosm.TCMB(z)
                    result += ev_aa / (1. + xa)**2

            return result, Rzeros, Rzeros

        elif term == 'ic':
            if not self.pf['ps_include_xcorr_ion_hot']:
                return (Qi**2 * ci + Qh * Qi * ch) * Rones, Rzeros, Rzeros

            ev = _P_ih * ch + _P_ib * cb

            return ev, Rzeros, Rzeros

        elif term == 'icc':
            ch = self.TempToContrast(z, Th=Th, Tk=Tk, Ts=Ts, Ja=Ja)
            ci = self.BubbleContrast(z, Th=Th, Tk=Tk, Ts=Ts, Ja=Ja)
            ev_ii, ev_ii1, ev_ii2 = self.ExpectationValue2pt(z, R=R,
                term='ii', R_s=R_s, R3=R3, Th=Th, Ts=Ts, Tk=Tk, Ja=Ja)
            ev_ih, ev_ih1, ev_ih2 = self.ExpectationValue2pt(z, R=R,
                term='ih', R_s=R_s, R3=R3, Th=Th, Ts=Ts, Tk=Tk, Ja=Ja)

            return ev_ii * ci**2 + ev_ih * ch * ci, Rzeros, Rzeros

        elif term == 'iidd':

            if self.pf['ps_use_wick']:
                ev_ii, one_pt, two_pt = self.ExpectationValue2pt(z, R,
                    term='ii')
                ev_dd, one_pt, two_pt = self.ExpectationValue2pt(z, R,
                    term='dd')
                ev_id, one_pt, two_pt = self.ExpectationValue2pt(z, R,
                    term='id')

                #if self.pf['ps_include_ion']:
                avg_id = self.ExpectationValue1pt(z, term='i*d')

                idt, id1, id2 = \
                    self.ExpectationValue2pt(z, R, term='id')

                return ev_ii * ev_dd + ev_id**2 + avg_id**2, Rzeros, Rzeros
            else:
                return _P_ii * delta_i_bar**2, Rzeros, Rzeros

        elif term == 'id':
            P = _P_ii * delta_i_bar \
              + _P_ih * delta_h_bar \
              + _P_ib * delta_b_bar
            return P, Rzeros, Rzeros
        elif term == 'iid':
            return _P_ii * delta_i_bar, Rzeros, Rzeros
        elif term == 'idd':
            P = _P_ii * delta_i_bar**2 \
              + _P_ih * delta_i_bar * delta_h_bar \
              + _P_ib * delta_i_bar * delta_b_bar
            return P, Rzeros, Rzeros
        elif term == 'cd':
            if not self.pf['ps_include_xcorr_hot_rho']:
                return Rzeros, Rzeros, Rzeros

            ev = _P_ih * ch * delta_i_bar \
               + _P_ib * cb * delta_i_bar \
               + _P_hh * ch * delta_h_bar \
               + _P_hb * ch * delta_b_bar \
               + _P_hb * cb * delta_h_bar \
               + _P_bb * cb * delta_b_bar

            return ev, Rzeros, Rzeros

        elif term == 'ccdd' and self.pf['ps_use_wick']:

            ev_cc, one_pt, two_pt = self.ExpectationValue2pt(z, R,
                term='cc')
            ev_dd, one_pt, two_pt = self.ExpectationValue2pt(z, R,
                term='dd')
            ev_cd, one_pt, two_pt = self.ExpectationValue2pt(z, R,
                term='cd')

            #if self.pf['ps_include_ion']:
            avg_cd = self.ExpectationValue1pt(z, term='c*d')

            cdt, cd1, cd2 = \
                self.ExpectationValue2pt(z, R, term='cd')

            return ev_cc * ev_dd + ev_cd**2 + avg_cd**2, Rzeros, Rzeros

        elif term == 'aa':
            aa = self.CorrelationFunction(z, R, term='aa',
                R_s=R_s, R3=R3, Th=Th, Ts=Ts, Tk=Tk, Ja=Ja, k=k)

            return aa, Rzeros, Rzeros

        ##
        # BUNCHA TEMPERATURE-DENSITY STUFF BELOW
        ##
        elif term == 'ccd':
            ev = _P_hh * ch**2 * delta_h_bar \
               + _P_hb * ch * cb * delta_h_bar \
               + _P_hb * ch * cb * delta_b_bar \
               + _P_bb * cb**2 * delta_b_bar

            return ev, Rzeros, Rzeros
        elif term == 'cdd':
            ev = _P_ih * ch * delta_i_bar * delta_h_bar \
               + _P_ib * cb * delta_i_bar * delta_b_bar \
               + _P_hh * ch * delta_h_bar**2 \
               + _P_hb * ch * delta_h_bar * delta_b_bar \
               + _P_hb * cb * delta_h_bar * delta_b_bar \
               + _P_bb * cb * delta_b_bar**2

            return ev, Rzeros, Rzeros

        # <c d x_i'>
        elif term == 'cdip':
            ev = _P_ih * delta_h_bar * ch + _P_ib * delta_b_bar * cb

            return ev, Rzeros, Rzeros

        # <c d d' x_i'>
        elif term == 'cddip':
            ev = _P_ih * delta_i_bar * delta_h_bar * ch \
               + _P_ib * delta_i_bar * delta_b_bar * cb

            return ev, Rzeros, Rzeros

        elif term == 'cdpip':
            ev = _P_ih * delta_i_bar * ch \
               + _P_ib * delta_i_bar * cb

            return ev, Rzeros, Rzeros

        # Wick's theorem approach above
        elif term == 'ccdd':
            ev = _P_hh * delta_h_bar**2 * ch**2 \
               + 2 * _P_hb * delta_h_bar * ch * delta_b_bar * cb \
               + _P_bb * delta_b_bar**2 * cb**2

            return ev, Rzeros, Rzeros

        else:
            raise NotImplementedError('No model for term={} in ThreeZoneModel.'.format(term))


    def get_prob(self, z, M, dndm, Mmin, V, exp=True, ep=0.0, Mmax=None):
        """
        Basically do an integral over some distribution function.
        """

        # Set lower integration limit
        iM = np.argmin(np.abs(M - Mmin))

        if Mmax is not None:
            iM2 = np.argmin(np.abs(M - Mmax)) + 1
        else:
            iM2 = None

        # One-source term
        integrand = dndm * V * (1. + ep)

        integr = np.trapz(integrand[iM:iM2] * M[iM:iM2], x=np.log(M[iM:iM2]))

        # Exponentiate?
        if exp:
            exp_int = np.exp(-integr)
            P = 1. - exp_int
        else:
            P = integr

        return P

    def CorrelationFunction(self, z, R=None, term='ii',
        R_s=None, R3=0.0, Th=500., Tc=1., Ts=None, k=None, Tk=None, Ja=None):
        """
        Compute the correlation function of some general term.

        """

        Qi = self.MeanIonizedFraction(z)
        Qh = self.MeanIonizedFraction(z, ion=False)

        if R is None:
            use_R_tab = True
            R = self.halos.tab_R
        else:
            use_R_tab = False

        if Qi == 1:
            return np.zeros_like(R)

        Tcmb = self.cosm.TCMB(z)
        Tgas = self.cosm.Tgas(z)

        ##
        # Check cache for match
        ##
        cached_result = self._cache_cf(z, term)

        if cached_result is not None:
            _R, _cf = cached_result

            if _R.size == R.size:
                if np.allclose(_R, R):
                    return _cf

            return np.interp(R, _R, _cf)

        ##
        # 21-cm correlation function
        ##
        if term in ['21', 'phi', 'psi']:

            #if term in ['21', 'phi']:
            #    ev_2pt, ev_2pt_1, ev_2pt_2 = \
            #        self.ExpectationValue2pt(z, zeta, R=R, term='phi',
            #            R_s=R_s, R3=R3, Th=Th, Ts=Ts)
            #    avg_phi = self.ExpectationValue1pt(z, zeta, term='phi',
            #        R_s=R_s, Th=Th, Ts=Ts)
            #
            #    cf_21 = ev_2pt - avg_phi**2
            #
            #else:
            ev_2pt, ev_2pt_1, ev_2pt_2 = \
                self.ExpectationValue2pt(z, R=R, term='psi',
                    R_s=R_s, R3=R3, Th=Th, Ts=Ts, Tk=Tk, Ja=Ja)
            avg_psi = self.ExpectationValue1pt(z, term='psi',
                R_s=R_s, Th=Th, Ts=Ts, Tk=Tk, Ja=Ja)

            cf_psi = ev_2pt - avg_psi**2

            ##
            # Temperature fluctuations
            ##
            include_temp = self.pf['ps_include_temp']
            include_lya =  self.pf['ps_include_lya']
            if (include_temp or include_lya) and term in ['phi', '21']:

                ev_oo, o1, o2 = self.ExpectationValue2pt(z, R=R,
                    term='oo', R_s=R_s, Ts=Ts, Tk=Tk, Th=Th, Ja=Ja, k=k)
                avg_oo = self.ExpectationValue1pt(z, term='oo',
                    R_s=R_s, Ts=Ts, Tk=Tk, Th=Th, Ja=Ja, R3=R3)

                cf_omega = ev_oo - avg_oo

                cf_21 = cf_psi + cf_omega # i.e., cf_phi

            else:
                cf_21 = cf_psi

            if term == '21':
                cf = cf_21
            elif term == 'phi':
                cf = cf_21
            elif term == 'psi':
                cf = cf_psi

        elif term == 'nn':
            cf = -self.CorrelationFunction(z, R, term='ii',
                R_s=R_s, R3=R3, Th=Th, Ts=Ts)
            return cf
        elif term == 'nc':
            cf = -self.CorrelationFunction(z, R, term='ic',
                R_s=R_s, R3=R3, Th=Th, Ts=Ts)
            return cf
        elif term == 'nd':
            cf = -self.CorrelationFunction(z, R, term='id',
                R_s=R_s, R3=R3, Th=Th, Ts=Ts)
            return cf


        ##
        # Matter correlation function -- we have this tabulated already.
        ##
        elif term in ['dd', 'mm']:

            if not self.pf['ps_include_density']:
                cf = np.zeros_like(R)
                self._cache_cf_[z][term] = R, cf
                return cf

            iz = np.argmin(np.abs(z - self.halos.tab_z_ps))
            if use_R_tab:
                cf = self.halos.tab_cf_mm[iz]
            else:
                cf = np.interp(np.log(R), np.log(self.halos.tab_R),
                    self.halos.tab_cf_mm[iz])

        ##
        # Ionization correlation function
        ##
        elif term == 'ii':
            if not self.pf['ps_include_ion']:
                cf = np.zeros_like(R)
                self._cache_cf_[z][term] = R, cf
                return cf

            ev_ii, ev_ii_1, ev_ii_2 = \
                self.ExpectationValue2pt(z, R=R, term='ii',
                    R_s=R_s, R3=R3, Th=Th, Ts=Ts, Tk=Tk, Ja=Ja)

            ev_i = self.ExpectationValue1pt(z, term='i',
                R_s=R_s, Th=Th, Ts=Ts, Tk=Tk, Ja=Ja)
            cf = ev_ii - ev_i**2

        ##
        # Temperature correlation function
        ##
        elif term == 'hh':
            if not self.pf['ps_include_temp']:
                cf = np.zeros_like(R)
                self._cache_cf_[z][term] = R, cf
                return cf

            jp_hh, jp_hh_1, jp_hh_2 = \
                self.ExpectationValue2pt(z, R=R, term='hh',
                    R_s=R_s, R3=R3, Th=Th, Ts=Ts, Tk=Tk, Ja=Ja)

            #if self.pf['ps_volfix']:
            #    if (Qh < 0.5):
            #        ev_hh = jp_hh_1 + jp_hh_2
            #    else:
            #        # Should this 1-Qh factor be 1-Qh-Qi?
            #        ev_hh = (1. - Qh) * jp_hh_1 + Qh**2
            #else:
            #    ev_hh = jp_hh

            # Should just be Qh
            ev_h = self.ExpectationValue1pt(z, term='h',
                R_s=R_s, Ts=Ts, Th=Th, Tk=Tk, Ja=Ja)

            cf = jp_hh - ev_h**2

        ##
        # Ionization-density cross correlation function
        ##
        elif term == 'id':
            if self.pf['ps_include_xcorr_ion_rho'] == 0:
                cf = np.zeros_like(R)
                self._cache_cf_[z][term] = R, cf
                return cf

            #jp_ii, jp_ii_1, jp_ii_2 = \
            #    self.ExpectationValue2pt(z, R, term='ii',
            #    R_s=R_s, R3=R3, Th=Th, Ts=Ts)

            jp_im, jp_im_1, jp_im_2 = \
                self.ExpectationValue2pt(z, R, term='id',
                R_s=R_s, R3=R3, Th=Th, Ts=Ts, Tk=Tk, Ja=Ja)

            ev_xd = 0.0

            # Add optional correction to ensure limiting behavior?
            if self.pf['ps_volfix']:
                #if Qi < 0.5:
                ev = jp_im
                #else:
                #    ev = jp_im_1 - jp_ii_1
            else:
                ev = jp_im

            # Equivalent to correlation function in this case.
            cf = ev - ev_xd

        # c = contrast, instead of 'c' for cold, use '3' for zone 3 (later)
        elif term == 'cc':
            if not self.pf['ps_include_temp']:
                cf = np.zeros_like(R)
                self._cache_cf_[z][term] = R, cf
                return cf

            ev_cc, ev_cc_1, ev_cc_2 = \
                self.ExpectationValue2pt(z, R=R, term='cc',
                    R_s=R_s, R3=R3, Th=Th, Ts=Ts, Tk=Tk, Ja=Ja)

            ev_c = self.ExpectationValue1pt(z, term='c',
                R_s=R_s, Ts=Ts, Th=Th, Tk=Tk, Ja=Ja)

            #else:
            #    # Remember, this is for the hot/cold term
            #    Csq = (Tcmb / (Tk - Tcmb)) * delta_T[0] * delta_T[1] \
            #        / (1. + delta_T[0]) / (1. + delta_T[1])
            #    C = np.sqrt(C)


            # Add optional correction to ensure limiting behavior?
            #if self.pf['ps_volfix']:
            #    if (Qh < 0.5) and (Qi < 0.5):
            #        ev_cc = jp_cc_1 + jp_cc_2
            #    else:
            #        ev_cc = (1. - Qi) * jp_cc_1 + ev_c**2
            #else:
            #    ev_cc = jp_cc

            cf = ev_cc - ev_c**2

        ##
        # Ionization-heating cross-correlation function
        ##
        elif term == 'ih':
            if not self.pf['ps_include_temp']:
                cf = np.zeros_like(R)
                self._cache_cf_[z][term] = R, cf
                return cf

            if self.pf['ps_temp_model'] == 2:
                return np.zeros_like(R)

            ev_2pt, ev_1, ev_2 = \
                self.ExpectationValue2pt(z, R=R, term='ih',
                    R_s=R_s, R3=R3, Th=Th, Ts=Ts, Tk=Tk, Ja=Ja)

            # Add optional correction to ensure limiting behavior?
            #if self.pf['ps_volfix']:
            #    if (Qh < 0.5) and (Qi < 0.5):
            #        ev_2pt = jp_1 + jp_2
            #    else:
            #        ev_2pt = (1. - Qh) * jp_1 + Qh * Qi
            #else:
            #    ev_2pt = jp + Qh * Qi

            ev_1pt_i = self.ExpectationValue1pt(z, term='i',
                R_s=R_s, Ts=Ts, Th=Th, Tk=Tk, Ja=Ja)
            ev_1pt_h = self.ExpectationValue1pt(z, term='h',
                R_s=R_s, Ts=Ts, Th=Th, Tk=Tk, Ja=Ja)

            cf = ev_2pt - ev_1pt_i * ev_1pt_h

        elif term == 'ic':
            ev_2pt, ev_1, ev_2 = \
                self.ExpectationValue2pt(z, R=R, term='ic',
                    R_s=R_s, R3=R3, Th=Th, Ts=Ts, Tk=Tk, Ja=Ja)

            # Add optional correction to ensure limiting behavior?
            #if self.pf['ps_volfix']:
            #    if (Qh < 0.5) and (Qi < 0.5):
            #        ev_2pt = jp_1 + jp_2
            #    else:
            #        ev_2pt = (1. - Qh) * jp_1 + Qh * Qi
            #else:
            #    ev_2pt = jp + Qh * Qi

            ev_1pt = self.ExpectationValue1pt(z, term='i*c',
                R_s=R_s, Ts=Ts, Th=Th, Tk=Tk, Ja=Ja)

            # Don't square the second term!
            cf = ev_2pt - ev_1pt

        ##
        # Special case: Ly-a
        ##
        elif term == 'aa':
            Mmin = lambda zz: self.Mmin(zz)

            # Horizon set by distance photon can travel between n=3 and n=2
            zmax = self.hydr.zmax(z, 3)
            rmax = self.cosm.ComovingRadialDistance(z, zmax) / cm_per_mpc

            # Light-cone effects?
            if self.pf['ps_include_lya_lc'] == False:
                a = None
            elif type(self.pf['ps_include_lya_lc']) is float:
                a = lambda zz: self.pf['ps_include_lya_lc']
            else:
                # Use specific mass accretion rate of Mmin halo
                # to get characteristic halo growth time. This is basically
                # independent of mass so it should be OK to just pick Mmin.

                #oot = lambda zz: self.pops[0].dfcolldt(z) / self.pops[0].halos.fcoll_2d(zz, np.log10(Mmin(zz)))
                #a = lambda zz: (1. / oot(zz)) / pop.cosm.HubbleTime(zz)
                oot = lambda zz: self.halos.MAR_func(zz, Mmin(zz)) / Mmin(zz) / s_per_yr
                a = lambda zz: (1. / oot(zz)) / self.cosm.HubbleTime(zz)

            if a is not None:
                tstar = lambda zz: a(zz) * self.cosm.HubbleTime(zz)
                rstar = c * tstar(z) * (1. + z) / cm_per_mpc
                ulya = lambda kk, mm, zz: self.halos.u_isl_exp(kk, mm, zz, rmax, rstar)
            else:
                ulya = lambda kk, mm, zz: self.halos.u_isl(kk, mm, zz, rmax)

            ps_try = self._cache_ps(z, 'aa')

            if ps_try is not None:
                ps = ps_try
            else:
                ps = np.array([self.halos.PowerSpectrum(z, _k, ulya, Mmin(z)) \
                    for _k in k])
                self._cache_ps_[z][term] = ps

            cf = self.CorrelationFunctionFromPS(R, ps, k, split_by_scale=True)

        else:
            raise NotImplementedError('Unrecognized correlation function: {}'.format(term))

        #if term not in ['21', 'mm']:
        #    cf /= (2. * np.pi)**3

        self._cache_cf_[z][term] = R, cf.copy()

        return cf

   # def PowerSpectrum(self, z, zeta, Q=None, term='ii', rescale=False,
   #     cf=None, R=None):
   #
   #     if cf is None:
   #         cf = self.CorrelationFunction(z, zeta, Q=Q, term=term,
   #             rescale=rescale)
   #     else:
   #
   #         if R is None:
   #             R = self.halos.tab_R
   #
   #         assert cf.size == R.size
   #         print('Correlation function supplied. Neglecting all other parameters.')
   #
   #     # Integrate over R
   #     func = lambda k: self.halos._integrand_FT_3d_to_1d(cf, k, R)
   #
   #     return np.array([np.trapz(func(k) * R, x=np.log(R)) \
   #         for k in self.halos.tab_k]) / 2. / np.pi

    def BubbleContrast(self, z, Th=500., Tk=None, Ts=None, Ja=None):
        return 0.0

        Tcmb = self.cosm.TCMB(z)
        Tgas = self.cosm.Tgas(z)

        if Tk is None:
            print("Assuming Tk=Tgas(unheated).")
            Tk = Tgas

        if Ts is None:
            print("Assuming Ts=Tk.")
            Ts = Tk

        if Ja is None:
            print("Assuming xa=0.")
            xa = Ja = 0.0
        else:
            xa = self.hydr.RadiativeCouplingCoefficient(z, Ja, Tk)

        return 0.0#Tcmb / (Ts - Tcmb)

    def TempToContrast(self, z, Th=500., Tk=None, Ts=None, Ja=None):
        """
        Find value of 'contrast' fluctuation given mean temperature Tk and
        assumed kinetic temperature of heated regions, Th.
        """

        if self.pf['ps_temp_model'] == 2:
            return 1. / self.pf['ps_saturated']

        if Th is None:
            return 0.0

        Tcmb = self.cosm.TCMB(z)
        Tgas = self.cosm.Tgas(z)

        if Tk is None:
            print("Assuming Tk=Tgas(unheated).")
            Tk = Tgas

        if Ts is None:
            print("Assuming Ts=Tk.")
            Ts = Tk

        # Don't let heated regions be colder than cosmic mean temperature.
        # Forces delta_T -> 0 at late times
        Th = max(Th, Tk)

        delta_T = Th / Tk - 1.


        # NEW CONTRAST DEFINITION
        return Tcmb / Th


        #if ii <= 1:

        # Contrast of hot regions.
        #return (1. - Tcmb / Th) / (1. - Tcmb / Ts) - 1.
        #return (delta_T / (1. + delta_T)) * (Tcmb / (Tk - Tcmb))

    def CorrelationFunctionFromPS(self, R, ps, k=None, split_by_scale=False,
        kmin=None, epsrel=1-8, epsabs=1e-8, method='clenshaw-curtis',
        use_pb=False, suppression=np.inf):

        if np.all(ps == 0):
            return np.zeros_like(R)

        return self.halos.InverseFT3D(R, ps, k, kmin=kmin,
            epsrel=epsrel, epsabs=epsabs, use_pb=use_pb,
            split_by_scale=split_by_scale, method=method, suppression=suppression)

    def PowerSpectrumFromCF(self, k, cf, R=None, split_by_scale=False,
        Rmin=None, epsrel=1-8, epsabs=1e-8, method='clenshaw-curtis',
        use_pb=False, suppression=np.inf):

        if np.all(cf == 0):
            return np.zeros_like(k)

        return self.halos.FT3D(k, cf, R, Rmin=Rmin,
            epsrel=epsrel, epsabs=epsabs, use_pb=use_pb,
            split_by_scale=split_by_scale, method=method, suppression=suppression)<|MERGE_RESOLUTION|>--- conflicted
+++ resolved
@@ -367,18 +367,11 @@
         MeanIonizedFraction and BubbleSizeDistribution for more details.
         """
 
-<<<<<<< HEAD
-        if ion:
-            zeta = self.zeta
-        else:
-            zeta = self.zeta_X
-=======
         if self.bsd_model is not None:
             if ion:
                 zeta = self.zeta
             else:
                 zeta = self.zeta_X
->>>>>>> b93bf6cc
 
         if self.bsd_model is None:
             R_i = self.pf['bubble_size']
@@ -400,12 +393,10 @@
             V_i = 4. * np.pi * R_i**3 / 3.
 
             iM = np.argmin(np.abs(Mmin - M_b))
-<<<<<<< HEAD
-            _Qi = np.trapz(dndm_b[iM:] * M_b[iM:] * V_i[iM:], x=np.log(M_b[iM:]))
+
+            _Qi = np.trapz(dndm_b[iM:] * M_b[iM:] * V_i[iM:],
+                x=np.log(M_b[iM:]))
             Qi = 1. - np.exp(-_Qi)
-=======
-            Qi = np.trapz(dndm_b[iM:] * M_b[iM:] * V_i[iM:], x=np.log(M_b[iM:]))
->>>>>>> b93bf6cc
 
             # This means reionization is over.
             if self.bsd_model == 'fzh04':
