"""

IntergalacticMedium.py

Author: Jordan Mirocha
Affiliation: University of Colorado at Boulder
Created on: Fri May 24 11:31:06 2013

Description: 

"""

import numpy as np
from ..util.Warnings import *
from ..util import ProgressBar
from ..physics.Constants import *
import types, os, re, sys
from ..util.Misc import num_freq_bins
from ..physics import SecondaryElectrons
from scipy.integrate import dblquad, romb, simps, quad, trapz

try:
    import h5py
    have_h5py = True    
except ImportError:
    have_h5py = False

try:
    from mpi4py import MPI
    rank = MPI.COMM_WORLD.rank
    size = MPI.COMM_WORLD.size
except ImportError:
    rank = 0
    size = 1

log10 = np.log(10.)
E_th = np.array([13.6, 24.4, 54.4])

defkwargs = \
{
 'zf':None, 
 'xray_flux':None, 
 'epsilon_X': None,
 'Gamma': None,
 'gamma': None,
 'return_rc': False, 
 'energy_units':False, 
 'Emax': None,
 #'zxavg':0.0,
 #'igm':True,
 'xavg': 0.0,
 'igm_h_1': 1.0,
 'igm_h_2': 0.0,
 'igm_he_1': 1.0,
 'igm_he_2': 0.0,
 'igm_he_3': 0.0,
 'cgm_h_1': 1.0,
 'cgm_h_2': 0.0,
 'cgm_he_2': 0.0,
 'cgm_he_3': 0.0,
 'igm_e': 0.0,
}

species_i_to_str = {0:'h_1', 1:'he_1', 2:'he_2'}

class GlobalVolume(object):
    def __init__(self, background):
        """
        Initialize a GlobalVolume.
        
        Parameters
        ----------
        background : ares.solvers.UniformBackground instance.
        
        """

        self.background = background
        self.pf = background.pf
        self.grid = background.grid
        self.cosm = background.cosm
        self.hydr = background.hydr
        self.pops = background.pops
        self.Npops = len(self.pops)
        
        # Include helium opacities approximately?
        self.approx_He = self.pf['include_He'] and self.pf['approx_He']
        
        # Include helium opacities self-consistently?
        self.self_consistent_He = self.pf['include_He'] \
            and (not self.pf['approx_He'])

        self.esec = \
            SecondaryElectrons(method=self.pf["secondary_ionization"])  

        # Choose function for computing bound-free absorption cross-sections                
        if self.pf['approx_sigma']:
            from ..physics.CrossSections import \
                ApproximatePhotoIonizationCrossSection as sigma
        else:
            from ..physics.CrossSections import \
                PhotoIonizationCrossSection as sigma

        self.sigma = sigma
        self.sigma0 = sigma(E_th[0])    # Hydrogen ionization threshold

        self._set_integrator()

    @property
    def rates_no_RT(self):
        if not hasattr(self, '_rates_no_RT'):
            self._rates_no_RT = \
                {'k_ion': np.zeros((self.grid.dims,
                    self.grid.N_absorbers)),
                 'k_heat': np.zeros((self.grid.dims,
                    self.grid.N_absorbers)),
                 'k_ion2': np.zeros((self.grid.dims,
                    self.grid.N_absorbers, self.grid.N_absorbers)),
                }

        return self._rates_no_RT

    @property
    def E(self):
        if not hasattr(self, '_E'):
            self._tabulate_atomic_data()
    
        return self._E

    @property
    def sigma_E(self):
        if not hasattr(self, '_sigma_E'):
            self._tabulate_atomic_data()
        
        return self._sigma_E
        
    def _tabulate_atomic_data(self):
        """
        Pre-compute cross sections and such for each source population.
        
        Returns
        -------
        Nothing. Sets the following attributes:
        
        sigma_E
        log_sigma_E
        fheat, flya, fion
        
        """

        # Remember: these will all be [Npops, Nbands/pop, Nenergies/band]
        self._E = self.background.energies
        self.logE = [[] for k in range(self.Npops)]
        self.dlogE = [[] for k in range(self.Npops)]
        self.fheat = [[] for k in range(self.Npops)]
        self.flya = [[] for k in range(self.Npops)]
        self.fexc = [[] for k in range(self.Npops)]
        
        # These are species dependent
        self._sigma_E = {}
        self.fion = {}
        for species in ['h_1', 'he_1', 'he_2']:
            self._sigma_E[species] = [[] for k in range(self.Npops)]
            self.fion[species] = [[] for k in range(self.Npops)]
            
        ##
        # Note: If secondary_ionization > 1, there will be an ionized fraction
        # dimension in fion and fheat.
        ##    
        
        # Loop over populations
        for i, pop in enumerate(self.pops):
                  
            # This means the population is completely approximate
            if not np.any(self.background.solve_rte[i]):
                self.logE[i] = [None]
                self.dlogE[i] = [None]
                self.fheat[i] = [None]
                self.flya[i] = [None]
                self.fexc[i] = [None]
                
                for species in ['h_1', 'he_1', 'he_2']:
                    self.fion[species][i] = [None]
                    self._sigma_E[species][i] = [None]
                
                continue
            
            ##
            # If we make it here, the population has at least one band that
            # requires a detailed solution to the RTE    
            ##
            
            Nbands = len(self.background.energies[i])
            
            self.logE[i] = [None for k in range(Nbands)]
            self.dlogE[i] = [None for k in range(Nbands)]
            self.fheat[i] = [None for k in range(Nbands)]
            self.flya[i] = [None for k in range(Nbands)]
            self.fexc[i] = [None for k in range(Nbands)]
            for species in ['h_1', 'he_1', 'he_2']:
                self.fion[species][i] = [None for k in range(Nbands)]
                self._sigma_E[species][i] = [None for k in range(Nbands)]

            # Loop over each band for this population
            for j, band in enumerate(self.background.bands_by_pop[i]):

                if band is None:
                    continue
                            
                need_tab = self.pops[i].is_src_xray \
                    and np.any(np.array(band) > E_LL) \
                    and self.background.solve_rte[i][j]
                                                                    
                if (not self.background.solve_rte[i][j]) or \
                   (not need_tab):
                    continue
                else:    
                    self.fheat[i][j] = \
                        [np.ones([self.background.energies[i][j].size, 
                         len(self.esec.x)]) \
                         for j in range(Nbands)]
                    self.flya[i] = \
                        [np.ones([self.background.energies[i][j].size, 
                         len(self.esec.x)]) \
                         for j in range(Nbands)]
                    self.fexc[i] = \
                        [np.ones([self.background.energies[i][j].size, 
                         len(self.esec.x)]) \
                         for j in range(Nbands)] 
<<<<<<< HEAD
                
=======
                    
>>>>>>> 045b0632
                    for species in ['h_1', 'he_1', 'he_2']:
                        if self.esec.method > 1:
                            self._sigma_E[species][i] = \
                                [np.ones([self.background.energies[i][j].size, 
                                 len(self.esec.x)]) \
                                 for j in range(Nbands)]
                            self.fion[species][i] = \
                                [np.ones([self.background.energies[i][j].size, 
                                 len(self.esec.x)]) \
                                 for j in range(Nbands)]

                        else:
                            self._sigma_E[species][i] = [None for k in range(Nbands)]
                            self.fion[species][i] = [None for k in range(Nbands)]
                            self.fheat[i] = [None for k in range(Nbands)]
                            self.flya[i] = [None for k in range(Nbands)]    
<<<<<<< HEAD
                            self.fexc[i] = [None for k in range(Nbands)]    
                
=======
                            self.fexc[i] = [None for k in range(Nbands)]
                    
>>>>>>> 045b0632
                # More convenient variables
                E = self._E[i][j]
                N = E.size

                # Compute some things we need, like bound-free cross-section
                self.logE[i][j] = np.log10(E)
                self.dlogE[i][j] = np.diff(self.logE[i][j])
                
                # 
                for k, species in enumerate(['h_1', 'he_1', 'he_2']):
                    self._sigma_E[species][i][j] = \
                        np.array([self.sigma(Eval, k) for Eval in E])

                # Pre-compute secondary ionization and heating factors
                if self.esec.method > 1:
                
                    # Don't worry: we'll fill these in in a sec!
                    self.fheat[i][j] = np.ones([N, len(self.esec.x)])
                    self.flya[i][j] = np.ones([N, len(self.esec.x)])
                    self.fexc[i][j] = np.ones([N, len(self.esec.x)])
                
                    # Must evaluate at ELECTRON energy, not photon energy
                    for k, nrg in enumerate(E - E_th[0]):
                        self.fheat[i][j][k] = \
                            self.esec.DepositionFraction(self.esec.x, E=nrg, 
                            channel='heat')
                        self.fion['h_1'][i][j][k] = \
                            self.esec.DepositionFraction(self.esec.x, E=nrg, 
                            channel='h_1')
                
                        if self.pf['secondary_lya']:
                            self.flya[i][j][k] = \
                                self.esec.DepositionFraction(self.esec.x, E=nrg, 
                                channel='lya') 
                            self.fexc[i][j][k] = \
                                self.esec.DepositionFraction(self.esec.x, E=nrg, 
                                channel='exc')    
                
                    # Helium
                    if self.pf['include_He'] and not self.pf['approx_He']:
                
                        # Don't worry: we'll fill these in in a sec!
                        self.fion['he_1'][i][j] = np.ones([N, len(self.esec.x)])
                        self.fion['he_2'][i][j] = np.ones([N, len(self.esec.x)])
                
                        for k, nrg in enumerate(E - E_th[1]):
                            self.fion['he_1'][i][j][k] = \
                                self.esec.DepositionFraction(self.esec.x, 
                                E=nrg, channel='he_1')
                
                        for k, nrg in enumerate(E - E_th[2]):
                            self.fion['he_2'][i][j][k] = \
                                self.esec.DepositionFraction(self.esec.x, 
                                E=nrg, channel='he_2')    
                
                    else:
                        self.fion['he_1'][i][j] = np.zeros([N, len(self.esec.x)])
                        self.fion['he_2'][i][j] = np.zeros([N, len(self.esec.x)])
<<<<<<< HEAD
                
=======

>>>>>>> 045b0632
        return        
                                            
    def _set_integrator(self):
        self.integrator = self.pf["unsampled_integrator"]
        self.sampled_integrator = self.pf["sampled_integrator"]
        self.rtol = self.pf["integrator_rtol"]
        self.atol = self.pf["integrator_atol"]
        self.divmax = int(self.pf["integrator_divmax"])
    
    def RestFrameEnergy(self, z, E, zp):
        """
        Return energy of a photon observed at (z, E) and emitted at zp.
        """
        
        return E * (1. + zp) / (1. + z)
    
    def ObserverFrameEnergy(self, z, Ep, zp):
        """
        What is the energy of a photon observed at redshift z and emitted 
        at redshift zp and energy Ep?
        """

        return Ep * (1. + z) / (1. + zp)

    def Jc(self, z, E):
        """
        Flux corresponding to one photon per hydrogen atom at redshift z.
        """

        return c * self.cosm.nH0 * (1. + z)**3 / 4. / np.pi \
            / (E * erg_per_ev / h)

    def rate_to_coefficient(self, z, species=0, zone='igm', **kw):
        """
        Convert an ionization/heating rate to a rate coefficient.
        
        Provides units of per atom.
        """

        if self.pf['photon_counting']:
            prefix = zone
        else:
            prefix = 'igm'
        
        if species == 0:     
            weight = 1. / self.cosm.nH(z) / kw['{!s}_h_1'.format(prefix)]
        elif species == 1:
            weight = 1. / self.cosm.nHe(z) / kw['{!s}_he_1'.format(prefix)]
        elif species == 2:
            weight = 1. / self.cosm.nHe(z) / kw['{!s}_he_2'.format(prefix)]

        return weight

    def coefficient_to_rate(self, z, species=0, **kw):
        return 1. / self.rate_to_coefficient(z, species, **kw)

    def _fix_kwargs(self, functionify=False, popid=0, band=0, **kwargs):

        kw = defkwargs.copy()
        kw.update(kwargs)

        pop = self.pops[popid]

        if functionify and type(kw['xavg']) is not types.FunctionType:
            tmp = kw['xavg']
            kw['xavg'] = lambda z: tmp

        if kw['zf'] is None and pop is not None:
            kw['zf'] = pop.zform
        
        if not self.background.solve_rte[popid][band]:
            pass
        elif (kw['Emax'] is None) and self.background.solve_rte[popid][band] and \
            np.any(np.array(self.background.bands_by_pop[popid]) > pop.pf['pop_EminX']):
            
            kw['Emax'] = self.background.energies[popid][band][-1]
                        
        return kw
        
    def HeatingRate(self, z, species=0, popid=0, band=0, **kwargs):
        """
        Compute heating rate density due to emission from this population. 
        
        Parameters
        ----------
        z : int, float
            Redshift of interest.
        species : int
            Atom whose liberated electrons cause heating.
            Can be 0, 1, or 2 (HI, HeI, and HeII, respectively)
        
        ===============
        relevant kwargs
        ===============
        xray_flux : np.ndarray
            Array of fluxes corresponding to photon energies in self.igm.E.
        return_rc : bool
            Return actual heating rate, or rate coefficient for heating?
            Former has units of erg s**-1 cm**-3, latter has units of 
            erg s**-1 cm**-3 atom**-1.    
        
        Returns
        -------
        Proper heating rate density in units of in erg s**-1 cm**-3 at redshift z,
        due to electrons previously bound to input species.

        """
                
        pop = self.pops[popid]
                                
        if (not pop.is_src_heat_igm) or (z >= pop.zform):
            return 0.0    
            
        if pop.pf['pop_heat_rate'] is not None:
            return pop.HeatingRate(z)
                
        # Grab defaults, do some patches if need be    
        kw = self._fix_kwargs(**kwargs)
        
        species_str = species_i_to_str[species]

        if pop.pf['pop_heat_rate'] is not None:
            return pop.pf['pop_heat_rate'](z)
            
        if band is not None:
            solve_rte = self.background.solve_rte[popid][band]
        else:
            solve_rte = False    
            
        # Compute fraction of photo-electron energy deposited as heat
        if pop.pf['pop_fXh'] is None:
            
            # Interpolate in energy and ionized fraction
            if (self.esec.method > 1) and solve_rte:
                if kw['igm_e'] <= self.esec.x[0]:
                    fheat = self.fheat[popid][band][:,0]
                else:
                    i_x = np.argmin(np.abs(kw['igm_e'] - self.esec.x))
                    if self.esec.x[i_x] > kw['igm_e']:
                        i_x -= 1
                        
                    j = i_x + 1    
                    
                    fheat = self.fheat[popid][band][:,i_x] \
                        + (self.fheat[popid][band][:,j] - self.fheat[popid][band][:,i_x]) \
                        * (kw['igm_e'] - self.esec.x[i_x]) \
                        / (self.esec.x[j] - self.esec.x[i_x])                
            elif self.esec.method > 1:
                print("popid={}".format(popid))
                raise ValueError('Only know how to do advanced secondary ionization with solve_rte=True')
            else:
                fheat = self.esec.DepositionFraction(kw['igm_e'])[0]

        else:
            fheat = pop.pf['pop_fXh']
         
        # Assume heating rate density at redshift z is only due to emission
        # from sources at redshift z
        if not solve_rte:
            weight = self.rate_to_coefficient(z, species, **kw)
            
            Lx = pop.LuminosityDensity(z, Emin=pop.pf['pop_Emin_xray'], 
                Emax=pop.pf['pop_Emax'])
                                                
            return weight * fheat * Lx * (1. + z)**3
            
        ##
        # Otherwise, do the full calculation
        ##
        
        # Re-normalize to help integrator
        norm = J21_num * self.sigma0
                
        # Computes excess photo-electron energy due to ionizations by
        # photons with energy E (normalized by sigma0 * Jhat)
        if kw['fluxes'][popid] is None:

            # If we're approximating helium, must add contributions now
            # since we'll never explicitly call this method w/ species=1.
            if self.approx_He:
                integrand = lambda E, zz: \
                    self.rb.AngleAveragedFluxSlice(z, E, zz, xavg=kw['xavg']) \
                    * (self.sigma(E) * (E - E_th[0]) \
                    + self.cosm.y * self.sigma(E, species=1) * (E - E_th[1])) \
                    * fheat / norm / ev_per_hz
                    
            # Otherwise, just heating via hydrogen photo-electrons
            else:
                integrand = lambda E, zz: \
                    self.rb.AngleAveragedFluxSlice(z, E, zz, xavg=kw['xavg'], 
                    zxavg=kw['zxavg']) * self.sigma(E, species=1) \
                    * (E - E_th[species]) * fheat / norm / ev_per_hz
        
        # This means the fluxes have been computed already - integrate
        # over discrete set of points
        else:
            
            integrand = self.sigma_E[species_str][popid][band] \
                * (self._E[popid][band] - E_th[species])

            if self.approx_He:
                integrand += self.cosm.y * self.sigma_E['he_1'][popid][band] \
                    * (self._E[popid][band] - E_th[1])
                    
            integrand *= kw['fluxes'][popid][band] * fheat / norm / ev_per_hz
                         
        # Compute integral over energy
        if type(integrand) == types.FunctionType:
            heat, err = dblquad(integrand, z, kw['zf'], lambda a: self.E0, 
                lambda b: kw['Emax'], epsrel=self.rtol, epsabs=self.atol)
        else:
            if kw['Emax'] is not None:
                imax = np.argmin(np.abs(self._E[popid][band] - kw['Emax']))
                if imax == 0:
                    return 0.0
                elif imax == (len(self._E[popid][band]) - 1):  
                    imax = None 
                                        
                if self.sampled_integrator == 'romb':
                    raise ValueError("Romberg's method cannot be used for integrating subintervals.")
                    heat = romb(integrand[0:imax] * self.E[0:imax], 
                        dx=self.dlogE[0:imax])[0] * log10
                else:
                    heat = simps(integrand[0:imax] * self._E[popid][band][0:imax], 
                        x=self.logE[popid][band][0:imax]) * log10
            
            else:
                imin = np.argmin(np.abs(self._E[popid][band] - pop.pf['pop_Emin']))
                
                if self.sampled_integrator == 'romb':
                    heat = romb(integrand[imin:] * self._E[popid][band][imin:], 
                        dx=self.dlogE[popid][band][imin:])[0] * log10
                elif self.sampled_integrator == 'trapz':
                    heat = np.trapz(integrand[imin:] * self._E[popid][band][imin:], 
                        x=self.logE[popid][band][imin:]) * log10
                else:
                    heat = simps(integrand[imin:] * self._E[popid][band][imin:], 
                        x=self.logE[popid][band][imin:]) * log10
          
        # Re-normalize, get rid of per steradian units
        heat *= 4. * np.pi * norm * erg_per_ev

        # Currently a rate coefficient, returned value depends on return_rc                                      
        if kw['return_rc']:
            pass
        else:
            heat *= self.coefficient_to_rate(z, species, **kw)

        return heat    
        
    def IonizationRateCGM(self, z, species=0, popid=0, band=0, **kwargs):
        """
        Compute growth rate of HII regions.

        Parameters
        ----------
        z : float
            current redshift
        species : int
            Ionization rate for what atom?
            Can be 0, 1, or 2 (HI, HeI, and HeII, respectively)
            
        ===============
        relevant kwargs
        ===============
        fluxes : np.ndarray
            Array of fluxes corresponding to photon energies in self.igm.E.
        return_rc : bool
            Return actual heating rate, or rate coefficient for heating?
            Former has units of erg s**-1 cm**-3, latter has units of 
            erg s**-1 cm**-3 atom**-1.    

        Returns
        -------
        Ionization rate. Units determined by value of return_rc keyword
        argument, which is False by default.

        """
            
        pop = self.pops[popid]
                
        if band is not None:
            b = self.background.bands_by_pop[popid][band]
            if not np.any(np.array(b) > E_LL):
                return 0.0
            if not np.allclose(b[0], E_LL, atol=0.1, rtol=0):
                return 0.0
        else:
            b = [13.6, 24.6]
        
        if (not pop.is_src_ion_cgm) or (z > pop.zform):
            return 0.0
            
        # Need some guidance from 1-D calculations to do this
        if species > 0:
            return 0.0

        if pop.pf['pop_ion_rate_cgm'] is not None:
            return pop.IonizationRateCGM(z)    

        kw = defkwargs.copy()
        kw.update(kwargs)

        #if pop.pf['pop_ion_rate_cgm'] is not None:
        #    return self.pf['pop_k_ion_cgm'](z)

        if kw['return_rc']:
            weight = self.rate_to_coefficient(z, species, **kw)
        else:
            weight = 1.0
            
        Qdot = pop.PhotonLuminosityDensity(z, Emin=13.6, Emax=24.6)
        
        return weight * Qdot * (1. + z)**3
            
    def IonizationRateIGM(self, z, species=0, popid=0, band=0, **kwargs):
        """
        Compute volume averaged hydrogen ionization rate.
        
        Parameters
        ----------
        z : float
            redshift
        species : int
            HI, HeI, or HeII (species=0, 1, 2, respectively)
            
        Returns
        -------
        Volume averaged ionization rate in units of ionizations per 
        second. If return_rc=True, will be in units of ionizations per
        second per atom.
        
        """

        pop = self.pops[popid]

        # z between zform, zdead? must be careful for BHs
        if (not pop.is_src_ion_igm) or (z > pop.zform):
            return 0.0

        # Grab defaults, do some patches if need be
        kw = self._fix_kwargs(**kwargs)
        
        species_str = species_i_to_str[species]

        if pop.pf['pop_ion_rate_igm'] is not None:
            return pop.IonizationRateIGM(z)

        if band is not None:
            solve_rte = self.background.solve_rte[popid][band]
        else:
            solve_rte = False

        if (not solve_rte) or \
            (not np.any(np.array(self.background.bands_by_pop[popid]) > pop.pf['pop_EminX'])):
            
            Lx = pop.LuminosityDensity(z, Emin=pop.pf['pop_Emin_xray'], 
                Emax=pop.pf['pop_Emax'])
            
            weight = self.rate_to_coefficient(z, species, **kw)
            primary = weight * Lx \
                * (1. + z)**3 / pop.pf['pop_Ex'] / erg_per_ev
            fion = self.esec.DepositionFraction(kw['igm_e'], channel='h_1')[0]

            return primary * (1. + fion) * (pop.pf['pop_Ex'] - E_th[0]) \
                / E_th[0]

        # Full calculation - much like computing integrated flux
        norm = J21_num * self.sigma0
        
        # Integrate over function
        if kw['fluxes'][popid] is None:
            integrand = lambda E, zz: \
                self.rb.AngleAveragedFluxSlice(z, E, zz, xavg=kw['xavg'], 
                zxavg=kw['zxavg']) * self.sigma(E, species=species) \
                / norm / ev_per_hz
                
            ion, err = dblquad(integrand, z, kw['zf'], lambda a: self.E0, 
                lambda b: kw['Emax'], epsrel=self.rtol, epsabs=self.atol)    
        
        # Integrate over set of discrete points
        else:  
            integrand = self.sigma_E[species_str][popid][band] \
                * kw['fluxes'][popid][band] / norm / ev_per_hz
        
            if self.sampled_integrator == 'romb':
                ion = romb(integrand * self.E[popid][band], 
                    dx=self.dlogE[popid][band])[0] * log10
            else:
                ion = simps(integrand * self.E[popid][band], 
                    x=self.logE[popid][band]) * log10
                
        # Re-normalize
        ion *= 4. * np.pi * norm
        
        # Currently a rate coefficient, returned value depends on return_rc
        if kw['return_rc']:
            pass
        else:
            ion *= self.coefficient_to_rate(z, species, **kw) 
        
        return ion
                
    def SecondaryIonizationRateIGM(self, z, species=0, donor=0, popid=0, 
        band=0, **kwargs):
        """
        Compute volume averaged secondary ionization rate.

        Parameters
        ----------
        z : float
            redshift
        species : int
            Ionization rate of what atom?
            Can be 0, 1, or 2 (HI, HeI, and HeII, respectively)
        donor : int
            Which atom gave the electron?
            Can be 0, 1, or 2 (HI, HeI, and HeII, respectively)        

        ===============
        relevant kwargs
        ===============
        fluxes : np.ndarray
            Array of fluxes corresponding to photon energies in self.igm.E.
        return_rc : bool
            Return actual heating rate, or rate coefficient for heating?
            Former has units of erg s**-1 cm**-3, latter has units of 
            erg s**-1 cm**-3 atom**-1.    

        Returns
        -------
        Volume averaged ionization rate due to secondary electrons, 
        in units of ionizations per second.

        """    
        
        pop = self.pops[popid]
        
        if self.pf['secondary_ionization'] == 0:
            return 0.0

        if not pop.pf['pop_ion_src_igm']:
            return 0.0 

        if band is not None:
            solve_rte = self.background.solve_rte[popid][band]
        else:
            solve_rte = False

        # Computed in IonizationRateIGM in this case
        if not solve_rte:
            return 0.0

        if not np.any(np.array(self.background.bands_by_pop[popid]) > pop.pf['pop_EminX']):
            return 0.0
        
        if ((donor or species) in [1,2]) and (not self.pf['include_He']):
            return 0.0

        # Grab defaults, do some patches if need be
        kw = self._fix_kwargs(**kwargs)

        #if self.pf['gamma_igm'] is not None:
        #    return self.pf['gamma_igm'](z)

        species_str = species_i_to_str[species]
        donor_str = species_i_to_str[donor]

        if self.esec.method > 1 and solve_rte:

            fion_const = 1.
            if kw['igm_e'] == 0:
                fion = self.fion[species_str][popid][band][:,0]
            else:
                i_x = np.argmin(np.abs(kw['igm_e'] - self.esec.x))
                if self.esec.x[i_x] > kw['igm_e']:
                    i_x -= 1

                j = i_x + 1    

                fion = self.fion[species_str][popid][band][:,i_x] \
                    + (self.fion[species_str][popid][band][:,j] - self.fion[species_str][popid][:,i_x]) \
                    * (kw['igm_e'] - self.esec.x[i_x]) \
                    / (self.esec.x[j] - self.esec.x[i_x])
        elif self.esec.method > 1:
            raise ValueError('Only know how to do advanced secondary ionization with solve_rte=True')
        else:
            fion = 1.0
            fion_const = self.esec.DepositionFraction(kw['igm_e'], 
                channel=species_str)[0]

        norm = J21_num * self.sigma0
                                
        if kw['fluxes'][popid] is None:        
            if self.pf['approx_He']: # assumes lower integration limit > 4 Ryd
                integrand = lambda E, zz: \
                    self.rb.AngleAveragedFluxSlice(z, E, zz, xavg=kw['xavg'], 
                    zxavg=kw['zxavg']) * (self.sigma(E) * (E - E_th[0]) \
                    + self.cosm.y * self.sigma(E, 1) * (E - E_th[1])) \
                    / E_th[0] / norm / ev_per_hz
            else:
                integrand = lambda E, zz: \
                    self.rb.AngleAveragedFluxSlice(z, E, zz, xavg=kw['xavg'], 
                    zxavg=kw['zxavg']) * self.sigma(E) * (E - E_th[0]) \
                    / E_th[0] / norm / ev_per_hz
        else:
            integrand = fion * self.sigma_E[donor_str][popid][band] \
                * (self.E[popid][band] - E_th[donor])
            
            if self.pf['approx_He']:
                integrand += self.cosm.y * self.sigma_E['he_1'][popid][band] \
                    * (self.E[popid][band] - E_th[1])
            
            integrand *= kw['fluxes'][popid][band] / E_th[species] / norm \
                / ev_per_hz
        
        if type(integrand) == types.FunctionType:
            ion, err = dblquad(integrand, z, kw['zf'], lambda a: self.E0, 
                lambda b: kw['Emax'], epsrel=self.rtol, epsabs=self.atol)
        else:
            if self.sampled_integrator == 'romb':
                ion = romb(integrand * self.E[popid][band], 
                    dx=self.dlogE[popid][band])[0] * log10
            else:
                ion = simps(integrand * self.E[popid][band], 
                    x=self.logE[popid][band]) * log10    
                
        # Re-normalize
        ion *= 4. * np.pi * norm * fion_const
                
        # Currently a rate coefficient, returned value depends on return_rc
        if kw['return_rc']:
            pass
        else:
            ion *= self.coefficient_to_rate(z, species, **kw) 

        return ion
<<<<<<< HEAD
        
    def SecondaryLymanAlphaFlux(self, z, species=0, donor=0, popid=0, band=0,
=======

    def SecondaryLymanAlphaFlux(self, z, species=0, popid=0, band=0,
>>>>>>> 045b0632
        **kwargs):
        """
        Flux of Lyman-alpha photons induced by photo-electron collisions.
    
        Can only be sourced by X-ray populations.

        """
    
        pop = self.pops[popid]
    
        if not self.pf['secondary_lya']:
            return 0.0
<<<<<<< HEAD
        
=======
    
>>>>>>> 045b0632
        if not pop.is_src_ion_igm:
            return 0.0
    
        species_str = species_i_to_str[species]
        donor_str = species_i_to_str[donor]
        band = 0        
<<<<<<< HEAD
                
=======
    
>>>>>>> 045b0632
        # Grab defaults, do some patches if need be    
        kw = self._fix_kwargs(**kwargs)
    
        E = self.E        
    
        # Compute fraction of photo-electron energy deposited as Lya excitation
        if self.esec.method > 1 and (kw['fluxes'][popid] is not None):
<<<<<<< HEAD
            
            ##
            # Recall that flya is measured relative to fexc
            ##
                        
            if kw['igm_e'] == 0:
                flya = self.flya[popid][band][:,0] \
                     * self.fexc[popid][band][:,0]
                     
            else:
                
                flya = 1.
                for tab in [self.fexc, self.flya]:
                
                    i_x = np.argmin(np.abs(kw['igm_e'] - self.esec.x))
                    if self.esec.x[i_x] > kw['igm_e']:
                        i_x -= 1
                    
                    j = i_x + 1    
                    
=======
    
            ##
            # Recall that flya is measured relative to fexc
            ##
    
            if kw['igm_e'] == 0:
                flya = self.flya[popid][band][:,0] \
                     * self.fexc[popid][band][:,0]
    
            else:
    
                flya = 1.
                for tab in [self.fexc, self.flya]:
    
                    i_x = np.argmin(np.abs(kw['igm_e'] - self.esec.x))
                    if self.esec.x[i_x] > kw['igm_e']:
                        i_x -= 1
    
                    j = i_x + 1    
    
>>>>>>> 045b0632
                    f = tab[popid][band][:,i_x] \
                        + (tab[popid][band][:,j] - tab[popid][band][:,i_x]) \
                        * (kw['igm_e'] - self.esec.x[i_x]) \
                        / (self.esec.x[j] - self.esec.x[i_x])
<<<<<<< HEAD
                                                
                    flya *= f
                        
=======
    
                    flya *= f
    
>>>>>>> 045b0632
        else:
            return 0.0
    
        norm = J21_num * self.sigma0        
    
        integrand = self.sigma_E[species_str][popid][band] \
            * (self._E[popid][band] - E_th[species])
    
        if self.approx_He:
            integrand += self.cosm.y * self.sigma_E['he_1'][popid][band] \
                * (self._E[popid][band] - E_th[1])
<<<<<<< HEAD
                
        integrand *= kw['fluxes'][popid][band] * flya / norm / ev_per_hz \
            / E_LyA
                         
=======
    
        # Must get back to intensity units
        integrand *= kw['fluxes'][popid][band] * flya / norm / E_LyA / ev_per_hz

>>>>>>> 045b0632
        if kw['Emax'] is not None:
            imax = np.argmin(np.abs(self._E[popid][band] - kw['Emax']))
            if imax == 0:
                return 0.0
            elif imax == (len(self._E[popid][band]) - 1):  
                imax = None 
    
            if self.sampled_integrator == 'romb':
                raise ValueError("Romberg's method cannot be used for integrating subintervals.")
<<<<<<< HEAD
                Ja = romb(integrand[0:imax] * self.E[0:imax], 
                    dx=self.dlogE[0:imax])[0] * log10
            else:
                Ja = simps(integrand[0:imax] * self._E[popid][band][0:imax], 
=======
                e_ax = romb(integrand[0:imax] * self.E[0:imax], 
                    dx=self.dlogE[0:imax])[0] * log10
            else:
                e_ax = simps(integrand[0:imax] * self._E[popid][band][0:imax], 
>>>>>>> 045b0632
                    x=self.logE[popid][band][0:imax]) * log10
    
        else:
            imin = np.argmin(np.abs(self._E[popid][band] - pop.pf['pop_Emin']))
    
            if self.sampled_integrator == 'romb':
<<<<<<< HEAD
                Ja = romb(integrand[imin:] * self._E[popid][band][imin:], 
                    dx=self.dlogE[popid][band][imin:])[0] * log10
            elif self.sampled_integrator == 'trapz':
                Ja = np.trapz(integrand[imin:] * self._E[popid][band][imin:], 
                    x=self.logE[popid][band][imin:]) * log10
            else:
                Ja = simps(integrand[imin:] * self._E[popid][band][imin:], 
                    x=self.logE[popid][band][imin:]) * log10
          
        # Re-normalize, get rid of per steradian units, convert from
        # energy in Lya photons to photon number
        Ja *= norm
        
        #print kw['return_rc']

        # Currently a rate coefficient, returned value depends on return_rc                                      
        #if kw['return_rc']:
        #    pass
        #else:
        Ja *= self.coefficient_to_rate(z, species, **kw)
            
        print z, popid, Ja
            
        return Ja
        
=======
                e_ax = romb(integrand[imin:] * self._E[popid][band][imin:], 
                    dx=self.dlogE[popid][band][imin:])[0] * log10
            elif self.sampled_integrator == 'trapz':
                e_ax = np.trapz(integrand[imin:] * self._E[popid][band][imin:], 
                    x=self.logE[popid][band][imin:]) * log10
            else:
                e_ax = simps(integrand[imin:] * self._E[popid][band][imin:], 
                    x=self.logE[popid][band][imin:]) * log10
    
        # Re-normalize. This is essentially a photon emissivity modulo 4 pi ster
        # This is a *proper* emissivity, BTW.
        e_ax *= norm

        # Just normalizing by electron donor species abundance
        e_ax *= self.coefficient_to_rate(z, species, **kw)

        # At this point, we've got a diffuse Ly-a emissivity.
        # Need to convert it to a flux. Assume infinitesimally narrow line
        # profile, i.e., emissivity translates instantaneously to flux only
        # at this redshift.
    
        # Convert to a co-moving emissivity [photons / s / cm^3]
        e_ax /= (1. + z)**3
        
        # We get a factor of nu_alpha from integrating over the line profile
        # (assuming it's a delta function).
        e_ax /= nu_alpha
        
        # Convert to a flux
        Ja = e_ax * (1 + z)**2 * c / self.cosm.HubbleParameter(z)
        
        return Ja
    
>>>>>>> 045b0632
<|MERGE_RESOLUTION|>--- conflicted
+++ resolved
@@ -226,11 +226,7 @@
                         [np.ones([self.background.energies[i][j].size, 
                          len(self.esec.x)]) \
                          for j in range(Nbands)] 
-<<<<<<< HEAD
-                
-=======
                     
->>>>>>> 045b0632
                     for species in ['h_1', 'he_1', 'he_2']:
                         if self.esec.method > 1:
                             self._sigma_E[species][i] = \
@@ -247,13 +243,8 @@
                             self.fion[species][i] = [None for k in range(Nbands)]
                             self.fheat[i] = [None for k in range(Nbands)]
                             self.flya[i] = [None for k in range(Nbands)]    
-<<<<<<< HEAD
-                            self.fexc[i] = [None for k in range(Nbands)]    
-                
-=======
                             self.fexc[i] = [None for k in range(Nbands)]
                     
->>>>>>> 045b0632
                 # More convenient variables
                 E = self._E[i][j]
                 N = E.size
@@ -312,11 +303,7 @@
                     else:
                         self.fion['he_1'][i][j] = np.zeros([N, len(self.esec.x)])
                         self.fion['he_2'][i][j] = np.zeros([N, len(self.esec.x)])
-<<<<<<< HEAD
-                
-=======
-
->>>>>>> 045b0632
+
         return        
                                             
     def _set_integrator(self):
@@ -854,13 +841,8 @@
             ion *= self.coefficient_to_rate(z, species, **kw) 
 
         return ion
-<<<<<<< HEAD
-        
-    def SecondaryLymanAlphaFlux(self, z, species=0, donor=0, popid=0, band=0,
-=======
 
     def SecondaryLymanAlphaFlux(self, z, species=0, popid=0, band=0,
->>>>>>> 045b0632
         **kwargs):
         """
         Flux of Lyman-alpha photons induced by photo-electron collisions.
@@ -873,22 +855,14 @@
     
         if not self.pf['secondary_lya']:
             return 0.0
-<<<<<<< HEAD
-        
-=======
-    
->>>>>>> 045b0632
+
         if not pop.is_src_ion_igm:
             return 0.0
     
         species_str = species_i_to_str[species]
         donor_str = species_i_to_str[donor]
         band = 0        
-<<<<<<< HEAD
-                
-=======
-    
->>>>>>> 045b0632
+
         # Grab defaults, do some patches if need be    
         kw = self._fix_kwargs(**kwargs)
     
@@ -896,62 +870,33 @@
     
         # Compute fraction of photo-electron energy deposited as Lya excitation
         if self.esec.method > 1 and (kw['fluxes'][popid] is not None):
-<<<<<<< HEAD
-            
+    
             ##
             # Recall that flya is measured relative to fexc
             ##
-                        
+    
+
             if kw['igm_e'] == 0:
                 flya = self.flya[popid][band][:,0] \
                      * self.fexc[popid][band][:,0]
-                     
+    
             else:
-                
                 flya = 1.
                 for tab in [self.fexc, self.flya]:
-                
+    
                     i_x = np.argmin(np.abs(kw['igm_e'] - self.esec.x))
                     if self.esec.x[i_x] > kw['igm_e']:
                         i_x -= 1
-                    
+    
                     j = i_x + 1    
-                    
-=======
-    
-            ##
-            # Recall that flya is measured relative to fexc
-            ##
-    
-            if kw['igm_e'] == 0:
-                flya = self.flya[popid][band][:,0] \
-                     * self.fexc[popid][band][:,0]
-    
-            else:
-    
-                flya = 1.
-                for tab in [self.fexc, self.flya]:
-    
-                    i_x = np.argmin(np.abs(kw['igm_e'] - self.esec.x))
-                    if self.esec.x[i_x] > kw['igm_e']:
-                        i_x -= 1
-    
-                    j = i_x + 1    
-    
->>>>>>> 045b0632
+    
                     f = tab[popid][band][:,i_x] \
                         + (tab[popid][band][:,j] - tab[popid][band][:,i_x]) \
                         * (kw['igm_e'] - self.esec.x[i_x]) \
                         / (self.esec.x[j] - self.esec.x[i_x])
-<<<<<<< HEAD
-                                                
+    
                     flya *= f
-                        
-=======
-    
-                    flya *= f
-    
->>>>>>> 045b0632
+    
         else:
             return 0.0
     
@@ -963,17 +908,10 @@
         if self.approx_He:
             integrand += self.cosm.y * self.sigma_E['he_1'][popid][band] \
                 * (self._E[popid][band] - E_th[1])
-<<<<<<< HEAD
-                
-        integrand *= kw['fluxes'][popid][band] * flya / norm / ev_per_hz \
-            / E_LyA
-                         
-=======
-    
+
         # Must get back to intensity units
         integrand *= kw['fluxes'][popid][band] * flya / norm / E_LyA / ev_per_hz
 
->>>>>>> 045b0632
         if kw['Emax'] is not None:
             imax = np.argmin(np.abs(self._E[popid][band] - kw['Emax']))
             if imax == 0:
@@ -983,50 +921,15 @@
     
             if self.sampled_integrator == 'romb':
                 raise ValueError("Romberg's method cannot be used for integrating subintervals.")
-<<<<<<< HEAD
-                Ja = romb(integrand[0:imax] * self.E[0:imax], 
-                    dx=self.dlogE[0:imax])[0] * log10
-            else:
-                Ja = simps(integrand[0:imax] * self._E[popid][band][0:imax], 
-=======
                 e_ax = romb(integrand[0:imax] * self.E[0:imax], 
                     dx=self.dlogE[0:imax])[0] * log10
             else:
                 e_ax = simps(integrand[0:imax] * self._E[popid][band][0:imax], 
->>>>>>> 045b0632
                     x=self.logE[popid][band][0:imax]) * log10
-    
         else:
             imin = np.argmin(np.abs(self._E[popid][band] - pop.pf['pop_Emin']))
     
             if self.sampled_integrator == 'romb':
-<<<<<<< HEAD
-                Ja = romb(integrand[imin:] * self._E[popid][band][imin:], 
-                    dx=self.dlogE[popid][band][imin:])[0] * log10
-            elif self.sampled_integrator == 'trapz':
-                Ja = np.trapz(integrand[imin:] * self._E[popid][band][imin:], 
-                    x=self.logE[popid][band][imin:]) * log10
-            else:
-                Ja = simps(integrand[imin:] * self._E[popid][band][imin:], 
-                    x=self.logE[popid][band][imin:]) * log10
-          
-        # Re-normalize, get rid of per steradian units, convert from
-        # energy in Lya photons to photon number
-        Ja *= norm
-        
-        #print kw['return_rc']
-
-        # Currently a rate coefficient, returned value depends on return_rc                                      
-        #if kw['return_rc']:
-        #    pass
-        #else:
-        Ja *= self.coefficient_to_rate(z, species, **kw)
-            
-        print z, popid, Ja
-            
-        return Ja
-        
-=======
                 e_ax = romb(integrand[imin:] * self._E[popid][band][imin:], 
                     dx=self.dlogE[popid][band][imin:])[0] * log10
             elif self.sampled_integrator == 'trapz':
@@ -1059,5 +962,4 @@
         Ja = e_ax * (1 + z)**2 * c / self.cosm.HubbleParameter(z)
         
         return Ja
-    
->>>>>>> 045b0632
+    