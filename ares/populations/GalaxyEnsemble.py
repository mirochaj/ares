--- conflicted
+++ resolved
@@ -2057,7 +2057,7 @@
         return L
 
     def LuminosityFunction(self, z, x, mags=True, wave=1600., window=1,
-        band=None, total_IR = False):
+        band=None, total_IR=False):
         """
         Compute the luminosity function from discrete histories.
 
@@ -2127,11 +2127,12 @@
 
         ##
         # Run in batch.
-        if not total_IR:
+        if total_IR:
+            L = self.dust.Luminosity(z, total_IR=True)
+            mags = False
+        else:
             L = self.Luminosity(z, wave=wave, band=band, window=window)
-        else:
-            L = self.dust.Luminosity(z, total_IR = True)
-            mags = False
+
         ##
 
         zarr = raw['z']
@@ -2141,24 +2142,17 @@
         # simulated halos
         w = raw['nh'][:,izobs] # used to be izobs+1, I belive in error.
 
-<<<<<<< HEAD
         if mags:
-            MAB = self.magsys.L_to_MAB(L, z=z)
+            _MAB = self.magsys.L_to_MAB(L, z=z)
         elif total_IR:
-            MAB = np.log10(L / Lsun)
-=======
-        _MAB = self.magsys.L_to_MAB(L)
-
-        if self.pf['dustcorr_method'] is not None:
+            _MAB = np.log10(L / Lsun)
+        else:
+            _MAB = np.log10(L * c / (wave * 1e-8) / Lsun)
+
+        if (self.pf['dustcorr_method'] is not None) and mags:
             MAB = self.dust.Mobs(z, _MAB)
->>>>>>> 56d20ef1
-        else:
-            MAB = np.log10(L * c / (wave * 1e-8) / Lsun)
-
-        # if self.pf['dustcorr_method'] is not None:
-        #     MAB = self.dust.Mobs(z, _MAB)
-        # else:
-        #     MAB = _MAB
+        else:
+            MAB = _MAB
 
         # If L=0, MAB->inf. Hack these elements off if they exist.
         # This should be a clean cut, i.e., there shouldn't be random
