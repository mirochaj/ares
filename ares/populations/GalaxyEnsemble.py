"""

GalaxyEnsemble.py

Author: Jordan Mirocha
Affiliation: UCLA
Created on: Wed Jul  6 11:02:24 PDT 2016

Description:

"""

import os
import gc
import time
import pickle
import numpy as np
from ..util import read_lit
from ..util.Math import smooth
from ..util import ProgressBar
from ..util.Survey import Survey
from .Halo import HaloPopulation
from scipy.optimize import curve_fit
from .GalaxyCohort import GalaxyCohort
from scipy.interpolate import interp1d
from scipy.integrate import quad, cumtrapz
from ..util.Photometry import what_filters
from ..analysis.BlobFactory import BlobFactory
from ..util.Stats import bin_e2c, bin_c2e, bin_samples
from ..static.SpectralSynthesis import SpectralSynthesis
from ..sources.SynthesisModelSBS import SynthesisModelSBS
from ..physics.Constants import rhodot_cgs, s_per_yr, s_per_myr, \
    g_per_msun, c, Lsun, cm_per_kpc, cm_per_pc, cm_per_mpc, E_LL, E_LyA, \
    erg_per_ev, h_p
from ..sources import DustPopulation

try:
    import h5py
except ImportError:
    pass

tiny_MAR = 1e-30
num_types = [int, float, np.float64]

def _linfunc(x, x0, p0, p1):
    return p0 * (x - x0) + p1

def _quadfunc2(x, x0, p0, p1):
    return p0 * (x - x0)**2 + p1

def _quadfunc3(x, x0, p0, p1, p2):
    return p0 * (x - x0)**2 + p1 * (x - x0) + p2

pars_affect_mars = ["pop_MAR", "pop_MAR_interp", "pop_MAR_corr"]
pars_affect_sfhs = ["pop_scatter_sfr", "pop_scatter_sfe", "pop_scatter_mar"]
pars_affect_sfhs.extend(["pop_update_dt", "pop_thin_hist"])

class GalaxyEnsemble(HaloPopulation,BlobFactory):

    def __init__(self, **kwargs):
        self.kwargs = kwargs
        # May not actually need this...
        HaloPopulation.__init__(self, **kwargs)

    def __dict__(self, name):
        if name in self.__dict__:
            return self.__dict__[name]

        raise NotImplemented('help!')

    #@property
    #def dust(self):
    #    if not hasattr(self, '_dust'):
    #        self._dust = DustCorrection(**self.pf)
    #    return self._dust

    @property
    def tab_z(self):
        if not hasattr(self, '_tab_z'):
            h = self._gen_halo_histories()
        return self._tab_z

    @tab_z.setter
    def tab_z(self, value):
        self._tab_z = value

    @property
    def tab_t(self):
        if not hasattr(self, '_tab_t'):
            # Array of times corresponding to all z' > z [years]
            self._tab_t = self.cosm.t_of_z(self.tab_z) / s_per_yr
        return self._tab_t

    @property
    def tab_dz(self):
        if not hasattr(self, '_tab_dz'):
            dz = np.diff(self.tab_z)
            if np.allclose(np.diff(dz), 0):
                dz = dz[0]
            self._tab_dz = dz

        return self._tab_dz

    @property
    def _b14(self):
        if not hasattr(self, '_b14_'):
            self._b14_ = read_lit('bouwens2014')
        return self._b14_

    @property
    def _c94(self):
        if not hasattr(self, '_c94_'):
            self._c94_ = read_lit('calzetti1994').windows
        return self._c94_

    @property
    def _nircam(self): # pragma: no cover
        if not hasattr(self, '_nircam_'):
            nircam = Survey(cam='nircam')
            nircam_M = nircam._read_nircam(filter_set='M')
            nircam_W = nircam._read_nircam(filter_set='W')

            self._nircam_ = nircam_M, nircam_W
        return self._nircam_

    def run(self):
        return

    def cSFRD(self, z, Mh):
        """
        Compute cumulative SFRD as a function of lower-mass bound.

        Returns
        -------
        Cumulative *FRACTION* of SFRD in halos above Mh.
        """

        if type(Mh) not in [list, np.ndarray]:
            Mh = np.array([Mh])

        iz = np.argmin(np.abs(z - self.histories['z']))
        _Mh = self.histories['Mh'][:,iz]
        _sfr = self.histories['SFR'][:,iz]
        _w = self.histories['nh'][:,iz]

        # Really this is the number of galaxies that formed in a given
        # differential redshift slice.
        SFRD = np.zeros_like(Mh)
        for i, _mass in enumerate(Mh):
            ok = _Mh >= _mass
            SFRD[i] = np.sum(_sfr[ok==1] * _w[ok==1]) / rhodot_cgs

        SFRD_tot = self.SFRD(z)

        return SFRD / SFRD_tot

    def SFRD(self, z, Mmin=None):
        """
        Will convert to internal cgs units.
        """

        if type(z) in [int, float, np.float64]:

            iz = np.argmin(np.abs(z - self.histories['z']))
            sfr = self.histories['SFR'][:,iz]
            w = self.histories['nh'][:,iz]

            if Mmin is not None:
                _Mh = self.histories['Mh'][:,iz]
                ok = _Mh >= Mmin
            else:
                ok = np.ones_like(sfr)

            ok = sfr > 0

            # Really this is the number of galaxies that formed in a given
            # differential redshift slice.
            return np.sum(sfr[ok==1] * w[ok==1]) / rhodot_cgs
        else:
            sfrd = np.zeros_like(z)
            for k, _z in enumerate(z):

                iz = np.argmin(np.abs(_z - self.histories['z']))
                _sfr = self.histories['SFR'][:,iz]
                _w = self.histories['nh'][:,iz]

                if Mmin is not None:
                    _Mh = self.histories['Mh'][:,iz]
                    ok = _Mh >= Mmin
                else:
                    ok = np.ones_like(_sfr)

                ok = _sfr > 0

                sfrd[k] = np.sum(_sfr[ok==1] * _w[ok==1]) / rhodot_cgs

            return sfrd
        #return np.trapz(sfr[0:-1] * dw, dx=np.diff(Mh)) / rhodot_cgs

    def _sfrd_func(self, z):
        # This is a cheat so that the SFRD spline isn't constructed
        # until CALLED. Used only for tunneling (see `pop_tunnel` parameter).
        return self.SFRD(z)

    def tile(self, arr, thin, renorm=False):
        """
        Expand an array to `thin` times its size. Group elements such that
        neighboring bundles of `thin` elements are objects that formed
        at the same redshift.
        """
        if arr is None:
            return None

        if thin in [0, 1]:
            return arr.copy()

        assert thin % 1 == 0

        # First dimension: formation redshifts
        # Second dimension: observed redshifts / times
        #new = np.tile(arr, (int(thin), 1))
        new = np.repeat(arr, int(thin), axis=0)
        #N = arr.shape[0]
        #_new = np.tile(arr, int(thin) * N)
        #new = _new.reshape(N * int(thin), N)

        if renorm:
            return new / float(thin)
        else:
            return new

    def noise_normal(self, arr, sigma):
        noise = np.random.normal(scale=sigma, size=arr.size)
        return np.reshape(noise, arr.shape)

    def noise_lognormal(self, arr, sigma):
        lognoise = np.random.normal(scale=sigma, size=arr.size)
        #noise = 10**(np.log10(arr) + np.reshape(lognoise, arr.shape)) - arr
        noise = np.power(10, np.log10(arr) + np.reshape(lognoise, arr.shape)) \
              - arr
        return noise

    @property
    def tab_scatter_mar(self):
        if not hasattr(self, '_tab_scatter_mar'):
            self._tab_scatter_mar = np.random.normal(scale=sigma,
                size=np.product(self.tab_shape))
        return self._tab_scatter_mar

    @tab_scatter_mar.setter
    def tab_scatter_mar(self, value):
        assert value.shape == self.tab_shape
        self._tab_scatter_mar = value

    @property
    def tab_shape(self):
        if not hasattr(self, '_tab_shape'):
            raise AttributeError('help')
        return self._tab_shape

    @tab_shape.setter
    def tab_shape(self, value):
        self._tab_shape = value

    @property
    def _cache_halos(self):
        if not hasattr(self, '_cache_halos_'):
            self._cache_halos_ = self._gen_halo_histories()
        return self._cache_halos_

    @_cache_halos.setter
    def _cache_halos(self, value):
        self._cache_halos_ = value

    def _gen_halo_histories(self):
        """
        From a set of smooth halo assembly histories, build a bigger set
        of histories by thinning, and (optionally) adding scatter to the MAR.
        """

        if hasattr(self, '_cache_halos_'):
            return self._cache_halos

        raw = self.load()

        thin = self.pf['pop_thin_hist']

        if thin > 1:
            assert self.pf['pop_histories'] is None, \
                "Set pop_thin_hist=pop_scatter_mar=0 if supplying pop_histories by hand."

        sigma_mar = self.pf['pop_scatter_mar']
        sigma_env = self.pf['pop_scatter_env']

        # Just read in histories in this case.
        if raw is None:
            print('Running halo trajectories...')
            zall, raw = self.guide.Trajectories()
            print('Done with halo trajectories.')
        else:
            zall = raw['z']

        # Should be in ascending redshift.
        assert np.all(np.diff(zall) > 0)

        nh_raw = raw['nh']
        Mh_raw = raw['Mh']

        # May have to generate MAR if these are simulated halos
        if ('MAR' not in raw) and ('MAR_tot' not in raw):

            assert thin < 2
            assert sigma_mar == sigma_env == 0

            if self.pf['pop_MAR_from_hist']:
                print("Generating MARs from Mh trajectories...")
                dM = -1. * np.diff(Mh_raw, axis=1)

                t = self.cosm.t_of_z(zall) * 1e6 / s_per_myr

                dt = -1. * np.diff(t) # in yr already

                MAR_z = dM / dt

                zeros = np.ones((Mh_raw.shape[0], 1)) * tiny_MAR
                # Follow ARES convention of forward differencing, so must pad MAR
                # array with zeros at the lowest redshift snapshot.
                mar_raw = np.hstack((zeros, MAR_z))

            else:
                print("Generating MARs from `guide` population...")
                z2d = zall[None,:]
                mar_raw = np.zeros_like(Mh_raw)
                for i, z in enumerate(zall):
                    mar_raw[:,i] = self.guide.MAR(z=z, Mh=Mh_raw[:,i])

        else:
            if 'MAR' in raw:
                mar_raw = raw['MAR']
            elif self.pf['pop_mergers']:
                mar_raw = raw['MAR_acc']
            else:
                mar_raw = raw['MAR_tot']

        ##
        # Throw away halos with Mh < Mmin or Mh > Mmax
        ##
        if self.pf['pop_synth_minimal'] and (self.pf['pop_histories'] is None):

            Mmin = self.guide.Mmin(zall)

            # Find boundary between halos that never cross Mmin and those
            # that do.
            is_viable = Mh_raw > Mmin[None,:]

            any_viable = np.sum(is_viable, axis=1)

            # Cut out halos that never exist in our mass range of interest.
            ilo = np.min(np.argwhere(any_viable > 0))
            ihi = np.max(np.argwhere(any_viable > 0)) + 1

            # Also cut out some redshift range.
            zok = np.logical_and(zall >= self.pf['pop_synth_zmin'],
                zall <= self.pf['pop_synth_zmax'])
            zall = zall[zok==1]

            # Modify our arrays
            Mh_raw = Mh_raw[ilo:ihi,zok==1]
            nh_raw = nh_raw[ilo:ihi,zok==1]
            mar_raw = mar_raw[ilo:ihi,zok==1]

        ##
        # Could optionally thin out the bins to allow more diversity.
        if thin > 0:
            # Doesn't really make sense to do this unless we're
            # adding some sort of stochastic effects.

            # Remember: first dimension is the SFH identity.
            nh = self.tile(nh_raw, thin, True)
            Mh = self.tile(Mh_raw, thin)
        else:
            nh = nh_raw#.copy()
            Mh = Mh_raw#.copy()

        self.tab_shape = Mh.shape

        ##
        # Allow scatter in things
        ##

        # Two potential kinds of scatter in MAR
        mar = self.tile(mar_raw, thin)
        if sigma_env > 0:
            mar *= (1. + self.noise_normal(mar, sigma_env))

        if sigma_mar > 0:
            np.random.seed(self.pf['pop_scatter_mar_seed'])
            noise = self.noise_lognormal(mar, sigma_mar)
            mar += noise
            # Normalize by mean of log-normal to preserve mean MAR?
            mar /= np.exp(0.5 * sigma_mar**2)
            del noise

        # SFR = (zform, time (but really redshift))
        # So, halo identity is wrapped up in axis=0
        # In Cohort, formation time defines initial mass and trajectory (in full)
        #z2d = np.array([zall] * nh.shape[0])
        histories = {'Mh': Mh, 'MAR': mar, 'nh': nh}

        # Add in formation redshifts to match shape (useful after thinning)
        histories['zthin'] = self.tile(zall, thin)

        histories['z'] = zall

        if self.pf['conserve_memory']:
            dtype = np.float32
        else:
            dtype = np.float64

        t = np.array([self.cosm.t_of_z(zall[_i]) for _i in range(zall.size)]) \
            / s_per_myr

        histories['t'] = t.astype(dtype)

        if self.pf['pop_dust_yield'] is not None:
            r = np.reshape(np.random.rand(Mh.size), Mh.shape)
            if self.pf['conserve_memory']:
                histories['rand'] = r.astype(np.float32)
            else:
                histories['rand'] = r
        else:
            pass

        if 'SFR' in raw:
            #assert sigma_mar == sigma_env == 0
            histories['SFR'] = raw['SFR']

        if 'Z' in raw:
            histories['Z'] = raw['Z']

        if 'children' in raw:
            histories['children'] = raw['children']

        if 'pos' in raw:
            histories['pos'] = raw['pos']

        self.tab_z = zall
        #self._cache_halos = histories

        del raw
        gc.collect()

        return histories

    @property
    def histories(self):
        if not hasattr(self, '_histories'):
            self._histories = self.RunSAM()
        return self._histories

    @histories.setter
    def histories(self, value):

        assert type(value) is dict

        must_flip = False
        if 'z' in value:
            if np.all(np.diff(value['z']) > 0):
                must_flip = True

        if must_flip:
            for key in value:
                if not type(value[key]) == np.ndarray:
                    continue

                if value[key].ndim == 1:
                    value[key] = value[key][-1::-1]
                else:
                    value[key] = value[key][:,-1::-1]

        self._histories = value

    def Trajectories(self):
        return self.RunSAM()

    def RunSAM(self):
        """
        Run models. If deterministic, will just return pre-determined
        histories. Otherwise, will do some time integration.
        """

        if self.pf['pop_sam_method'] == 0:
            return self._gen_prescribed_galaxy_histories()
        elif self.pf['pop_sam_method'] == 1:
            return self._gen_active_galaxy_histories()
        else:
            raise NotImplemented('Unrecognized pop_sam_method={}.'.format(self.pf['pop_sam_method']))

    @property
    def guide(self):
        if not hasattr(self, '_guide'):
            if self.pf['pop_guide_pop'] is not None:
                self._guide = self.pf['pop_guide_pop']
            else:
                tmp = self.pf.copy()
                tmp['pop_ssp'] = False
                self._guide = GalaxyCohort(**tmp)

        return self._guide

    def cmf(self, M):
        # Allow ParameterizedQuantity here
        pass

    @property
    def tab_cmf(self):
        if not hasattr(self, '_tab_cmf'):
            pass

    @property
    def _norm(self):
        if not hasattr(self, '_norm_'):
            mf = lambda logM: self.ClusterMF(10**logM)
            self._norm_ = quad(lambda logM: mf(logM) * 10**logM, -3, 10.,
                limit=500)[0]
        return self._norm_

    def ClusterMF(self, M, beta=-2, Mmin=50.):
        return (M / Mmin)**beta * np.exp(-Mmin / M)

    @property
    def tab_Mcl(self):
        if not hasattr(self, '_tab_Mcl'):
            self._tab_Mcl = np.logspace(-1., 8, 10000)
        return self._tab_Mcl

    @tab_Mcl.setter
    def tab_Mcl(self, value):
        self._tab_Mcl = value

    @property
    def tab_cdf(self):
        if not hasattr(self, '_tab_cdf'):
            mf = lambda logM: self.ClusterMF(10**logM)
            f_cdf = lambda M: quad(lambda logM: mf(logM) * 10**logM, -3, np.log10(M),
                limit=500)[0] / self._norm
            self._tab_cdf = np.array(map(f_cdf, self.tab_Mcl))

        return self._tab_cdf

    @tab_cdf.setter
    def tab_cdf(self, value):
        assert len(value) == len(self.tab_Mcl)
        self._tab_cdf = value

    def ClusterCDF(self):
        if not hasattr(self, '_cdf_cl'):
            self._cdf_cl = lambda MM: np.interp(MM, self.tab_Mcl, self.tab_cdf)

        return self._cdf_cl

    @property
    def Mcl(self):
        if not hasattr(self, '_Mcl'):
            mf = lambda logM: self.ClusterMF(10**logM)
            self._Mcl = quad(lambda logM: mf(logM) * (10**logM)**2, -3, 10.,
                limit=500)[0] / self._norm

        return self._Mcl

    @property
    def tab_imf_me(self):
        if not hasattr(self, '_tab_imf_me'):
            self._tab_imf_me = 10**bin_c2e(self.src.pf['source_imf_bins'])
        return self._tab_imf_me

    @property
    def tab_imf_mc(self):
        if not hasattr(self, '_tab_imf_mc'):
            self._tab_imf_mc = 10**self.src.pf['source_imf_bins']
        return self._tab_imf_mc

    def _cache_ehat(self, key):
        if not hasattr(self, '_cache_ehat_'):
            self._cache_ehat_ = {}

        if key in self._cache_ehat_:
            return self._cache_ehat_[key]

        return None

    def _TabulateEmissivity(self, E=None, Emin=None, Emax=None, wave=None):
        """
        Compute emissivity over a grid of redshifts and setup interpolant.
        """

        dz = self.pf['pop_synth_dz']
        zarr = np.arange(self.pf['pop_synth_zmin'],
            self.pf['pop_synth_zmax'] + dz, dz)

        if (Emin is not None) and (Emax is not None):
            # Need to send off in Angstroms
            band = (1e8 * h_p * c / (Emax * erg_per_ev),
                    1e8 * h_p * c / (Emin * erg_per_ev))
        else:
            band = None

        if (band is not None) and (E is not None):
            raise ValueError("You're being confusing! Supply `E` OR `Emin` and `Emax`")

        if wave is not None:
            raise NotImplemented('careful')

        hist = self.histories

        tab = np.zeros_like(zarr)
        for i, z in enumerate(zarr):

            # This will be [erg/s]
            L = self.synth.Luminosity(sfh=hist['SFR'], zobs=z, band=band,
                zarr=hist['z'], extras=self.extras)

            # OK, we've got a whole population here.
            nh = self.get_field(z, 'nh')
            Mh = self.get_field(z, 'Mh')

            # Modify by fesc
            if band is not None:
                if band[0] in [13.6, E_LL]:
                    # Doesn't matter what Emax is
                    fesc = self.guide.fesc(z=z, Mh=Mh)
                elif band in [(10.2, 13.6), (E_LyA, E_LL)]:
                    fesc = self.guide.fesc_LW(z=z, Mh=Mh)
                else:
                    fesc = 1.
            else:
                fesc = 1.

            # Integrate over halo population.
            tab[i] = np.sum(L * fesc * nh)

            print(i, z, L, tab[i])

        return zarr, tab / cm_per_mpc**3

    def Emissivity(self, z, E=None, Emin=None, Emax=None):
        """
        Compute the emissivity of this population as a function of redshift
        and rest-frame photon energy [eV].

        Parameters
        ----------
        z : int, float

        Returns
        -------
        Emissivity in units of erg / s / c-cm**3 [/ eV]

        """

        on = self.on(z)
        if not np.any(on):
            return z * on

        # Need to build an interpolation table first.
        # Cache also by E, Emin, Emax

        cached_result = self._cache_ehat((E, Emin, Emax))
        if cached_result is not None:
            func = cached_result
        else:

            zarr, tab = self._TabulateEmissivity(E, Emin, Emax)

            tab[np.logical_or(tab <= 0, np.isinf(tab))] = 1e-70

            func = interp1d(zarr, np.log10(tab), kind='cubic',
                bounds_error=False, fill_value=-np.inf)

            self._cache_ehat_[(E, Emin, Emax)] = func#zarr, tab

        return 10**func(z)
        #return self._cache_ehat_[(E, Emin, Emax)](z)

    def PhotonLuminosityDensity(self, z, E=None, Emin=None, Emax=None):
        # erg / s / cm**3
        rhoL = self.Emissivity(z, E=E, Emin=Emin, Emax=Emax)
        erg_per_phot = self._get_energy_per_photon(Emin, Emax) * erg_per_ev

        return rhoL / np.mean(erg_per_phot)

    def _gen_stars(self, idnum, Mh): # pragma: no cover
        """
        Take draws from cluster mass function until stopping criterion met.

        Return the amount of mass formed in this burst.
        """

        raise NotImplemented('this will need a lot of fixing.')

        z = self._arr_z[idnum]
        t = self._arr_t[idnum]
        dt = (self._arr_t[idnum+1] - self._arr_t[idnum]) # in Myr

        E_h = self.halos.BindingEnergy(z, Mh)

        # Statistical approach from here on out.
        Ms = 0.0

        Mg = self._arr_Mg_c[idnum] * 1.

        # Number of supernovae from stars formed previously
        N_SN_p = self._arr_SN[idnum] * 1.
        E_UV_p = self._arr_UV[idnum] * 1.
        # Number of supernovae from stars formed in this timestep.
        N_SN_0 = 0.
        E_UV_0 = 0.

        N_MS_now = 0
        m_edg = self.tab_imf_me
        m_cen = self.tab_imf_mc
        imf = np.zeros_like(m_cen)

        fstar_gmc = self.pf['pop_fstar_cloud']

        delay_fb_sne = self.pf['pop_delay_sne_feedback']
        delay_fb_rad = self.pf['pop_delay_rad_feedback']

        vesc = self.halos.EscapeVelocity(z, Mh) # cm/s

        # Form clusters until we use all the gas or blow it all out.
        ct = 0
        Mw = 0.0
        Mw_rad = 0.0
        while (Mw + Mw_rad + Ms) < Mg * fstar_gmc:

            r = np.random.rand()
            Mc = np.interp(r, self.tab_cdf, self.tab_Mcl)

            # If proposed cluster would take up all the rest of our
            # gas (and then some), don't let it happen.
            if (Ms + Mc + Mw) >= Mg:
                break

            ##
            # First things first. Figure out the IMF in this cluster.
            ##

            # Means we're doing cheap spectral synthesis.
            if self.pf['pop_sample_imf']:
                # For now, just scale UV luminosity with Nsn?

                # Uniform IMF placeholder
                #r2 = 0.1 + np.random.rand(1000) * (200. - 0.1)
                r2 = self._stars.draw_stars(1000000)

                # Integrate until we get Mc.
                m2 = np.cumsum(r2)

                # What if, by chance, first star drawn is more massive than
                # Mc?

                cut = np.argmin(np.abs(m2 - Mc)) + 1

                if cut >= len(r2):
                    cut = len(r2) - 1
                    #print(r2.size, Mc, m2[-1] / Mc)
                    #raise ValueError('help')

                hist, edges = np.histogram(r2[0:cut+1], bins=m_edg)
                imf += hist

                N_MS = np.sum(hist[m_cen >= 8.])

                # Ages of the stars

                #print((Mw + Ms) / Mg, Nsn, Mc / 1e3)

            else:
                # Expected number of SNe if we were forming lots of clusters.
                lam = Mc * self._stars.nsn_per_m
                N_MS = np.random.poisson(lam)
                hist = 0.0

            ##
            # Now, take stars and let them feedback on gas.
            ##

            ##
            # Increment stuff
            ##
            Ms += Mc
            imf += hist

            # Move along.
            if N_MS == 0:
                ct += 1
                continue

            ##
            # Can delay feedback or inject it instantaneously.
            ##
            if delay_fb_sne == 0:
                N_SN_0 += N_MS
            elif delay_fb_sne == 1:
                ##
                # SNe all happen at average delay time from formation.
                ##

                if self.pf['pop_sample_imf']:
                    raise NotImplemented('help')

                # In Myr
                avg_delay = self._stars.avg_sn_delay

                # Inject right now if timestep is long.
                if dt > avg_delay:
                    N_SN_0 += N_MS
                else:
                    # Figure out when these guys will blow up.
                    #N_SN_next += N_MS

                    tnow = self._arr_t[idnum]
                    tfut = self._arr_t[idnum:]

                    iSNe = np.argmin(np.abs((tfut - tnow) - avg_delay))
                    #if self._arr_t[idnum+iSNe] < avg_delay:
                    #    iSNe += 1

                    print('hey 2', self._arr_t[idnum+iSNe] - tnow)

                    self._arr_SN[idnum+iSNe] += N_MS

            elif delay_fb_sne == 2:
                ##
                # Actually spread SNe out over time according to DTD.
                ##
                delays = self._stars.draw_delays(N_MS)

                tnow = self._arr_t[idnum]
                tfut = self._arr_t[idnum:]

                # Could be more precise since closest index may be
                # slightly shorter than delay time.
                iSNe = np.array([np.argmin(np.abs((tfut - tnow) - delay)) \
                    for delay in delays])

                # Add SNe one by one.
                for _iSNe in iSNe:
                    self._arr_SN[idnum+_iSNe] += 1

                # Must make some of the SNe happen NOW!
                N_SN_0 += sum(iSNe == 0)

            ##
            # Make a wind
            ##
            Mw = 2 * (N_SN_0 + N_SN_p) * 1e51 * self.pf['pop_coupling_sne'] \
               / vesc**2 / g_per_msun

            ##
            # Stabilize with some radiative feedback?
            ##
            if not self.pf['pop_feedback_rad']:
                ct += 1
                continue

            ##
            # Dump in UV from 'average' massive star.
            ##
            if self.pf['pop_delay_rad_feedback'] == 0:

                # Mask out low-mass stuff? Only because scaling by N_MS
                massive = self._stars.Ms >= 8.

                LUV = self._stars.tab_LUV

                Lavg = np.trapz(LUV[massive==1] * self._stars.tab_imf[massive==1],
                    x=self._stars.Ms[massive==1]) \
                     / np.trapz(self._stars.tab_imf[massive==1],
                    x=self._stars.Ms[massive==1])

                life = self._stars.tab_life
                tavg = np.trapz(life[massive==1] * self._stars.tab_imf[massive==1],
                    x=self._stars.Ms[massive==1]) \
                     / np.trapz(self._stars.tab_imf[massive==1],
                    x=self._stars.Ms[massive==1])

                corr = np.minimum(tavg / dt, 1.)

                E_UV_0 += Lavg * N_MS * dt * corr * 1e6 * s_per_yr

                #print(z, 2 * E_rad / vesc**2 / g_per_msun / Mw)

                Mw_rad += 2 * (E_UV_0 + E_UV_p) * self.pf['pop_coupling_rad'] \
                    / vesc**2 / g_per_msun

            elif self.pf['pop_delay_rad_feedback'] >= 1:
                raise NotImplemented('help')

                delays = self._stars.draw_delays(N_MS)

                tnow = self._arr_t[idnum]
                tfut = self._arr_t[idnum:]

                # Could be more precise since closest index may be
                # slightly shorter than delay time.
                iSNe = np.array([np.argmin(np.abs((tfut - tnow) - delay)) \
                    for delay in delays])

                # Add SNe one by one.
                for _iSNe in iSNe:
                    self._arr_SN[idnum+_iSNe] += 1

            # Count clusters
            ct += 1

        ##
        # Back outside loop over clusters.
        ##

        return Ms, Mw, imf

    def deposit_in(self, tnow, delay):
        """
        Determin index of time-array in which to deposit some gas, energy,
        etc., given current time and requested delay.
        """

        inow = np.argmin(np.abs(tnow - self._arr_t))

        tfut = self._arr_t[inow:]

        ifut = np.argmin(np.abs((tfut - tnow) - delay))

        return inow + ifut

    def _gen_prescribed_galaxy_histories(self, zstop=0):
        """
        Take halo histories and paint on galaxy histories in deterministic way.
        """

        # First, grab halos
        halos = self._gen_halo_histories()

        ##
        # Simpler models. No need to loop over all objects individually.
        ##

        # Eventually generalize
        assert self.pf['pop_update_dt'].startswith('native')
        native_sampling = True

        Nhalos = halos['Mh'].shape[0]

        # Flip arrays to be in ascending time.
        z = halos['z'][-1::-1]
        z2d = z[None,:]
        t = halos['t'][-1::-1]
        Mh = halos['Mh'][:,-1::-1]
        nh = halos['nh'][:,-1::-1]

        # Will have been corrected for mergers in `load` if pop_mergers==1
        MAR = halos['MAR'][:,-1::-1]

        # 't' is in Myr, convert to yr
        dt = np.abs(np.diff(t)) * 1e6
        dt_myr = dt / 1e6

        ##
        # OK. We've got a bunch of halo histories and we need to integrate them
        # to get things like stellar mass, metal mass, etc. This means we need
        # to make an assumption about how halos grow between our grid points.
        # If we assume smooth histories, we should be trying to do a trapezoidal
        # integration in log-space. However, given that we often add noise to
        # MARs, in that case we should probably just assume flat MARs within
        # the timestep.
        #
        # Note also that we'll need to zero-pad these arrays to keep their
        # shapes the same after we integrate (just so we don't have indexing
        # problems later). Since we're doing a simple sum, we'll fill the
        # elements corresponding to the lowest redshift bin with zeros since we
        # can't compute luminosities after that point (no next grid pt to diff
        # with).
        ##

        fb = self.cosm.fbar_over_fcdm
        fZy = self.pf['pop_mass_yield'] * self.pf['pop_metal_yield']

        if self.pf['pop_dust_yield'] is not None:
            fd = self.guide.dust_yield(z=z2d, Mh=Mh)
        else:
            fd = 0.0

        if self.pf['pop_dust_growth'] is not None:
            fg = self.guide.dust_growth(z=z2d, Mh=Mh)
        else:
            fg = 0.0

        fmr = self.pf['pop_mass_yield']
        fml = (1. - fmr)

        # Integrate (crudely) mass accretion rates
        #_Mint = cumtrapz(_MAR[:,:], dx=dt, axis=1)
        #_MAR_c = 0.5 * (np.roll(MAR, -1, axis=1) + MAR)
        #_Mint = np.cumsum(_MAR_c[:,1:] * dt, axis=1)

        if 'SFR' in halos:
            SFR = halos['SFR'][:,-1::-1]
        else:
            SFR = self.guide.SFE(z=z2d, Mh=Mh)
            np.multiply(SFR, MAR, out=SFR)
            SFR *= fb

            # Means a halos lost some mass.
            SFR[SFR < 0] = 0.0

        ##
        # Duty cycle effects
        ##
        if self.pf['pop_fduty'] is not None:

            np.random.seed(self.pf['pop_fduty_seed'])

            fduty = self.guide.fduty(z=z2d, Mh=Mh)
            T_on = self.pf['pop_fduty_dt']

            if T_on is not None:

                fduty_avg = np.mean(fduty, axis=1)

                # Create random bursts with length `T_on`
                dt_tot = t.max() - t.min() # Myr

                i_on = int(T_on / dt_myr[0])

                # t is in ascending order
                Nt = float(t.size)
                on = np.zeros_like(Mh, dtype=bool)

                for i in range(Nhalos):

                    if np.all(SFR[i] == 0):
                        continue

                    r = np.random.rand(t.size)
                    on_prop = r < fduty[i]

                    if fduty_avg[i] == 1:
                        on[i,:] = True
                    else:
                        ct = 0
                        while (on[i].sum() / Nt) < fduty_avg[i]:
                            j = np.random.randint(low=0, high=int(Nt))

                            on[i,j:j+i_on] = True

                            ct += 1

                off = np.logical_not(on)

            else:
                # Random numbers for all mass and redshift points
                r = np.reshape(np.random.rand(Mh.size), Mh.shape)

                off = r >= fduty

            SFR[off==True] = 0

        # Never do this!
        if self.pf['conserve_memory']:
            raise NotImplemented('this is deprecated')
            dtype = np.float32
        else:
            dtype = np.float64

        zeros_like_Mh = np.zeros((Nhalos, 1), dtype=dtype)

        ##
        # Cut out Mh < Mmin galaxies
        if self.pf['pop_Mmin'] is not None:
            above_Mmin = Mh >= self.pf['pop_Mmin']
        else:
            Mmin = self.halos.VirialMass(z2d, self.pf['pop_Tmin'])
            above_Mmin = Mh >= Mmin

        # Bye bye guys
        SFR[above_Mmin==False] = 0

        ##
        # Introduce some by-hand quenching.
        if self.pf['pop_quench'] is not None:
            zreion = self.pf['pop_quench']
            if type(zreion) in [np.ndarray, np.ma.core.MaskedArray]:
                assert zreion.size == Mh.size, \
                    "Supplied `is_quenched` mask is the wrong size!"

                is_quenched = self.pf['pop_quench']

                assert np.unique(is_quenched).size == 2, \
                    "`pop_quench` should be a mask of ones and zeros!"
            else:
                # In this case, the supplied function isn't zreion, it tells
                # us whether halos are quenched or not.
                is_quenched = zreion(z=z2d, Mh=Mh)

            # Print some quenched fraction vs. redshift to help debug?
            if self.pf['debug']:

                for _z_ in [10, 8, 6, 5, 4]:

                    k = np.argmin(np.abs(z - _z_))
                    print('# Quenched fraction at z={}: {:.4f}'.format(z[k],
                        np.sum(is_quenched[:,k]) / float(Nhalos)))
                    print('# Quenched number at z={}: {}'.format(z[k],
                        np.sum(is_quenched[:,k])))

                    Mh_active = Mh[~is_quenched[:,k],k]
                    print("# Least massive active halos at z={}: {:.2e}".format(
                        z[k], Mh_active[Mh_active>0].min()))
                    print("# Most massive active halos at z={}: {:.2e}".format(
                        z[k], Mh_active[Mh_active>0].max()))
                    print("# Most massive halo (period) at z={}: {:.2e}".format(
                        z[k], Mh[:,k].max()))

                    if self.pf['pop_Mmin'] == 0:
                        continue

                    hfrac = Mh[:,k] < self.pf['pop_Mmin']
                    print('# Halo fraction below Mmin = {}'.format(hfrac.sum() / float(hfrac.size)))

            # Bye bye guys
            SFR[is_quenched==True] = 0

            # Sanity check.
            SFR_eq0 = SFR == 0.0
            if SFR[SFR == 0].size < is_quenched.sum():
                err = "SFR should be == 0 for all quenched galaxies."
                err += " Only {}/{} SFR elements are zero, ".format(SFR_eq0.sum(),
                    SFR.size)
                err += "despite {} quenched elements".format(is_quenched.sum())

                # See if this is just a masking thing.
                ok = SFR.mask == 0
                if sum(SFR[ok==1] == 0) < sum(is_quenched[ok==1]):
                    raise ValueError(err)


        # Stellar mass should have zeros padded at the 0th time index
        Ms = np.hstack((zeros_like_Mh,
            np.cumsum(SFR[:,0:-1] * dt * fml, axis=1)))

        #Ms = np.zeros_like(Mh)

        if self.pf['pop_flag_sSFR'] is not None:
            sSFR = SFR / Ms

        ##
        # Dust
        ##
        if np.any(fd > 0):

            delay = self.pf['pop_dust_yield_delay']

            if np.all(fg == 0):
                if type(fd) in [int, float, np.float64] and delay == 0:
                    Md = fd * fZy * Ms
                else:

                    if delay > 0:

                        assert np.allclose(np.diff(dt_myr), 0.0,
                            rtol=1e-5, atol=1e-5)

                        shift = int(delay // dt_myr[0])

                        # Need to fix so Mh-dep fd can still work.
                        assert type(fd) in [int, float, np.float64]

                        DPR = np.roll(SFR, shift, axis=1)[:,0:-1] \
                            * dt * fZy * fd
                        DPR[:,0:shift] = 0.0
                    else:
                        DPR = SFR[:,0:-1] * dt * fZy * fd[:,0:-1]

                    Md = np.hstack((zeros_like_Mh,
                        np.cumsum(DPR, axis=1)))
            else:

                # Handle case where growth in ISM is included.
                if type(fg) in [int, float, np.float64]:
                    fg = fg * np.ones_like(SFR)
                if type(fd) in [int, float, np.float64]:
                    fd = fd * np.ones_like(SFR)

                # fg^-1 is like a rate coefficient [has units yr^-1]
                Md = np.zeros_like(SFR)
                for k, _t in enumerate(t[0:-1]):

                    # Dust production rate
                    Md_p = SFR[:,k] * fZy * fd[:,k]

                    # Dust growth rate
                    Md_g = Md[:,k] / fg[:,k]

                    Md[:,k+1] = Md[:,k] + (Md_p + Md_g) * dt[k]

            # Dust surface density.
            Sd = Md / 4. / np.pi / self.guide.dust_scale(z=z2d, Mh=Mh)**2

            # Can add scatter to surface density
            if self.pf['pop_dust_scatter'] is not None:
                sigma = self.guide.dust_scatter(z=z2d, Mh=Mh)
                noise = np.zeros_like(Sd)
                np.random.seed(self.pf['pop_dust_scatter_seed'])
                for _i, _z in enumerate(z):
                    noise[:,_i] = self.noise_lognormal(Sd[:,_i], sigma[:,_i])

                Sd += noise

            # Convert to cgs. Do in two steps in case conserve_memory==True.
            Sd *= g_per_msun / cm_per_kpc**2

            if self.pf['pop_dust_fcov'] is not None:
                fcov = self.guide.dust_fcov(z=z2d, Mh=Mh)
            else:
                fcov = 1.

        else:
            Md = Sd = 0.
            Rd = np.inf
            fcov = 1.0

        # Metal mass
        if 'Z' in halos:
            Z = halos['Z']
            Mg = MZ = 0.0
        else:
            if self.pf['pop_enrichment']:
                MZ = Ms * fZy

                # Gas mass
                Mg = np.hstack((zeros_like_Mh,
                    np.cumsum((MAR[:,0:-1] * fb - SFR[:,0:-1]) * dt, axis=1)))

                if self.pf['pop_enrichment'] == 2:
                    Vd = 4. * np.pi * self.guide.dust_scale(z=z2d, Mh=Mh)**3 / 3.
                    rho_Z = MZ / Vd
                    Vg = 4. * np.pi * self.halos.VirialRadius(z2d, Mh)**3 / 3.
                    rho_g = Mg / Vg
                    Z = rho_Z / rho_g / self.pf['pop_fpoll']
                else:
                    Z = MZ / Mg / self.pf['pop_fpoll']

                Z[Mg==0] = 1e-3
                Z = np.maximum(Z, 1e-3)

            else:
                MZ = Mg = Z = 0.0

        ##
        # Merge halos, sum stellar masses, SFRs.
        # Only add masses after progenitors are absorbed.
        # Need to add luminosity from progenitor history even after merger.
        # NOTE: no transferrance of gas, metals, or stars, as of yet.
        ##
        if self.pf['pop_mergers'] > 0:
            children = halos['children'][:,-1::-1]
            iz, iM = children.T
            uni = np.all(Mh.mask == False, axis=1)
            merged = np.logical_and(iz != -1, uni == True)

            pos = halos['pos'][:,-1::-1,:]

            for i in range(iz.size):
                if iz[i] == -1:
                    continue

                # May not be necessary
                if not merged[i]:
                    continue

                # Fill-in positions of merged parents
                #pos[i,0:iz[i],:] = pos[iM[i],iz[i],:]

                # Add SFR so luminosities include that of parent halos
                SFR[iM[i],:] += SFR[i,:]
                # Looks like a potential double-counting issue but SFR
                # will have been set to zero post-merger.

                # Add stellar mass of progenitors
                Ms[iM[i],iz[i]:] += max(Ms[i,:])

                #Mg[iM[i],iz[i]:] += max(Mg[i,:])

                # Add dust mass of progenitors
                if np.any(fd > 0):
                    Md[iM[i],iz[i]:] += max(Md[i,:])
                    #MZ[iM[i],iz[i]:] += max(MZ[i,:])

            # Re-compute dust surface density
            if np.any(fd > 0) and (self.pf['pop_dust_scatter'] is not None):
                Sd = Md / 4. / np.pi / self.guide.dust_scale(z=z2d, Mh=Mh)**2
                Sd += noise
                Sd *= g_per_msun / cm_per_kpc**2

        # Limit to main branch
        elif self.pf['pop_mergers'] == -1:
            children = halos['children'][:,-1::-1]
            iz, iM = children.T
            main_branch = iz == -1

            nh = nh[main_branch==1]
            Ms = Ms[main_branch==1]
            Mh = Mh[main_branch==1]
            #MAR = MAR[main_branch==1]
            #MZ = MZ[main_branch==1]
            Md = Md[main_branch==1]
            Sd = Sd[main_branch==1]
            #fcov = fcov[main_branch==1]
            #Mg = Mg[main_branch==1]
            #Z = Z[main_branch==1]
            SFR = SFR[main_branch==1]
            zeros_like_Mh = zeros_like_Mh[main_branch==1]

            if 'pos' in halos:
                pos = halos['pos'][main_branch==1,-1::-1,:]
            else:
                pos = None
        else:
            if 'pos' in halos:
                pos = halos['pos'][:,-1::-1,:]
            else:
                pos = None

        del z2d

        # Pack up
        results = \
        {
         'nh': nh,
         'Mh': Mh,
         'MAR': MAR,  # May use this
         't': t,
         'z': z,
         #'child': child,
         'zthin': halos['zthin'][-1::-1],
         #'z2d': z2d,
         'SFR': SFR,
         'Ms': Ms,
         'MZ': MZ,
         'Md': Md,
         'Sd': Sd,
         'fcov': fcov,
         'Mh': Mh,
         'Mg': Mg,
         'Z': Z,
         'bursty': zeros_like_Mh,
         'pos': pos,
         #'imf': np.zeros((Mh.shape[0], self.tab_imf_mc.size)),
         'Nsn': zeros_like_Mh,
        }

        if self.pf['pop_dust_yield'] is not None:
            results['rand'] = halos['rand'][:,-1::-1]

        # Reset attribute!
        self.histories = results

        return results

    def _gen_active_galaxy_histories(self):
        """
        This is called when pop_sam_method == 1.

        The main difference between this model and pop_sam_method == 0 is that
        we try to 'do feedback properly', i.e., rather than prescribing the
        SFE as a function of redshift and mass, we dump energy/momentum in,
        with possible delay, and compare to binding energy etc. on a timestep
        by timestep basis. Should recover minimalist model when delay is zero.

        """
        # First, grab halos
        halos = self._gen_halo_histories()

        # Eventually generalize
        assert self.pf['pop_update_dt'].startswith('native')
        native_sampling = True

        ##
        # Grab some basic info about the halos
        Nhalos = halos['Mh'].shape[0]
        zeros_like_Mh = np.zeros((Nhalos, 1))

        # Flip arrays to be in ascending time.
        z = halos['z'][-1::-1]
        z2d = z[None,:]
        t = halos['t'][-1::-1]
        Mh = halos['Mh'][:,-1::-1]
        nh = halos['nh'][:,-1::-1]

        # Will have been corrected for mergers in `load` if pop_mergers==1
        MAR = np.maximum(halos['MAR'][:,-1::-1], 0)

        t_ind = np.arange(0, t.size, 1)

        # 't' is in Myr, convert to yr
        dt = np.abs(np.diff(t)) * 1e6
        dt_myr = dt / 1e6

        fb = self.cosm.fbar_over_fcdm
        fmr = self.pf['pop_mass_yield']
        fml = (1. - fmr)
        fZy = fmr * self.pf['pop_metal_yield']

        #######################################################################

        #
        # Time to actually run the SAM.

        # Loop over time.
        # Determine gas mass in SF phase
        # Determine energy injection from SNe.
        # Unbind some gas.
        # Continue

        dt_over = self.pf['pop_sfh_oversample']
        if dt_over > 0:
            raise NotImplemented('help')


        Mg = np.zeros((Nhalos, len(t)))
        SFR = np.zeros((Nhalos, len(t)))
        SNR = np.zeros((Nhalos, len(t)))
        EIR = np.zeros((Nhalos, len(t)))
        Ms = np.zeros((Nhalos, len(t)))
        MZ = np.zeros((Nhalos, len(t)))

        vesc = self.halos.EscapeVelocity(z2d, Mh) # in cm/s
        # Some Mh = 0, need to prevent NaNs from muddying the waters.
        vesc[Mh==0] = np.inf

        if type(self.pf['pop_fshock']) is str:
            fshock = self.guide.fshock(z=z2d, Mh=Mh)
        else:
            fshock = np.ones_like(z2d) * self.pf['pop_fshock']

        fstar = self.pf['pop_fstar']
        fstar_max = self.pf['pop_fstar_max']
        fb_delay = self.pf['pop_delay_sne_feedback']

        # Hard-coding some stuff for now
        A_r = 0.02

        for i, _t_ in enumerate(t[0:-1]):

            # At the start, assume we've got a cosmic baryon fraction's worth
            # of gas.
            if i == 0:
                Mg[:,i] = fb * Mh[:,i]

            # Myr -> yr
            # Use halo properties from sims to compute this?
            torb = 18. * (A_r / 0.02) * (7. / (1. + z[i]))**-1.5 * 1e6

            SFR[:,i] = Mg[:,i] * np.minimum(fstar / torb, fstar_max)

            # Cap SFR?
            #SFR[:,i] = np.minimum(SFR[:,i], )


            # Increment stellar mass
            Ms[:,i] += SFR[:,i] * dt[i]

            # Set when supernovae happen.


            if self.pf['pop_delay_sne_feedback']:

                if type(fb_delay) in num_types:

                    j = np.argmin(np.abs(t[i] + fb_delay - t))

                    EIR[:,j] = SFR[:,i] * self.pf['pop_omega_51'] * 1e51

                else:

                    raise NotImplemented('help')



            else:
                # Energy injection rate from SNe.
                # This is like assuming 10% of stars blow up and their
                # typical mass is 10 Msun.
                EIR[:,i] = SFR[:,i] * self.pf['pop_omega_51'] * 1e51

            # Mass ejection rates
            Mg_ej = self.pf['pop_coupling_sne'] * EIR[:,i] * dt[i] \
                / vesc[:,i]**2 / g_per_msun


            ##
            # Updates for next timestep below.
            ##

            # Gas in halo (less new stars) at the end of this timestep
            Mg_in = Mg[:,i] + fb * MAR[:,i] * fshock[:,i] * dt[i] \
                  - SFR[:,i] * dt[i]

            # Can't eject more gas than we've got.
            Mg_ej = np.minimum(Mg_in, Mg_ej)

            # Set gas mass for next time-step.
            Mg[:,i+1] = Mg_in - Mg_ej


        # Pack up
        results = \
        {
         'nh': nh,
         'Mh': Mh,
         'MAR': MAR,  # May use this
         't': t,
         'z': z,
         #'child': child,
         'zthin': halos['zthin'][-1::-1],
         #'z2d': z2d,
         'SFR': SFR,
         'Ms': Ms,
         #'MZ': MZ,
         #'Md': Md,
         #'Sd': Sd,
         #'fcov': fcov,
         'Mh': Mh,
         'Mg': Mg,
         #'Z': Z,
         #'bursty': zeros_like_Mh,
         #'pos': pos,
         #'imf': np.zeros((Mh.shape[0], self.tab_imf_mc.size)),
         'Nsn': zeros_like_Mh,
        }

        return results


    def Slice(self, z, slc):
        """
        slice format = {'field': (lo, hi)}
        """

        iz = np.argmin(np.abs(z - self.tab_z))
        hist = self.histories

        c = np.ones(hist['Mh'].shape[0], dtype=int)
        for key in slc:
            lo, hi = slc[key]

            ok = np.logical_and(hist[key][:,iz] >= lo, hist[key][:,iz] <= hi)
            c *= ok

        # Build output
        to_return = {}
        for key in self.histories:
            if self.histories[key].ndim == 1:
                to_return[key] = self.histories[key][c==1]
            else:
                to_return[key] = self.histories[key][c==1,iz]

        return to_return

    def get_field(self, z, field):
        iz = np.argmin(np.abs(z - self.histories['z']))
        return self.histories[field][:,iz]

    def StellarMassFunction(self, z, bins=None, units='dex'):
        """
        Could do a cumulative sum to get all stellar masses in one pass.

        For now, just do for the redshift requested.

        Parameters
        ----------
        z : int, float
            Redshift of interest.
        bins : array, float
            log10 stellar masses at which to evaluate SMF

        """

        cached_result = self._cache_smf(z, bins)
        if cached_result is not None:
            return cached_result

        iz = np.argmin(np.abs(z - self.histories['z']))
        Ms = self.histories['Ms'][:,iz]
        nh = self.histories['nh'][:,iz]

        if (bins is None) or (type(bins) is not np.ndarray):
            binw = 0.5
            bin_c = np.arange(6., 13.+binw, binw)
        else:
            dx = np.diff(bins)
            assert np.allclose(np.diff(dx), 0)
            binw = dx[0]
            bin_c = bins

        bin_e = bin_c2e(bin_c)

        phi, _bins = np.histogram(Ms, bins=10**bin_e, weights=nh)

        if units == 'dex':
            # Convert to dex**-1 units
            phi /= binw
        else:
            raise NotImplemented('help')

        self._cache_smf_[z] = bin_c, phi

        return self._cache_smf(z, bin_c)

    def XMHM(self, z, field='Ms', Mh=None, return_mean_only=False, Mbin=0.1):
        iz = np.argmin(np.abs(z - self.histories['z']))

        _Ms = self.histories[field][:,iz]
        _Mh = self.histories['Mh'][:,iz]
        logMh = np.log10(_Mh)

        fstar_raw = _Ms / _Mh

        if (Mh is None) or (type(Mh) is not np.ndarray):
            bin_c = np.arange(6., 14.+Mbin, Mbin)
        else:
            dx = np.diff(np.log10(Mh))
            assert np.allclose(np.diff(dx), 0)
            Mbin = dx[0]
            bin_c = np.log10(Mh)

        nh = self.get_field(z, 'nh')
        x, y, z, N = bin_samples(logMh, np.log10(fstar_raw), bin_c, weights=nh)

        if return_mean_only:
            return y

        return x, y, z


    def SMHM(self, z, Mh=None, return_mean_only=False, Mbin=0.1):
        """
        Compute stellar mass -- halo mass relation at given redshift `z`.

        .. note :: Because in general this is a scatter plot, this routine
            returns the mean and variance in stellar mass as a function of
            halo mass, the latter of which is defined via `Mh`.

        Parameters
        ----------
        z : int, float
            Redshift of interest
        Mh : int, np.ndarray
            Halo mass bins (their centers) to use for histogram.
            Must be evenly spaced in log10

        """

        return self.XMHM(z, field='Ms', Mh=Mh, return_mean_only=return_mean_only,
            Mbin=Mbin)

    @property
    def _stars(self):
        if not hasattr(self, '_stars_'):
            self._stars_ = SynthesisModelSBS(**self.src_kwargs)
        return self._stars_

    def _cache_L(self, key):
        if not hasattr(self, '_cache_L_'):
            self._cache_L_ = {}

        if key in self._cache_L_:
            return self._cache_L_[key]

        return None

    def _cache_lf(self, z, x=None, wave=None):
        if not hasattr(self, '_cache_lf_'):
            self._cache_lf_ = {}

        if (z, wave) in self._cache_lf_:

            _x, _phi = self._cache_lf_[(z, wave)]

            if self.pf['debug']:
                print("# Read LF from cache at (z={}, wave={})".format(
                    z, wave
                ))

            # If no x supplied, return bin centers
            if x is None:
                return _x, _phi

            if type(x) != np.ndarray:
                k = np.argmin(np.abs(x - _x))
                if abs(x - _x[k]) < 1e-3:
                    if self.pf['debug']:
                        print("# Found exact match for MUV={})".format(x))
                    return _phi[k]
                else:
                    if self.pf['debug']:
                        print("# Will interpolate to MUV={}".format(x))
                    #_func_ = interp1d(_x, np.log10(_phi), kind='cubic',
                    #    fill_value=-np.inf)
                    #
                    #phi = 10**_func_(_x)
                    phi = 10**np.interp(x, _x, np.log10(_phi),
                        left=-np.inf, right=-np.inf)

                    # If _phi is 0, interpolation will yield a NaN
                    if np.isnan(phi):
                        return 0.0
                    return phi
            if _x.size == x.size:
                if np.allclose(_x, x):
                    return _phi

            if self.pf['debug']:
                print("# Will interpolate to new MUV array.")

            #_func_ = interp1d(_x, np.log10(_phi), kind='cubic',
            #    fill_value=-np.inf)
            #
            #return 10**_func_(x)

            return 10**np.interp(x, _x, np.log10(_phi),
                left=-np.inf, right=-np.inf)

        return None

    def _cache_smf(self, z, Ms):
        if not hasattr(self, '_cache_smf_'):
            self._cache_smf_ = {}

        if z in self._cache_smf_:
            _x, _phi = self._cache_smf_[z]

            if Ms is None:
                return _phi
            elif type(Ms) != np.ndarray:
                k = np.argmin(np.abs(Ms - _x))
                if abs(Ms - _x[k]) < 1e-3:
                    return _phi[k]
                else:
                    return 10**np.interp(Ms, _x, np.log10(_phi),
                        left=-np.inf, right=-np.inf)
            elif _x.size == Ms.size:
                if np.allclose(_x, Ms):
                    return _phi

            return 10**np.interp(Ms, _x, np.log10(_phi),
                left=-np.inf, right=-np.inf)

        return None

    def get_history(self, i):
        """
        Extract a single halo's trajectory from full set, return in dict form.
        """

        # These are kept in ascending redshift just to make life difficult.
        raw = self.histories

        hist = {'t': raw['t'], 'z': raw['z'],
            'SFR': raw['SFR'][i], 'Mh': raw['Mh'][i],
            'bursty': raw['bursty'][i], 'Nsn': raw['Nsn'][i]}

        if self.pf['pop_dust_yield'] is not None:
            hist['rand'] = raw['rand'][i]
            hist['Sd'] = raw['Sd'][i]

        if self.pf['pop_enrichment']:
            hist['Z'] = raw['Z'][i]

        if 'child' in raw:
            if raw['child'] is not None:
                hist['child'] = raw['child'][i]
            else:
                hist['child'] = None

        return hist

    def get_histories(self, z):
        for i in range(self.histories['Mh'].shape[0]):
            yield self.get_history(i)

    @property
    def synth(self):
        if not hasattr(self, '_synth'):
            self._synth = SpectralSynthesis(**self.pf)
            self._synth.src = self.src
            self._synth.oversampling_enabled = self.pf['pop_ssp_oversample']
            self._synth.oversampling_below = self.pf['pop_ssp_oversample_age']
            self._synth.careful_cache = self.pf['pop_synth_cache_level']

        return self._synth

    def Magnitude(self, z, MUV=None, wave=1600., cam=None, filters=None,
        filter_set=None, dlam=20., method='gmean', idnum=None, window=1,
        load=True, presets=None):
        """
        Return the absolution magnitude of objects at specified wavelength
        or as-estimated via given photometry.

        Parameters
        ----------
        z : int, float
            Redshift of object(s)
        wave : int, float
            If `cam` and `filters` aren't supplied, return the monochromatic
            AB magnitude at this wavelength [Angstroms].
        cam : str, tuple
            Single camera or tuple of cameras that contain the filters named
            in `filters`, e.g., cam=('wfc', 'wfc3')
        filters : tuple
            List (well, tuple) of filters to be used in estimating the
            magnitude of objects.
        method : str
            How to combined photometric measurements to estimate magnitude?
            Can compute geometric mean (method='gmean'), can interpolate
            between photometry to estimate magnitude at specified wavelength
            `wave` (method='interp'), use filter closest to wavelength provided
            (method='closest'), or return monochromatic magnitude (method='mono')
        dlam : int, float
            Wavelength resolution (in Angstrom) with which to sample underlying
            spectra of objects. 20 is optimized for speed and accuracy.
        window : int
            Can optionally compute magnitude as the intrinsic spectrum
            centered at `wave` but convolved with a `window`-pixel boxcar.


        """
        if presets is not None:
            filter_set = None
            cam, filters = self._get_presets(z, presets)

        if type(filters) is dict:
            filters = filters[round(z)]

        # Don't put any binning stuff in here!
        kw = {'z': z, 'cam': cam, 'filters': filters, 'window': window,
            'filter_set': filter_set, 'dlam':dlam, 'method': method,
            'wave': wave}

        dL = self.cosm.LuminosityDistance(z) / cm_per_pc
        magcorr = 5. * (np.log10(dL) - 1.)

        kw_tup = tuple(kw.items())

        if load:
            cached_result = self._cache_mags(kw_tup)
        else:
            cached_result = None

        if cached_result is not None:
            #print("Mag load from cache:", wave, window)
            M, mags = cached_result
        else:
            # Take monochromatic (or within some window) MUV
            L = self.Luminosity(z, wave=wave, window=window)
            M = self.magsys.L_to_MAB(L, z=z)

            ##
            # Compute magnitude from photometry
            if (filters is not None) or (filter_set is not None):
                assert cam is not None

                hist = self.histories

                if type(cam) not in [tuple, list]:
                    cam = [cam]

                mags = []
                xph  = []
                fil = []
                for j, _cam in enumerate(cam):

                    _filters, xphot, dxphot, ycorr = \
                        self.synth.Photometry(zobs=z, sfh=hist['SFR'], zarr=hist['z'],
                            hist=hist, dlam=dlam, cam=_cam, filters=filters,
                            filter_set=filter_set, idnum=idnum, extras=self.extras,
                            rest_wave=None)

                    mags.extend(list(np.array(ycorr) - magcorr))
                    xph.extend(xphot)
                    fil.extend(_filters)

                mags = np.array(mags)

            else:
                mags = M

            if hasattr(self, '_cache_mags_'):
                self._cache_mags_[kw_tup] = M, mags

        ##
        # Interpolate etc.
        ##
        if (filters is not None) or (filter_set is not None):
            hist = self.histories
            if method == 'gmean':
                if len(mags) == 0:
                    Mg = -99999 * np.ones(hist['SFR'].shape[0])
                else:
                    Mg = -1 * np.nanprod(np.abs(mags), axis=0)**(1. / float(len(mags)))
            elif method == 'closest':
                if len(mags) == 0:
                    Mg = -99999 * np.ones(hist['SFR'].shape[0])
                else:
                    # Get closest to specified rest-wavelength
                    rphot = np.array(xph) * 1e4 / (1. + z)
                    k = np.argmin(np.abs(rphot - wave))
                    Mg = mags[k,:]
            elif method == 'interp':
                if len(mags) == 0:
                    Mg = -99999 * np.ones(hist['SFR'].shape[0])
                else:
                    rphot = np.array(xph) * 1e4 / (1. + z)
                    kall = np.argsort(np.abs(rphot - wave))
                    _k1 = kall[0]#np.argmin(np.abs(rphot - wave))

                    if len(kall) == 1:
                        Mg = mags[_k1,:]
                    else:
                        _k2 = kall[1]

                        if rphot[_k2] < rphot[_k1]:
                            k1 = _k2
                            k2 = _k1
                        else:
                            k1 = _k1
                            k2 = _k2

                        #print(rphot)
                        #print(k1, k2, mags.shape, rphot.shape, rphot[k1], rphot[k2])

                        dy = mags[k2,:] - mags[k1,:]
                        dx = rphot[k2] - rphot[k1]
                        m = dy / dx

                        Mg = mags[k1,:] + m * (wave - rphot[k1])

            elif method == 'mono':
                if len(mags) == 0:
                    Mg = -99999 * np.ones(hist['SFR'].shape[0])
                else:
                    Mg = M
            else:
                raise NotImplemented('method={} not recognized.'.format(method))

            if MUV is not None:
                Mout = np.interp(MUV, M[-1::-1], Mg[-1::-1])
            else:
                Mout = Mg
        else:
            Mout = mags

        return Mout

    def Luminosity(self, z, wave=1600., band=None, idnum=None, window=1,
        load=True, use_cache=True, energy_units=True):
        """
        Return the luminosity for one or all sources at wavelength `wave`.

        Parameters
        ----------
        z : int, float
            Redshift of observation.
        wave : int, float
            Rest wavelength of interest [Angstrom]
        band : tuple
            Can alternatively request the average luminosity in some wavelength
            interval (again, rest wavelengths in Angstrom).
        window : int
            Can alternatively retrive the average luminosity at specified
            wavelength after smoothing intrinsic spectrum with a boxcar window
            of this width (in pixels).
        idnum : int
            If supplied, will only determine the luminosity for a single object
            (the one at this position in the array).
        cache : bool
            If False, don't save luminosities to cache. Needed sometimes to
            conserve memory if, e.g., computing luminosity for a ton of
            wavelengths for many (millions) of halos.

        Returns
        -------
        Luminosity (or luminosities if idnum=None) of object(s) in the model.


        """
        cached_result = self._cache_L((z, wave, band, idnum, window))
        if load and (cached_result is not None):
            return cached_result

        #if band is not None:
        #    assert self.pf['pop_dust_yield'] in [0, None], \
        #        "Going to get weird answers for L(band != None) if dust is ON."

        raw = self.histories
<<<<<<< HEAD
        if wave > self.src.wavelengths.max():
            L = self.dust.Luminosity(z=z, wave=wave, band=band, idnum=idnum, 
                window=window, load=load, use_cache=use_cache, energy_units=energy_units)
        else:
            L = self.synth.Luminosity(wave=wave, zobs=z, hist=raw, 
                extras=self.extras, idnum=idnum, window=window, load=load,
                use_cache=use_cache, band=band, energy_units=energy_units)
           
=======
        L = self.synth.Luminosity(wave=wave, zobs=z, hist=raw,
            extras=self.extras, idnum=idnum, window=window, load=load,
            use_cache=use_cache, band=band, energy_units=energy_units)

>>>>>>> 1f3f3bde
        if use_cache:
            self._cache_L_[(z, wave, band, idnum, window)] = L.copy()

        return L
<<<<<<< HEAD
            
    def LuminosityFunction(self, z, x, mags=True, wave=1600., window=1, 
        band=None, total_IR = False):
=======

    def LuminosityFunction(self, z, x, mags=True, wave=1600., window=1,
        band=None):
>>>>>>> 1f3f3bde
        """
        Compute the luminosity function from discrete histories.

        Need to be a little careful about indexing here. For example, if we
        request the LF at a redshift not present in the grid, we need to...

<<<<<<< HEAD
        PARAMETERS

        z: number
            redshift to be looked at

        x: I'm not sure what it does, Jordan can help you (Felix writing this,
        I just input None and it seems to work)

        mags : boolean
            if True: returns bin centers in absolute magnitudes
            if False: returns bin centers in log(L / Lsun)

        wave : number
            wavelength in Angstroms to be looked at. If wave > 3e5, then
            the luminosity function comes from the dust in the galaxies.

        window : int
            Can alternatively retrive the average luminosity at specified
            wavelength after smoothing intrinsic spectrum with a boxcar window
            of this width (in pixels).

        band : tuple
            Can alternatively request the average luminosity in some wavelength
            interval (again, rest wavelengths in Angstrom).

        total_IR : boolean
            if False: returns luminosity function at the given wavelength
            if True: returns the total infrared luminosity function for wavelengths
            between 8 and 1000 microns.
            Note: if True, ignores wave and band keywords, and always returns in log(L / Lsun)
        
        """
        if total_IR:
            wave = 'total'
=======
        """

>>>>>>> 1f3f3bde
        cached_result = self._cache_lf(z, x, wave)

        if (cached_result is not None):
            return cached_result

        # These are kept in descending redshift just to make life difficult.
        # [The last element corresponds to observation redshift.]
        raw = self.histories

        keys = raw.keys()
        Nt = raw['t'].size
        Nh = raw['Mh'].shape[0]

        # Find the z grid point closest to that requested.
        # Must be >= z requested.
        izobs = np.argmin(np.abs(raw['z'] - z))
        if z > raw['z'][izobs]:
            # Go to one grid point lower redshift
            izobs += 1

        izobs = min(izobs, len(raw['z']) - 2)

        ##
        # Run in batch.
<<<<<<< HEAD
        if not total_IR:
            L = self.Luminosity(z, wave=wave, band=band, window=window)
        else:
            L = self.dust.Luminosity(z, total_IR = True)
            mags = False
        ##    
        
=======
        L = self.Luminosity(z, wave=wave, band=band, window=window)
        ##

>>>>>>> 1f3f3bde
        zarr = raw['z']
        tarr = raw['t']

        # Need to be more careful here as nh can change when using
        # simulated halos
        w = raw['nh'][:,izobs+1]

<<<<<<< HEAD
        if mags:
            MAB = self.magsys.L_to_MAB(L, z=z)
        elif total_IR:
            MAB = np.log10(L / Lsun)
=======
        _MAB = self.magsys.L_to_MAB(L, z=z)

        if self.pf['dustcorr_method'] is not None:
            MAB = self.dust.Mobs(z, _MAB)
>>>>>>> 1f3f3bde
        else:
            MAB = np.log10(L * c / (wave * 1e-8) / Lsun)
        
        # if self.pf['dustcorr_method'] is not None:
        #     MAB = self.dust.Mobs(z, _MAB)
        # else:
        #     MAB = _MAB

        # If L=0, MAB->inf. Hack these elements off if they exist.
        # This should be a clean cut, i.e., there shouldn't be random
        # spikes where L==0, all L==0 elements should be a contiguous chunk.
        Misok = np.logical_and(L > 0, np.isfinite(L))

        # Always bin to setup cache, interpolate from then on.
        if mags:
            _x = np.arange(-28, 5., self.pf['pop_mag_bin'])
        elif not total_IR:
            _x = np.arange(4, 12, 0.25)
        else:
            _x = np.arange(6.5, 14, 0.25)

        hist, bin_histedges = np.histogram(MAB[Misok==1],
            weights=w[Misok==1], bins=bin_c2e(_x), density=True)

        N = np.sum(w[Misok==1])
        phi = hist * N
<<<<<<< HEAD
        
        self._cache_lf_[(z, wave)] = _x, phi
        return self._cache_lf(z, x, wave)
        
        
=======

        self._cache_lf_[(z, wave)] = _x, phi

        return self._cache_lf(z, x, wave)

>>>>>>> 1f3f3bde
    def _cache_beta(self, kw_tup):

        if not hasattr(self, '_cache_beta_'):
            self._cache_beta_ = {}

        if kw_tup in self._cache_beta_:
            return self._cache_beta_[kw_tup]

        return None

    def _cache_mags(self, kw_tup):

        if not hasattr(self, '_cache_mags_'):
            self._cache_mags_ = {}

        if kw_tup in self._cache_mags_:
            return self._cache_mags_[kw_tup]

        return None

    @property
    def extras(self):
        if not hasattr(self, '_extras'):
            if self.pf['pop_dust_yield'] is not None:
                self._extras = {'kappa': self.guide.dust_kappa}
            else:
                self._extras = {}
        return self._extras

    def _get_presets(self, z, presets, for_beta=True, wave_range=None):
        """
        Convenience routine to retrieve `cam` and `filters` via short-hand.

        Parameters
        ----------
        z : int, float
            Redshift of interest.
        presets : str
            Name of presets package to use, e.g., 'hst', 'jwst', 'hst+jwst'.
        for_beta : bool
            If True, will restrict to filters used to compute UV slope.
        wave_range : tuple
            If for_beta==False, can restrict photometry to specified range
            of rest wavelengths (in Angstroms). If None, will return all
            photometry.

        Returns
        -------
        Tuple containing (i) list of cameras, and (ii) list of filters.

        """

        zstr = int(round(z))

        if ('hst' in presets.lower()) or ('hubble' in presets.lower()):
            hst_shallow = self._b14.filt_shallow
            hst_deep = self._b14.filt_deep

            if zstr >= 7:
                filt_hst = hst_deep
            else:
                filt_hst = hst_shallow

        if ('jwst' in presets.lower()) or ('nircam' in presets.lower()):
            nircam_M, nircam_W = self._nircam

        ##
        # Hubble only
        if presets.lower() in ['hst', 'hubble']:
            if for_beta:
                cam = ('wfc', 'wfc3')
                filters = filt_hst[zstr]
            else:
                raise NotImplemented('help')

        # JWST only
        elif ('jwst' in presets.lower()) or ('nircam' in presets.lower()): # pragma: no cover

            if for_beta:
                # Override
                if z < 4:
                    raise ValueError("JWST too red for UV slope measurements at z<4!")

                cam = ('nircam',)

                wave_lo, wave_hi = np.min(self._c94), np.max(self._c94)

                if presets.lower() in ['jwst-m', 'jwst', 'nircam-m', 'nircam']:
                    filters = list(what_filters(z, nircam_M, wave_lo, wave_hi))

                    ct = 1
                    while len(filters) < 2:
                        filters = what_filters(z, nircam_M, wave_lo,
                            wave_hi + 10 * ct)

                        ct += 1

                    if ct > 1:
                        print("For JWST M filters at z={}, extended wave_hi to {}A".format(z,
                            wave_hi + 10 * (ct - 1)))

                else:
                    filters = []

                if presets.lower() in ['jwst-w', 'jwst', 'nircam-w', 'nircam']:
                    nircam_W_fil = what_filters(z, nircam_W, wave_lo, wave_hi)

                    ct = 1
                    while len(nircam_W_fil) < 2:
                        nircam_W_fil = what_filters(z, nircam_W, wave_lo,
                            wave_hi + 10 * ct)

                        ct += 1

                    if ct > 1:
                        print("For JWST W filters at z={}, extended wave_hi to {}A".format(z,
                            wave_hi + 10 * (ct - 1)))

                    filters.extend(list(nircam_W_fil))

                filters = tuple(filters)

                if len(filters) < 2:
                    raise ValueError('Need at least 2 filters to compute slope.')

            else:
                raise NotImplemented('help')

        # Combo
        elif presets == 'hst+jwst':

            if for_beta:
                cam = ('wfc', 'wfc3', 'nircam') if zstr <= 8 else ('nircam', )
                filters = filt_hst[zstr] if zstr <= 8 else None

                if filters is not None:
                    filters = list(filters)
                else:
                    filters = []

                wave_lo, wave_hi = np.min(self._c94), np.max(self._c94)
                filters.extend(list(what_filters(z, nircam_M, wave_lo, wave_hi)))
                filters.extend(list(what_filters(z, nircam_M, wave_lo, wave_hi)))
                filters = tuple(filters)
            else:
                 raise NotImplemented('help')

        elif presets.lower() in ['c94', 'calzetti', 'calzetti1994']:
            return ('calzetti', ), self._c94
        else:
            raise NotImplemented('No presets={} option yet!'.format(presets))

        if self.pf['debug']:
            print("# Filters (z={}): {}".format(z, filters))

        ##
        # Done!
        return cam, filters

    def Beta(self, z, waves=None, rest_wave=None, cam=None,
        filters=None, filter_set=None, dlam=20., method='linear', magmethod='gmean',
        return_binned=False, Mbins=None, Mwave=1600., MUV=None, Mstell=None,
        return_scatter=False, load=True, massbins=None, return_err=False,
        presets=None):
        """
        UV slope for all objects in model.

        Parameters
        ----------
        z : int, float
            Redshift.
        MUV : int, float, np.ndarray
            Optional. Set of magnitudes at which to return Beta.
            Note: these need not be at the same wavelength as that used
                  to compute Beta (see Mwave).
        wave : int, float
            Wavelength at which to compute Beta.
        Mwave : int, float
            Wavelength assumed for input MUV. Allows us to return, e.g., the
            UV slope at 2200 Angstrom corresponding to input 1600 Angstrom
            magnitudes.
        dlam : int, float
            Interval over which to average UV slope [Angstrom]
        return_binned : bool
            If True, return binned version of MUV(Beta), including
            standard deviation of Beta in each MUV bin.

        Returns
        -------
        if MUV is None:
            Tuple containing (magnitudes, slopes)
        else:
            Slopes at corresponding user-supplied MUV (assumed to be at
            wavelength `wave_MUV`).
        """

        if presets is not None:
            cam, filters = self._get_presets(z, presets)

        if type(filters) is dict:
            filters = filters[round(z)]

        # Don't put any binning stuff in here!
        kw = {'z':z, 'waves':waves, 'rest_wave':rest_wave, 'cam': cam,
            'filters': filters, 'filter_set': filter_set,
            'dlam':dlam, 'method': method, 'magmethod': magmethod}

        kw_tup = tuple(kw.items())

        if load:
            cached_result = self._cache_beta(kw_tup)
        else:
            cached_result = None

        if cached_result is not None:
            if len(cached_result) == 2:
                beta_r, beta_rerr = cached_result
            else:
                beta_r = cached_result

        else:
            raw = self.histories

            ##
            # Run in batch.
            _beta_r = self.synth.Slope(zobs=z, sfh=raw['SFR'], waves=waves,
                zarr=raw['z'], hist=raw, dlam=dlam, cam=cam, filters=filters,
                filter_set=filter_set, rest_wave=rest_wave, method=method,
                extras=self.extras, return_err=return_err)

            if return_err:
                beta_r, beta_rerr = _beta_r
            else:
                beta_r = _beta_r

            ##
            if hasattr(self, '_cache_beta_'):
                self._cache_beta_[kw_tup] = _beta_r

        # Can return binned (in MUV) version
        if return_binned:
            if Mbins is None:
                Mbins = np.arange(-30, -10, 1.)

            nh = self.get_field(z, 'nh')

            # This will be the geometric mean of magnitudes in `cam` and
            # `filters` if they are provided!
            if (presets == 'calzetti') or (cam == 'calzetti'):
                assert magmethod == 'mono', \
                    "Known issues with magmethod!='mono' and Calzetti approach."

            _MAB = self.Magnitude(z, wave=Mwave, cam=cam, filters=filters,
                method=magmethod, presets=presets)

            MAB, beta, _std, N1 = bin_samples(_MAB, beta_r, Mbins, weights=nh)

        else:
            beta = beta_r

        if MUV is not None:
            return np.interp(MUV, MAB, beta, left=-99999, right=-99999)
        if Mstell is not None:
            Ms_r = self.get_field(z, 'Ms')
            nh_r = self.get_field(z, 'nh')
            x1, y1, err1, N1 = bin_samples(np.log10(Ms_r), beta_r, massbins,
                weights=nh_r)
            return np.interp(np.log10(Mstell), x1, y1, left=0., right=0.)

        # Get out.
        if return_scatter:
            assert return_binned

            return beta, _std

        if return_err:
            assert not return_scatter
            assert not return_binned

            return beta, beta_rerr
        else:
            return beta

    def AUV(self, z, Mwave=1600., cam=None, MUV=None, Mstell=None, magbins=None,
        massbins=None, return_binned=False, filters=None, dlam=20.):
        """
        Compute UV extinction.

        Parameters
        ----------
        z : int, float
            Redshift.
        Mstell : int, float, np.ndarray
            Can return AUV as function of provided stellar mass.
        MUV : int, float, np.ndarray
            Can also return AUV as function of UV magnitude.
        magbins : np.ndarray
            Either the magnitude bins or log10(stellar mass) bins to use if
            return_binned==True.

        """

        if self.pf['pop_dust_yield'] is None:
            return None

        Mh = self.get_field(z, 'Mh')
        kappa = self.guide.dust_kappa(wave=Mwave, Mh=Mh, z=z)
        Sd = self.get_field(z, 'Sd')
        tau = kappa * Sd

        AUV_r = np.log10(np.exp(-tau)) / -0.4

        # Just do this to get MAB array of same size as Mh
        MAB = self.Magnitude(z, wave=Mwave, cam=cam, filters=filters, dlam=dlam)

        if return_binned:
            if magbins is None:
                magbins = np.arange(-30, -10, 0.25)

            nh = self.get_field(z, 'nh')
            _x, _y, _z, _N = bin_samples(MAB, AUV_r, magbins, weights=nh)

            MAB = _x
            AUV = _y
            std = _z
        else:
            #MAB = np.flip(MAB)
            #beta = np.flip(beta)
            std = None
            AUV = AUV_r

            assert MUV is None

        # May specify a single magnitude at which to return AUV
        if MUV is not None:
            return np.interp(MUV, MAB, AUV, left=0., right=0.)
        if Mstell is not None:
            Ms_r = self.get_field(z, 'Ms')
            nh_r = self.get_field(z, 'nh')

            x1, y1, err1, N1 = bin_samples(np.log10(Ms_r), AUV_r, massbins,
                weights=nh_r)
            return np.interp(np.log10(Mstell), x1, y1, left=0., right=0.)

        # Otherwise, return raw (or binned) results
        return AUV

    def dBeta_dMUV(self, z, presets=None, magbins=None, model='quad3',
        return_funcs=False, maglim=None, dlam=20., magmethod='gmean', Mwave=1600.):
        """
        Compute gradient in UV slope with respect to UV magnitude.
        """

        assert magbins is not None

        _mags = self.Magnitude(z, presets=presets, wave=Mwave, dlam=dlam)
        _beta = self.Beta(z, presets=presets, dlam=dlam, magmethod=magmethod)

        _nh = self.get_field(z, 'nh')

        # Compute binned version of Beta(Mstell).
        _x1, _y1, _err, _N = bin_samples(_mags, _beta, magbins, weights=_nh)

        ok = np.isfinite(_y1)

        if maglim is not None:
            _ok = np.logical_and(_x1 >= maglim[0], _x1 <= maglim[1])
            ok = np.logical_and(ok, _ok)

        _x1 = _x1[ok==1]
        _y1 = _y1[ok==1]
        _err = _err[ok==1]

        if not np.any(ok):
            print("# All elements masked for dBeta/dMUV at z={}".format(z))
            print("# _y1=", _y1)
            return (None, None, None) if return_funcs else None

        # Arbitrary pivot magnitude
        x0 = -16.

        # Compute slopes with Mstell
        if model == 'quad2':
            def func(x, p0, p1):
                return _quadfunc2(x, x0, p0, p1)

            popt, pcov = curve_fit(func, _x1, _y1, p0=[0.1, -2.],
                sigma=_err, maxfev=10000)
            recon = popt[0] * (_x1 - x0)**2 + popt[1]
            eder = 2 * popt[0] * (_x1 - x0)
        elif model == 'quad3':
            def func(x, p0, p1, p2):
                return _quadfunc3(x, x0, p0, p1, p2)

            popt, pcov = curve_fit(func, _x1, _y1, p0=[0.1, -2., 0.],
                sigma=_err, maxfev=10000)

            recon = popt[0] * (_x1 - x0)**2 + popt[1] * (_x1 - x0) + popt[2]
            eder = 2 * popt[0] * (_x1 - x0) + popt[1]
        elif model == 'linear':
            def func(x, p0, p1):
                return _linfunc(x, x0, p0, p1)

            popt, pcov = curve_fit(func, _x1, _y1, p0=[0.1, -2.],
                sigma=_err, maxfev=10000)
            recon = popt[0] * (_x1 - x0) + popt[1]
            eder = popt[0] * np.ones_like(_x1)
        else:
            raise NotImplemented('Unrecognized model={}.'.format(model))

        # Create interpolants for Beta and its derivative
        _interp_ = lambda xx: np.interp(xx, _x1, recon)
        _interpp_ = lambda xx: np.interp(xx, _x1, eder)

        dBeta = []
        for _x in _x1:
            dBeta.append(_interp_(_x))

        if return_funcs:
            return np.array(dBeta), _interp_, _interpp_
        else:
            return np.array(dBeta)

    def dBeta_dMstell(self, z, dlam=20., Mstell=None, massbins=None,
        model='quad3', return_funcs=False, masslim=None):
        """
        Compute gradient in UV color at fixed stellar mass.

        Parameters
        ----------
        z : int, float
            Redshift of interest.
        dlam : int
            Wavelength resolution to use for Beta calculation.
        Mstell : int, float, np.ndarray
            Stellar mass at which to evaluate slope. Can be None, in which
            case we'll return over a grid with resolution 0.5 dex.
        model : str
            Fit Beta(Mstell) with this function and then
            determine slope at given Mstell via interpolation (after
            analytic differentiation). Options: 'quad2', 'quad3',
            or 'linear'.
        """

        zstr = round(z)
        calzetti = read_lit('calzetti1994').windows

        # Compute raw beta and compare to Mstell
        beta_c94 = self.Beta(z, Mwave=1600., return_binned=False,
            cam='calzetti', filters=calzetti, dlam=dlam, rest_wave=None,
            magmethod='mono')

        Ms_r = self.get_field(z, 'Ms')
        nh_r = self.get_field(z, 'nh')

        # Compute binned version of Beta(Mstell).
        _x1, _y1, _err, _N = bin_samples(np.log10(Ms_r), beta_c94, massbins,
            weights=nh_r)

        ok = np.isfinite(_y1)

        if masslim is not None:
            _ok = np.logical_and(_x1 >= masslim[0], _x1 <= masslim[1])
            ok = np.logical_and(ok, _ok)

        _x1 = _x1[ok==1]
        _y1 = _y1[ok==1]
        _err = _err[ok==1]

        # Pivot at log10(Mstell) = 7
        x0 = 7.

        # Compute slopes with Mstell
        if model == 'quad2':
            def func(x, p0, p1):
                return _quadfunc2(x, x0, p0, p1)

            popt, pcov = curve_fit(func, _x1, _y1, p0=[0.1, -2.],
                sigma=_err, maxfev=10000)
            recon = popt[0] * (_x1 - x0)**2 + popt[1]
            eder = 2 * popt[0] * (_x1 - x0)
        elif model == 'quad3':
            def func(x, p0, p1, p2):
                return _quadfunc3(x, x0, p0, p1, p2)

            popt, pcov = curve_fit(func, _x1, _y1, p0=[0.1, -2., 0.],
                sigma=_err, maxfev=10000)

            recon = popt[0] * (_x1 - x0)**2 + popt[1] * (_x1 - x0) + popt[2]
            eder = 2 * popt[0] * (_x1 - x0) + popt[1]
        elif model == 'linear':
            def func(x, p0, p1):
                return _linfunc(x, x0, p0, p1)

            popt, pcov = curve_fit(func, _x1, _y1, p0=[0.1, -2.],
                sigma=_err, maxfev=10000)
            recon = popt[0] * (_x1 - x0) + popt[1]

        else:
            raise NotImplemented('Unrecognized model={}.'.format(model))

        # Create interpolants for Beta and its derivative
        _interp_ = lambda xx: np.interp(xx, _x1, recon)
        _interpp_ = lambda xx: np.interp(xx, _x1, eder)

        norm = []
        dBMstell = []
        for _x in _x1:
            dBMstell.append(_interpp_(_x))

        if return_funcs:
            return np.array(dBMstell), _interp_, _interpp_
        else:
            return np.array(dBMstell)

    def dColor_dz(self, logM, dlam=1., zmin=4, zmax=10, dz=1):

        out = []
        zarr = np.arange(zmin, zmax+dz, dz)
        for z in zarr:
            _logM, _slope = self.dColor_dMstell(z, dlam=dlam)
            out.append(np.interp(logM, _logM, _slope))


    def Gradient(self, field, wrt, as_func_of, eval_at_x, eval_at_y, ybins,
        guess=[0., 1.5]):
        """
        Calculate derivatives. Generally fit with linear or PL function first.
        """

        if field in self.histories.keys():
            y = self.get_field(z, field)
        else:
            assert wrt == 'z', "only option right now"
            if field == 'AUV':
                if as_func_of == 'Ms':
                    y = []
                    for z in eval_at_x:
                        _y = self.AUV(z=z, Mstell=eval_at_y, massbins=ybins)
                        y.append(_y)
                    y = np.array(y)
                else:
                    raise NotImplemented('help')
            else:
                raise NotImplemented('help')

        ##
        # Get on with the fitting
        ##
        x = eval_at_x

        func = lambda x, p0, p1: p0 * (x - 4.) + p1

        if type(eval_at_y) in [int, float, np.float64]:
            popt, pcov = curve_fit(func, x, y, p0=guess, maxfev=100)
            return x, popt[0]

        slopes = []
        for k, element in enumerate(eval_at_y):
            popt, pcov = curve_fit(func, x, y[:,k], p0=guess, maxfev=100)
            slopes.append(popt[0])

        return x, np.array(slopes)

    def MainSequence(self, z):
        """
        How best to plot this?
        """
        pass

    def SFRF(self, z):
        pass

    def PDF(self, z, **kwargs):
        # Look at distribution in some quantity at fixed z, potentially other stuff.
        pass

    def prep_hist_for_cache(self):
        keys = ['nh', 'MAR', 'Mh', 't', 'z']
        hist = {key:self.histories[key][-1::-1] for key in keys}
        return hist

    def load(self):
        """
        Load results from past run.
        """

        fn_hist = self.pf['pop_histories']

        # Look for results attached to hmf table
        if fn_hist is None:
            prefix = self.guide.halos.tab_prefix_hmf(True)
            fn = self.guide.halos.tab_name

            suffix = fn[fn.rfind('.')+1:]
            path = os.getenv("ARES") + '/input/hmf/'
            pref = prefix.replace('hmf', 'hgh')
            if self.pf['hgh_Mmax'] is not None:
                pref += '_xM_{:.0f}_{:.2f}'.format(self.pf['hgh_Mmax'],
                    self.pf['hgh_dlogM'])

            fn_hist = path + pref + '.' + suffix
        else:
            # Check to see if parameters match
            if self.pf['verbose']:
                print("Should check that HMF parameters match!")

        # Read output
        if type(fn_hist) is str:
            if fn_hist.endswith('.pkl'):
                f = open(fn_hist, 'rb')
                prefix = fn_hist.split('.pkl')[0]
                zall, traj_all = pickle.load(f)
                f.close()
                if self.pf['verbose']:
                    print("# Loaded {}.".format(fn_hist.replace(self.cosm.path_ARES, '$ARES')))
                hist = traj_all

            elif fn_hist.endswith('.hdf5'):
                f = h5py.File(fn_hist, 'r')
                prefix = fn_hist.split('.hdf5')[0]

                if 'mask' in f:
                    mask = np.array(f[('mask')])
                else:
                    mask = np.zeros_like(f[('Mh')])

                hist = {}
                for key in f.keys():

                    if key not in ['cosmology', 't', 'z', 'children']:
                        #hist[key] = np.ma.array(f[(key)], mask=mask,
                        #    fill_value=-np.inf)

                        # Oddly, masking causes a weird issue with a huge
                        # spike at log10(MAR) ~ 1. np.ma operations are
                        # also considerably slower.
                        hist[key] = np.array(f[(key)]) * np.logical_not(mask)

                        #else:
                        #    hist[key] = np.ma.array(f[(key)], mask=mask)
                    else:
                        hist[key] = np.array(f[(key)])

                zall = hist['z']

                f.close()
                if self.pf['verbose']:
                    print("# Loaded {}.".format(fn_hist.replace(self.cosm.path_ARES, '$ARES')))

            else:
                # Assume pickle?
                f = open(fn_hist+'.pkl', 'rb')
                prefix = fn_hist
                zall, traj_all = pickle.load(f)
                f.close()
                if self.pf['verbose']:
                    name = fn_hist + '.pkl'
                    print("# Loaded {}.".format(name.replace(self.cosm.path_ARES, '$ARES')))

                hist = traj_all

                if self.pf['verbose']:
                    print("# Read `pop_histories` as dictionary")

            hist['zform'] = zall
            hist['zobs'] = np.array([zall] * hist['nh'].shape[0])

        elif type(self.pf['pop_histories']) is dict:
            hist = self.pf['pop_histories']
            # Assume you know what you're doing.
        else:
            hist = None

        return hist

    def save(self, prefix, clobber=False):
        """
        Output model (i.e., galaxy trajectories) to file.
        """

        fn = prefix + '.pkl'

        if os.path.exists(fn) and (not clobber):
            raise IOError('File \'{}\' exists! Set clobber=True to overwrite.'.format(fn))

        zall, traj_all = self._gen_halo_histories()

        f = open(fn, 'wb')
        pickle.dump((zall, traj_all), f)
        f.close()
        print("Wrote {}".format(fn))

        # Also save parameters.
        f = open('{}.parameters.pkl'.format(prefix))
        pickle.dump(self.pf)
<<<<<<< HEAD
        f.close()
        
    @property
    def dust(self):
        """
        (void) -> DustPopulation

        Creates and / or returns an instance of a DustPopulation object used to calculate
        dust emissions from all the galaxies at all redshifts for a given frequency band.

        To adjust the frequency band, set the "dust_fmin", "dust_fmax", and "dust_Nfreqs"
        keywords to the desired frequencies (in Hz) and number of frequencies between
        dust_fmin and dust_fmax to be probed.

        To adjust the band of redshifts, set the "dust_zmin", "dust_zmax", and "dust_Nz"
        keywords.
        """
        if not hasattr(self, "_dust"):
            
            # fetching keywords provided
            if self.pf.get('dust_fmin') is None:
                fmin = 1e14
            else:
                fmin = self.pf['dust_fmin']

            if self.pf.get('dust_fmax') is None:
                fmax = 1e17
            else:
                fmax = self.pf['dust_fmax']
                
            if self.pf.get('dust_Nfreqs') is None:
                Nfreqs = 500
            else:
                Nfreqs = self.pf['dust_Nfreqs']
                
            if self.pf.get('dust_zmin') is None:
                zmin = 4
            else:
                zmin = self.pf['dust_zmin']
                
            if self.pf.get('dust_zmax') is None:
                zmax = 10
            else:
                zmax = self.pf['dust_zmax']
                
            if self.pf.get('dust_Nz') is None:
                Nz = 7
            else:
                Nz = self.pf['dust_Nz']

            # creating instance
            self._dust = DustPopulation.DustPopulation(self, fmin, fmax, Nfreqs, zmin, zmax, Nz)

        return self._dust

    def dust_sed(self, fmin, fmax, Nfreqs):
        """
        (number, number, integer) -> 1darray, 3darray

        This is a wrapper for DustPopulation.dust_sed.

        -----------

        RETURNS

        frequencies, SED : 1darray, 3darray

        first axis: galaxy index
        second axis: frequency index
        third axis: redshift index

        -----------

        PARAMETERS

        fmin: number
            minimum frequency of the band

        fmax: number
            maximum frequency of the band

        Nfreqs: integer
            number of frequencies between fmin and fmax to be calculated
        """
        return self.dust.dust_sed(fmin, fmax, Nfreqs)
=======
        f.close()
>>>>>>> 1f3f3bde
<|MERGE_RESOLUTION|>--- conflicted
+++ resolved
@@ -2005,7 +2005,6 @@
         #        "Going to get weird answers for L(band != None) if dust is ON."
 
         raw = self.histories
-<<<<<<< HEAD
         if wave > self.src.wavelengths.max():
             L = self.dust.Luminosity(z=z, wave=wave, band=band, idnum=idnum, 
                 window=window, load=load, use_cache=use_cache, energy_units=energy_units)
@@ -2014,32 +2013,19 @@
                 extras=self.extras, idnum=idnum, window=window, load=load,
                 use_cache=use_cache, band=band, energy_units=energy_units)
            
-=======
-        L = self.synth.Luminosity(wave=wave, zobs=z, hist=raw,
-            extras=self.extras, idnum=idnum, window=window, load=load,
-            use_cache=use_cache, band=band, energy_units=energy_units)
-
->>>>>>> 1f3f3bde
         if use_cache:
             self._cache_L_[(z, wave, band, idnum, window)] = L.copy()
 
         return L
-<<<<<<< HEAD
             
     def LuminosityFunction(self, z, x, mags=True, wave=1600., window=1, 
         band=None, total_IR = False):
-=======
-
-    def LuminosityFunction(self, z, x, mags=True, wave=1600., window=1,
-        band=None):
->>>>>>> 1f3f3bde
         """
         Compute the luminosity function from discrete histories.
 
         Need to be a little careful about indexing here. For example, if we
         request the LF at a redshift not present in the grid, we need to...
 
-<<<<<<< HEAD
         PARAMETERS
 
         z: number
@@ -2074,10 +2060,6 @@
         """
         if total_IR:
             wave = 'total'
-=======
-        """
-
->>>>>>> 1f3f3bde
         cached_result = self._cache_lf(z, x, wave)
 
         if (cached_result is not None):
@@ -2102,7 +2084,6 @@
 
         ##
         # Run in batch.
-<<<<<<< HEAD
         if not total_IR:
             L = self.Luminosity(z, wave=wave, band=band, window=window)
         else:
@@ -2110,11 +2091,6 @@
             mags = False
         ##    
         
-=======
-        L = self.Luminosity(z, wave=wave, band=band, window=window)
-        ##
-
->>>>>>> 1f3f3bde
         zarr = raw['z']
         tarr = raw['t']
 
@@ -2122,17 +2098,10 @@
         # simulated halos
         w = raw['nh'][:,izobs+1]
 
-<<<<<<< HEAD
         if mags:
             MAB = self.magsys.L_to_MAB(L, z=z)
         elif total_IR:
             MAB = np.log10(L / Lsun)
-=======
-        _MAB = self.magsys.L_to_MAB(L, z=z)
-
-        if self.pf['dustcorr_method'] is not None:
-            MAB = self.dust.Mobs(z, _MAB)
->>>>>>> 1f3f3bde
         else:
             MAB = np.log10(L * c / (wave * 1e-8) / Lsun)
         
@@ -2159,19 +2128,11 @@
 
         N = np.sum(w[Misok==1])
         phi = hist * N
-<<<<<<< HEAD
-        
+
         self._cache_lf_[(z, wave)] = _x, phi
+
         return self._cache_lf(z, x, wave)
-        
-        
-=======
-
-        self._cache_lf_[(z, wave)] = _x, phi
-
-        return self._cache_lf(z, x, wave)
-
->>>>>>> 1f3f3bde
+
     def _cache_beta(self, kw_tup):
 
         if not hasattr(self, '_cache_beta_'):
@@ -2868,7 +2829,6 @@
         # Also save parameters.
         f = open('{}.parameters.pkl'.format(prefix))
         pickle.dump(self.pf)
-<<<<<<< HEAD
         f.close()
         
     @property
@@ -2953,7 +2913,4 @@
         Nfreqs: integer
             number of frequencies between fmin and fmax to be calculated
         """
-        return self.dust.dust_sed(fmin, fmax, Nfreqs)
-=======
-        f.close()
->>>>>>> 1f3f3bde
+        return self.dust.dust_sed(fmin, fmax, Nfreqs)