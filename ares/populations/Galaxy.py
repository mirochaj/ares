--- conflicted
+++ resolved
@@ -100,11 +100,7 @@
         # This is basically just initializing an instance of the cosmology
         # class. Also creates the parameter file attribute ``pf``.
         HaloPopulation.__init__(self, **kwargs)
-<<<<<<< HEAD
-        self.pf.update(**kwargs)
-=======
         #self.pf.update(**kwargs)
->>>>>>> e6b36266
 
         self._eV_per_phot = {}
         self._conversion_factors = {}
