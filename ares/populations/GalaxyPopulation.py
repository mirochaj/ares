--- conflicted
+++ resolved
@@ -725,10 +725,7 @@
                 raise ValueError('Unrecognized data type for pop_fstar!')  
                 
         return self._fstar
-<<<<<<< HEAD
-
-=======
-    
+
     @property
     def fduty(self):
         if not hasattr(self, '_fduty'):
@@ -742,7 +739,6 @@
     
         return self._fduty   
     
->>>>>>> 7918667f
     @property    
     def fesc(self):
         if not hasattr(self, '_fesc'):
