"""

Population.py

Author: Jordan Mirocha
Affiliation: University of Colorado at Boulder
Created on: Thu May 28 13:59:41 MDT 2015

Description:

"""

import re
import inspect
import numpy as np
from inspect import ismethod
from types import FunctionType
from ..physics import Cosmology
from ..util import ParameterFile
from scipy.integrate import quad
from ..util.Warnings import no_lya_warning
from scipy.interpolate import interp1d as interp1d_scipy
from ..util import MagnitudeSystem
from ..util.ReadData import read_lit
from scipy.interpolate import interp1d
from ..util.PrintInfo import print_pop
from ..phenom.DustCorrection import DustCorrection
from ..sources import Star, BlackHole, StarQS, Toy, DeltaFunction, \
    SynthesisModel, SynthesisModelToy, SynthesisModelHybrid
from ..physics.Constants import g_per_msun, erg_per_ev, E_LyA, E_LL, s_per_yr, \
    ev_per_hz, h_p

_multi_pop_error_msg = "Parameters for more than one population detected! "
_multi_pop_error_msg += "Population objects are by definition for single populations."
_multi_pop_error_msg += 'This population: '

from ..util.SetDefaultParameterValues import StellarParameters, \
    BlackHoleParameters, SynthesisParameters

_synthesis_models = ['leitherer1999', 'eldridge2009', 'eldridge2017',
    'bpass_v1', 'bpass_v2', 'starburst99']
_single_star_models = ['schaerer2002']
_sed_tabs = ['leitherer1999', 'eldridge2009', 'schaerer2002', 'hybrid',
<<<<<<< HEAD
    'bpass_v1', 'bpass_v2', 'starburst99']
=======
    'sps-toy']
>>>>>>> 12d76021

def normalize_sed(pop):
    """
    Convert yield to erg / g.
    """

    # In this case, we're just using Nlw, Nion, etc.
    if not pop.pf['pop_sed_model']:
        return 1.0

    E1 = pop.pf['pop_EminNorm']
    E2 = pop.pf['pop_EmaxNorm']

    # Deprecated? Just use ParameterizedQuantity now?
    if pop.pf['pop_rad_yield_Z_index'] is not None:
        Zfactor = (pop.pf['pop_Z'] / 0.02)**pop.pf['pop_rad_yield_Z_index']
    else:
        Zfactor = 1.

    if pop.pf['pop_rad_yield'] == 'from_sed':
        # In this case Emin, Emax, EminNorm, EmaxNorm are irrelevant
        E1 = pop.src.Emin
        E2 = pop.src.Emax
        return pop.src.rad_yield(E1, E2)
    else:
        # Remove whitespace and convert everything to lower-case
        units = pop.pf['pop_rad_yield_units'].replace(' ', '').lower()
        if units == 'erg/s/sfr':
            return Zfactor * pop.pf['pop_rad_yield'] * s_per_yr / g_per_msun

    energy_per_sfr = pop.pf['pop_rad_yield']

    # RARE: monochromatic normalization
    if units == 'erg/s/sfr/hz':
        assert pop.pf['pop_Enorm'] is not None
        energy_per_sfr *= s_per_yr / g_per_msun / ev_per_hz
    else:
        erg_per_phot = pop.src.AveragePhotonEnergy(E1, E2) * erg_per_ev

    if units == 'photons/baryon':
        energy_per_sfr *= erg_per_phot / pop.cosm.g_per_baryon
    elif units == 'photons/msun':
        energy_per_sfr *= erg_per_phot / g_per_msun
    elif units == 'photons/s/sfr':
        energy_per_sfr *= erg_per_phot * s_per_yr / g_per_msun
    elif units == 'erg/s/sfr/hz':
        pass
    else:
        raise ValueError('Unrecognized yield units: {!s}'.format(units))

    return energy_per_sfr * Zfactor


class Population(object):
    def __init__(self, grid=None, cosm=None, **kwargs):

        # why is this necessary?
        if 'problem_type' in kwargs:
            del kwargs['problem_type']

        self.pf = ParameterFile(**kwargs)

        assert self.pf.Npops == 1, _multi_pop_error_msg + str(self.id_num)

        self.grid = grid
        self._cosm_ = cosm

        self.zform = min(self.pf['pop_zform'], self.pf['first_light_redshift'])
        self.zdead = self.pf['pop_zdead']

        self._eV_per_phot = {}
        self._conversion_factors = {}

        assert self.pf['pop_star_formation'] + self.pf['pop_bh_formation'] <= 1, \
            "Populations can only form stars OR black holes."

    def run(self):
        # Avoid breaks in fitting (make it look like ares.simulation object)
        pass

    @property
    def info(self):
        if not self.parameterized:
            try:
                print_pop(self)
            except AttributeError:
                pass

    @property
    def id_num(self):
        if not hasattr(self, '_id_num'):
            self._id_num = None
        return self._id_num

    @id_num.setter
    def id_num(self, value):
        self._id_num = int(value)

    @property
    def dust(self):
        if not hasattr(self, '_dust'):
            self._dust = DustCorrection(**self.pf)
        return self._dust

    @property
    def magsys(self):
        if not hasattr(self, '_magsys'):
            self._magsys = MagnitudeSystem(cosm=self.cosm, **self.pf)
        return self._magsys

    @property
    def cosm(self):
        if not hasattr(self, '_cosm'):
            if self.grid is not None:
                self._cosm = grid.cosm
            elif self._cosm_ is not None:
                self._cosm = self._cosm_
            else:
                self._cosm = Cosmology(pf=self.pf, **self.pf)

        return self._cosm

    @property
    def zone(self):
        if not hasattr(self, '_zone'):
            if self.affects_cgm and (not self.affects_igm):
                self._zone = 'cgm'
            elif self.affects_igm and (not self.affects_cgm):
                self._zone = 'igm'
            elif (not self.affects_cgm) and (not self.affects_igm):
                self._zone = None
            else:
                s = "Populations should only affect one zone!"
                s += "In general, UV sources should have pop_ion_src_cgm=True "
                s += "while X-ray sources should have pop_*src_igm=True."
                raise ValueError(s)

        return self._zone

    @property
    def is_src_anything(self):
        if not hasattr(self, '_is_src_anything'):
            self._is_src_anything = self.is_src_oir or self.is_src_uv \
                or self.is_src_xray

    @property
    def affects_cgm(self):
        if not hasattr(self, '_affects_cgm'):
            self._affects_cgm = self.is_src_ion_cgm
        return self._affects_cgm

    @property
    def affects_igm(self):
        if not hasattr(self, '_affects_igm'):
            self._affects_igm = self.is_src_ion_igm or self.is_src_heat_igm
        return self._affects_igm

    @property
    def is_aging(self):
        return self.pf['pop_aging']

    @property
    def is_src_oir(self):
        if not hasattr(self, '_is_src_oir'):
            if self.pf['pop_sed_model']:
                self._is_src_oir = \
                    ((self.pf['pop_Emax'] >= 1e-2) and \
                    (self.pf['pop_Emin'] <= 4.13)) \
                    and self.pf['pop_oir_src']

                # Emission (roughly) between 100 microns and 3000 Angstroms
            else:
                self._is_src_oir = self.pf['pop_oir_src']

        return self._is_src_oir

    @property
    def is_src_oir_fl(self):
        return False

    @property
    def is_src_radio(self):
        if not hasattr(self, '_is_src_radio'):
            if self.pf['pop_sed_model']:
                E21 = 1.4e9 * (h_p / erg_per_ev)
                self._is_src_radio = \
                    (self.pf['pop_Emin'] <= E21 <= self.pf['pop_Emax']) \
                    and self.pf['pop_radio_src']
            else:
                self._is_src_radio = self.pf['pop_radio_src']

        return self._is_src_radio

    @property
    def is_src_radio_fl(self):
        return False

    @property
    def is_src_lya(self):
        if not hasattr(self, '_is_src_lya'):
            if self.pf['pop_sed_model']:
                self._is_src_lya = \
                    (self.pf['pop_Emin'] <= E_LyA <= self.pf['pop_Emax']) \
                    and self.pf['pop_lya_src']

                if self.pf['pop_lya_src'] and (not self._is_src_lya):
                    if abs(self.pf['pop_Emin'] - E_LyA) < 1.:
                        no_lya_warning(self)
            else:
                self._is_src_lya = self.pf['pop_lya_src']

        return self._is_src_lya

    @property
    def is_src_lya_fl(self):
        if not hasattr(self, '_is_src_lya_fl'):
            self._is_src_lya_fl = False
            if not self.is_src_lya:
                pass
            else:
                if self.pf['pop_lya_fl'] and self.pf['ps_include_lya']:
                    self._is_src_lya_fl = True

        return self._is_src_lya_fl

    @property
    def is_src_ion_cgm(self):
        if not hasattr(self, '_is_src_ion_cgm'):
            if self.pf['pop_sed_model']:
                self._is_src_ion_cgm = \
                    (self.pf['pop_Emax'] > E_LL) \
                    and self.pf['pop_ion_src_cgm']
            else:
                self._is_src_ion_cgm = self.pf['pop_ion_src_cgm']

        return self._is_src_ion_cgm

    @property
    def is_src_ion_igm(self):
        if not hasattr(self, '_is_src_ion_igm'):
            if self.pf['pop_sed_model']:
                self._is_src_ion_igm = \
                    (self.pf['pop_Emax'] > E_LL) \
                    and self.pf['pop_ion_src_igm']
            else:
                self._is_src_ion_igm = self.pf['pop_ion_src_igm']

        return self._is_src_ion_igm

    @property
    def is_src_ion(self):
        if not hasattr(self, '_is_src_ion'):
            self._is_src_ion = self.is_src_ion_cgm #or self.is_src_ion_igm
        return self._is_src_ion

    @property
    def is_src_ion_fl(self):
        if not hasattr(self, '_is_src_ion_fl'):
            self._is_src_ion_fl = False
            if not self.is_src_ion:
                pass
            else:
                if self.pf['pop_ion_fl'] and self.pf['ps_include_ion']:
                    self._is_src_ion_fl = True

        return self._is_src_ion_fl

    @property
    def is_src_heat(self):
        return self.is_src_heat_igm

    @property
    def is_src_heat_igm(self):
        if not hasattr(self, '_is_src_heat_igm'):
            if self.pf['pop_sed_model']:
                self._is_src_heat_igm = \
                    (E_LL <= self.pf['pop_Emin']) \
                    and self.pf['pop_heat_src_igm']
            else:
                self._is_src_heat_igm = self.pf['pop_heat_src_igm']

        return self._is_src_heat_igm

    @property
    def is_src_heat_fl(self):
        if not hasattr(self, '_is_src_heat_fl'):
            self._is_src_heat_fl = False
            if not self.is_src_heat:
                pass
            else:
                if self.pf['pop_temp_fl'] and self.pf['ps_include_temp']:
                    self._is_src_heat_fl = True

        return self._is_src_heat_fl

    @property
    def is_src_uv(self):
        # Delete this eventually but right now doing so will break stuff
        if not hasattr(self, '_is_src_uv'):
            if self.pf['pop_sed_model']:
                self._is_src_uv = \
                    (self.pf['pop_Emax'] > E_LL) \
                    and self.pf['pop_ion_src_cgm']
            else:
                self._is_src_uv = self.pf['pop_ion_src_cgm']

        return self._is_src_uv

    @property
    def is_src_xray(self):
        if not hasattr(self, '_is_src_xray'):
            if self.pf['pop_sed_model']:
                self._is_src_xray = \
                    (E_LL <= self.pf['pop_Emin']) \
                    and self.pf['pop_heat_src_igm']
            else:
                self._is_src_xray = self.pf['pop_heat_src_igm']

        return self._is_src_xray

    @property
    def is_src_lw(self):
        if not hasattr(self, '_is_src_lw'):
            if not self.pf['radiative_transfer']:
                self._is_src_lw = False
            elif not self.pf['pop_lw_src']:
                self._is_src_lw = False
            elif self.pf['pop_sed_model']:
                self._is_src_lw = \
                    (self.pf['pop_Emin'] <= 11.2 <= self.pf['pop_Emax'])
            else:
                self._is_src_lw = False

        return self._is_src_lw

    @property
    def is_src_lw_fl(self):
        return False

    @property
    def is_emissivity_separable(self):
        """
        Are the frequency and redshift-dependent components independent?
        """
        return True

    @property
    def is_emissivity_scalable(self):
        """
        Can we just determine a luminosity density by scaling the SFRD?

        The answer will be "no" for any population with halo-mass-dependent
        values for photon yields (per SFR), escape fractions, or spectra.
        """

        if not hasattr(self, '_is_emissivity_scalable'):

            if self.is_aging:
                self._is_emissivity_scalable = False
                return self._is_emissivity_scalable

            self._is_emissivity_scalable = True

            # If an X-ray source and no PQs, we're scalable.
            if (self.pf.Npqs == 0) and (self.affects_igm) and \
               (not self.affects_cgm) and (not self.is_src_lya):
                return self._is_emissivity_scalable

            # The use of affects_cgm here is to indicate whether we're likely
            # to have an fesc that must be handled carefully.

            # At this stage, we need to set is_emissivity_scalable=False IFF:
            # (1) there are mass- or time-dependent radiative properties
            # (2) if there are wavelength-dependent escape fractions.
            # (3) maybe that's it?

            if (self.affects_cgm) and (not self.affects_igm):
                if self.pf['pop_fesc'] != self.pf['pop_fesc_LW']:
                    print("# WARNING: revisit scalability wrt fesc.")
                    #print("Not scalable cuz fesc pop={}".format(self.id_num))
            #        self._is_emissivity_scalable = False
            #        return False

            for par in self.pf.pqs:

                # Exceptions.
                if par not in ['pop_rad_yield', 'pop_fesc', 'pop_fesc_LW']:
                    continue
                #if (par == 'pop_fstar') or (not par.startswith('pop_')):
                #    continue

                # Could just skip parameters that start with pop_

                if type(self.pf[par]) is str:
                    self._is_emissivity_scalable = False
                    break

                for i in range(self.pf.Npqs):
                    pn = '{0!s}[{1}]'.format(par,i)
                    if pn not in self.pf:
                        continue

                    if type(self.pf[pn]) is str:
                        self._is_emissivity_scalable = False
                        break

        return self._is_emissivity_scalable

    @property
    def _Source(self):
        if not hasattr(self, '_Source_'):
            if self.pf['pop_sed'] == 'bb':
                self._Source_ = Star
            elif self.pf['pop_sed'] in ['pl', 'mcd', 'simpl']:
                self._Source_ = BlackHole
            elif self.pf['pop_sed'] == 'delta':
                self._Source_ = DeltaFunction
            elif self.pf['pop_sed'] is None:
                self._Source_ = None
            elif self.pf['pop_sed'] in _synthesis_models:
                self._Source_ = SynthesisModel
            elif self.pf['pop_sed'] in ['hybrid']:
                self._Source_ = SynthesisModelHybrid
            elif self.pf['pop_sed'] in _single_star_models:
                self._Source_ = StarQS
            elif self.pf['pop_sed'] == 'sps-toy':
                self._Source_ = SynthesisModelToy
            elif type(self.pf['pop_sed']) is FunctionType or \
                 inspect.ismethod(self.pf['pop_sed']) or \
                 isinstance(self.pf['pop_sed'], interp1d_scipy):
                 self._Source_ = BlackHole
            else:
                self._Source_ = read_lit(self.pf['pop_sed'],
                    verbose=self.pf['verbose'])

        return self._Source_

    @property
    def src_kwargs(self):
        """
        Dictionary of kwargs to pass on to an ares.source instance.

        This is basically just converting pop_* parameters to source_*
        parameters.

        """
        if not hasattr(self, '_src_kwargs'):

            if self._Source is None:
                self._src_kwargs = {}
                return {}

            self._src_kwargs = dict(self.pf)
            if self._Source in [Star, StarQS, Toy, DeltaFunction]:
                spars = StellarParameters()
                for par in spars:

                    par_pop = par.replace('source', 'pop')
                    if par_pop in self.pf:
                        self._src_kwargs[par] = self.pf[par_pop]
                    else:
                        self._src_kwargs[par] = spars[par]

            elif self._Source is BlackHole:
                bpars = BlackHoleParameters()
                for par in bpars:
                    par_pop = par.replace('source', 'pop')

                    if par_pop in self.pf:
                        self._src_kwargs[par] = self.pf[par_pop]
                    else:
                        self._src_kwargs[par] = bpars[par]

            elif self._Source in [SynthesisModel, SynthesisModelToy]:
                bpars = SynthesisParameters()
                for par in bpars:
                    par_pop = par.replace('source', 'pop')

                    if par_pop in self.pf:
                        self._src_kwargs[par] = self.pf[par_pop]
                    else:
                        self._src_kwargs[par] = bpars[par]
            else:
                self._src_kwargs = self.pf.copy()
                self._src_kwargs.update(self.pf['pop_kwargs'])

        # Sometimes we need to know about cosmology...

        return self._src_kwargs


    @property
    def is_synthesis_model(self):
        if not hasattr(self, '_is_synthesis_model'):
            self._is_synthesis_model = \
                self.pf['pop_sed'] in _synthesis_models
        return self._is_synthesis_model

    @property
    def src(self):
        if not hasattr(self, '_src'):
            if self.pf['pop_psm_instance'] is not None:
                # Should phase this out for more generate approach below.
                self._src = self.pf['pop_psm_instance']
            elif self.pf['pop_src_instance'] is not None:
                self._src = self.pf['pop_src_instance']
            elif self._Source is not None:
                try:
                    self._src = self._Source(cosm=self.cosm, **self.src_kwargs)
                except TypeError:
                    # For litdata
                    self._src = self._Source
            else:
                self._src = None

        return self._src

    @property
    def _src_csfr(self):
        """
        Exact clone of `src` except forces source_ssp=False.
        """
        if not hasattr(self, '_src_csfr_'):
            if self.pf['pop_psm_instance'] is not None:
                # Should phase this out for more generate approach below.
                self._src_csfr_ = self.pf['pop_psm_instance']
            elif self.pf['pop_src_instance'] is not None:
                self._src_csfr_ = self.pf['pop_src_instance']
            elif self._Source is not None:
                try:
                    kw = self.src_kwargs.copy()
                    kw['source_ssp'] = False
                    self._src_csfr_ = self._Source(cosm=self.cosm, **kw)
                except TypeError:
                    # For litdata
                    self._src_csfr_ = self._Source
            else:
                self._src_csfr_ = None

        return self._src_csfr_

    @property
    def yield_per_sfr(self):
        if not hasattr(self, '_yield_per_sfr'):

            # erg/g
            self._yield_per_sfr = normalize_sed(self)

        return self._yield_per_sfr

    @yield_per_sfr.setter
    def yield_per_sfr(self, value):
        self._yield_per_sfr = value

    @property
    def is_fcoll_model(self):
        return self.pf['pop_sfr_model'].lower() == 'fcoll'

    @property
    def is_user_sfrd(self):
        return (self.pf['pop_sfr_model'].lower() in ['sfrd-func', 'sfrd-tab', 'sfrd-class'])

    @property
    def is_link_sfrd(self):
        if re.search('link:sfrd', self.pf['pop_sfr_model']):
            return True
        # For BHs right now...
        elif self.pf['pop_frd'] is not None:
            if re.search('link:frd', self.pf['pop_frd']):
                return True
        return False

    @property
    def is_user_sfe(self):
        return type(self.pf['pop_sfr_model']) == 'sfe-func'

    @property
    def sed_tab(self):
        if not hasattr(self, '_sed_tab'):
            if self.pf['pop_sed'] in _sed_tabs:
                self._sed_tab = True
            else:
                self._sed_tab = False
        return self._sed_tab

    @property
    def reference_band(self):
        if not hasattr(self, '_reference_band'):
            if self.sed_tab:
                self._reference_band = self.src.Emin, self.src.Emax
            else:
                self._reference_band = \
                    (self.pf['pop_EminNorm'], self.pf['pop_EmaxNorm'])
        return self._reference_band

    @property
    def full_band(self):
        if not hasattr(self, '_full_band'):
            self._full_band = (self.pf['pop_Emin'], self.pf['pop_Emax'])
        return self._full_band

    @property
    def model(self):
        return self.pf['pop_model']

    def _convert_band(self, Emin, Emax):
        """
        Convert from fractional luminosity in reference band to given bounds.

        If limits are None, will use (pop_Emin, pop_Emax).

        Parameters
        ----------
        Emin : int, float
            Minimum energy [eV]
        Emax : int, float
            Maximum energy [eV]

        Returns
        -------
        Multiplicative factor that converts LF in reference band to that
        defined by ``(Emin, Emax)``.

        """

        if self.is_aging:
            raise AttributeError('This shouldn\'t happen! Aging of spectrum should be handled by pop itself.')

        # If we're here, it means we need to use some SED info

        different_band = False

        # Lower bound
        if (Emin is not None) and (self.src is not None):
            different_band = True
        else:
            Emin = self.pf['pop_Emin']

        # Upper bound
        if (Emax is not None) and (self.src is not None):
            different_band = True
        else:
            Emax = self.pf['pop_Emax']

        # Modify band if need be
        if different_band:

            if (Emin, Emax) in self._conversion_factors:
                return self._conversion_factors[(Emin, Emax)]

            if round(Emin, 2) < round(self.pf['pop_Emin'], 2):
                print(("WARNING: Emin ({0:.2f} eV) < pop_Emin ({1:.2f} eV) " +\
                    "[pop_id={2}]").format(Emin, self.pf['pop_Emin'],\
                    self.id_num))
            if Emax > self.pf['pop_Emax']:
                print(("WARNING: Emax ({0:.2f} eV) > pop_Emax ({1:.2f} eV) " +\
                    "[pop_id={2}]").format(Emax, self.pf['pop_Emax'],\
                    self.id_num))

            # If tabulated, do things differently
            if self.sed_tab:
                factor = self.src.rad_yield(Emin, Emax) \
                    / self.src.rad_yield(*self.reference_band)
            else:
                factor = quad(self.src.Spectrum, Emin, Emax)[0] \
                    / quad(self.src.Spectrum, *self.reference_band)[0]

            self._conversion_factors[(Emin, Emax)] = factor

            return factor

        return 1.0

    def _get_energy_per_photon(self, Emin, Emax):
        """
        Compute the mean energy per photon in the provided band.

        If sed_tab or yield provided, will need Spectrum instance.
        Otherwise, assumes flat SED?

        Parameters
        ----------
        Emin : int, float
            Minimum photon energy to consider in eV.
        Emax : int, float
            Maximum photon energy to consider in eV.

        Returns
        -------
        Photon energy in eV.

        """

        if not self.pf['pop_sed_model']:
            Eavg = np.mean([Emin, Emax])
            self._eV_per_phot[(Emin, Emax)] = Eavg
            return Eavg

        different_band = False

        # Lower bound
        if (Emin is not None) and (self.src is not None):
            different_band = True
        else:
            Emin = self.pf['pop_Emin']

        # Upper bound
        if (Emax is not None) and (self.src is not None):
            different_band = True
        else:
            Emax = self.pf['pop_Emax']

        if (Emin, Emax) in self._eV_per_phot:
            return self._eV_per_phot[(Emin, Emax)]

        if Emin < self.pf['pop_Emin']:
            print(("WARNING: Emin ({0:.2g} eV) < pop_Emin ({1:.2g} eV) " +\
                "[pop_id={2}]").format(Emin, self.pf['pop_Emin'],\
                self.id_num))
        if Emax > self.pf['pop_Emax']:
            print(("WARNING: Emax ({0:.2g} eV) > pop_Emax ({1:.2g} eV) " +\
                "[pop_id={2}]").format(Emax, self.pf['pop_Emax'],\
                self.id_num))

        if self.sed_tab:
            Eavg = self.src.eV_per_phot(Emin, Emax)
        else:
            integrand = lambda E: self.src.Spectrum(E) * E
            Eavg = quad(integrand, Emin, Emax)[0] \
                / quad(self.src.Spectrum, Emin, Emax)[0]

        self._eV_per_phot[(Emin, Emax)] = Eavg

        return Eavg

    def on(self, z):
        if type(z) in [int, float, np.float64]:
            if (z > self.zform) or (z < self.zdead):
                return 0
            else:
                on = 1
        else:
            on = np.logical_and(z <= self.zform, z >= self.zdead)

        return on

    @property
    def Mmin(self):
        if not hasattr(self, '_Mmin'):
            self._Mmin = lambda z: \
                np.interp(z, self.halos.tab_z, self._tab_Mmin)

        return self._Mmin

    @property
    def _tab_Mmin(self):
        if not hasattr(self, '_tab_Mmin_'):
            # First, compute threshold mass vs. redshift
            if self.pf['feedback_LW_guesses'] is not None:
                guess = self._guess_Mmin()
                if guess is not None:
                    self._tab_Mmin = guess
                    return self._tab_Mmin_

            if self.pf['pop_Mmin'] is not None:
                if ismethod(self.pf['pop_Mmin']) or \
                   type(self.pf['pop_Mmin']) == FunctionType:
                    self._tab_Mmin_ = \
                        np.array(map(self.pf['pop_Mmin'], self.halos.tab_z))
                elif type(self.pf['pop_Mmin']) is np.ndarray:
                    self._tab_Mmin_ = self.pf['pop_Mmin']
                    assert self._tab_Mmin.size == self.halos.tab_z.size
                else:
                    self._tab_Mmin_ = self.pf['pop_Mmin'] \
                        * np.ones(self.halos.tab_z.size)
            else:
                Mvir = lambda z: self.halos.VirialMass(self.pf['pop_Tmin'],
                    z, mu=self.pf['mu'])
                self._tab_Mmin_ = np.array(map(Mvir, self.halos.tab_z))

            self._tab_Mmin_ = self._apply_lim(self._tab_Mmin_, 'min')

        return self._tab_Mmin_

    def _apply_lim(self, arr, s='min', zarr=None):
        """
        Adjust Mmin or Mmax so that Mmax > Mmin and/or obeys user-defined
        floor and ceiling.
        """
        out = None

        if zarr is None:
            zarr = self.halos.tab_z

        # Might need these if Mmin is being set dynamically
        if self.pf['pop_M%s_ceil' % s] is not None:
            out = np.minimum(arr, self.pf['pop_M%s_ceil'] % s)
        if self.pf['pop_M%s_floor' % s] is not None:
            out = np.maximum(arr, self.pf['pop_M%s_floor'] % s)
        if self.pf['pop_T%s_ceil' % s] is not None:
            _f = lambda z: self.halos.VirialMass(self.pf['pop_T%s_ceil' % s],
                z, mu=self.pf['mu'])
            _MofT = np.array(map(_f, zarr))
            out = np.minimum(arr, _MofT)
        if self.pf['pop_T%s_floor' % s] is not None:
            _f = lambda z: self.halos.VirialMass(self.pf['pop_T%s_floor' % s],
                z, mu=self.pf['mu'])
            _MofT = np.array(map(_f, zarr))
            out = np.maximum(arr, _MofT)

        if out is None:
            out = arr.copy()

        # Impose a physically-motivated floor to Mmin as a last resort,
        # by default this will be the Tegmark+ limit.
        if s == 'min':
            out = np.maximum(out, self._tab_Mmin_floor)

        return out

    @property
    def _tab_Mmin_floor(self):
        if not hasattr(self, '_tab_Mmin_floor_'):
            self._tab_Mmin_floor_ = self.halos.Mmin_floor(self.halos.tab_z)
        return self._tab_Mmin_floor_<|MERGE_RESOLUTION|>--- conflicted
+++ resolved
@@ -41,11 +41,7 @@
     'bpass_v1', 'bpass_v2', 'starburst99']
 _single_star_models = ['schaerer2002']
 _sed_tabs = ['leitherer1999', 'eldridge2009', 'schaerer2002', 'hybrid',
-<<<<<<< HEAD
-    'bpass_v1', 'bpass_v2', 'starburst99']
-=======
-    'sps-toy']
->>>>>>> 12d76021
+    'bpass_v1', 'bpass_v2', 'starburst99', 'sps-toy']
 
 def normalize_sed(pop):
     """
