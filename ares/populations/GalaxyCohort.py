"""

GalaxyCohort.py

Author: Jordan Mirocha
Affiliation: UCLA
Created on: Wed Jan 13 09:49:00 PST 2016

Description: 

"""

import re
import time
import numpy as np
from ..util import read_lit
from inspect import ismethod
from types import FunctionType
from ..util import ProgressBar
from ..analysis import ModelSet
from scipy.misc import derivative
from scipy.optimize import fsolve, minimize
from ..analysis.BlobFactory import BlobFactory
from scipy.integrate import quad, simps, cumtrapz, ode
from ..util.ParameterFile import par_info, get_pq_pars
from ..physics.RateCoefficients import RateCoefficients
from scipy.interpolate import RectBivariateSpline
from .GalaxyAggregate import GalaxyAggregate
from .Population import normalize_sed
from ..util.Stats import bin_c2e, bin_e2c
from ..util.Math import central_difference, interp1d_wrapper, interp1d, \
    LinearNDInterpolator
from ..phenom.ParameterizedQuantity import ParameterizedQuantity
from ..physics.Constants import s_per_yr, g_per_msun, cm_per_mpc, G, m_p, \
    k_B, h_p, erg_per_ev, ev_per_hz, sigma_T, c, t_edd, cm_per_kpc, E_LL, E_LyA
    
try:
    # this runs with no issues in python 2 but raises error in python 3
    basestring
except:
    # this try/except allows for python 2/3 compatible string type checking
    basestring = str

ztol = 1e-4
z0 = 9. # arbitrary
tiny_phi = 1e-18
_sed_tab_attributes = ['Nion', 'Nlw', 'rad_yield', 'L1600_per_sfr']
    
class GalaxyCohort(GalaxyAggregate,BlobFactory):
            
    def _update_pq_registry(self, name, obj):
        if not hasattr(self, '_pq_registry'):
            self._pq_registry = {}
        
        if name in self._pq_registry:
            raise KeyError('{!s} already in registry!'.format(name))
        
        self._pq_registry[name] = obj
        
    def __getattr__(self, name):
        """
        This gets called anytime we try to fetch an attribute that doesn't
        exist (yet). The only special case is really L1600_per_sfr, since 
        that requires accessing a SynthesisModel.
        """

        # Indicates that this attribute is being accessed from within a 
        # property. Don't want to override that behavior!
        # This is in general pretty dangerous but I don't have any better
        # ideas right now. It makes debugging hard but it's SO convenient...
        if (name[0] == '_'):
            if name.startswith('_tab'):
                return self.__getattribute__(name)
                
            raise AttributeError('Couldn\'t find attribute: {!s}'.format(name))
                    
        # This is the name of the thing as it appears in the parameter file.
        full_name = 'pop_' + name
                                
        # Now, possibly make an attribute
        try:
            is_php = self.pf[full_name][0:2] == 'pq'
        except (IndexError, TypeError):
            is_php = False
            
        # A few special cases    
        if self.sed_tab and (name in _sed_tab_attributes):
                        
            if self.pf['pop_Z'] == 'sam':
                tmp = []
                Zarr = np.sort(list(self.src.metallicities.values()))
                for Z in Zarr:
                    kw = self.src_kwargs.copy()
                    kw['pop_Z'] = Z
                    src = self._Source(cosm=self.cosm, **kw)
                    
                    att = src.__getattribute__(name)
                    
                    # Must specify band
                    if name == 'rad_yield':
                        val = att(self.pf['pop_EminNorm'], self.pf['pop_EmaxNorm'])
                    else:
                        val = att
                        
                    tmp.append(val)
                # Interpolant
                interp = interp1d_wrapper(np.log10(Zarr), tmp, 
                    self.pf['interp_Z'])

                result = lambda **kwargs: interp(np.log10(self.Zgas(kwargs['z'], kwargs['Mh'])))
            else:
                att = self.src.__getattribute__(name)

                if name == 'rad_yield':
                    val = att(self.src.Emin, self.src.Emax)
                else:
                    val = att

                result = lambda **kwargs: val

        elif is_php:
            tmp = get_pq_pars(self.pf[full_name], self.pf)
            # Correct values that are strings:
            if self.sed_tab:
                pars = {}
                for par in tmp:
                    if tmp[par] == 'from_sed':
                        pars[par] = self.src.__getattribute__(name)
                    else:
                        pars[par] = tmp[par]  
            else:
                pars = tmp            
            Mmin = lambda z: self.Mmin
            #result = ParameterizedQuantity({'pop_Mmin': Mmin}, self.pf, **pars)
            result = ParameterizedQuantity(**pars)

            self._update_pq_registry(name, result)
            
        elif type(self.pf[full_name]) in [int, float, np.int64, np.float64]:
                
            # Need to be careful here: has user-specified units!
            # We've assumed that this cannot be parameterized...
            # i.e., previous elif won't ever catch rad_yield
            if name == 'rad_yield':
                result = lambda **kwargs: normalize_sed(self)
            else:
                result = lambda **kwargs: self.pf[full_name]
            
        elif type(self.pf[full_name]) is FunctionType:
            result = lambda **kwargs: self.pf[full_name](**kwargs)            
        else:
            raise TypeError('dunno how to handle: {!s}'.format(name))
            
        # Check to see if Z?
        setattr(self, name, result)
                
        return result

    def get_field(self, z, field):
        """
        Return results from SAM (all masses) at input redshift.
        """
        zarr, data = self.Trajectories()
        
        iz = np.argmin(np.abs(z - zarr))
        
        Mh = data['Mh'][:,iz]
        
        return 10**np.interp(np.log10(self.halos.tab_M), np.log10(Mh), 
            np.log10(data[field][:,iz]))

    def Zgas(self, z, Mh):
        if not hasattr(self, '_sam_data'):
            self._sam_z, self._sam_data = self.scaling_relations

        flip = self._sam_data['Mh'][0] > self._sam_data['Mh'][-1]
        slc = slice(-1,0,-1) if flip else None
        
        if self.constant_SFE:
            _Mh = self._sam_data['Mh'][slc]
            _Z = self._sam_data['Z'][slc]
        else:
            # guaranteed to be a grid point?    
            k = np.argmin(np.abs(self.halos.tab_z - z))

            _smhm = self._sam_data['Ms'][slc,k]  / self._sam_data['Mh'][slc,k]
            _mask = np.isfinite(smhm)
            _Mh = self._sam_data['Mh'][slc,k][_mask]
            _Z = self._sam_data['Z'][slc,k][_mask]

        return np.interp(Mh, _Mh, _Z)

    def N_per_Msun(self, Emin, Emax):
        """
        Compute photon luminosity in band of interest per unit SFR for 
        all halos.
        
        Returns
        -------
        In units of photons/Msun.
        
        """
        if not hasattr(self, '_N_per_Msun'):
            self._N_per_Msun = {}

        # If we've already figured it out, just return    
        if (Emin, Emax) in self._N_per_Msun:    
            return self._N_per_Msun[(Emin, Emax)]

        # Otherwise, calculate what it should be
        if (Emin, Emax) == (E_LL, 24.6):
            # Should be based on energy at this point, not photon number
            self._N_per_Msun[(Emin, Emax)] = self.Nion(Mh=self.halos.tab_M) \
                * self.cosm.b_per_msun
        elif (Emin, Emax) == (10.2, 13.6):
            self._N_per_Msun[(Emin, Emax)] = self.Nlw(Mh=self.halos.tab_M) \
                * self.cosm.b_per_msun
        else:
            s = 'Unrecognized band: ({0:.3g}, {1:.3g})'.format(Emin, Emax)
            return 0.0
            #raise NotImplementedError(s)
            
        return self._N_per_Msun[(Emin, Emax)]
        
    @property
    def _spline_nh(self):
        if not hasattr(self, '_spline_nh_'):
            self._spline_nh_ = \
                RectBivariateSpline(self.halos.tab_z, np.log(self.halos.tab_M), 
                    self.halos.tab_dndm)
        return self._spline_nh_
    
    @property
    def _tab_MAR(self):
        if not hasattr(self, '_tab_MAR_'):
            self._tab_MAR_ = self.halos.tab_MAR

        return self._tab_MAR_
    
    @property
    def _tab_MAR_at_Mmin(self):
        if not hasattr(self, '_tab_MAR_at_Mmin_'):
            self._tab_MAR_at_Mmin_ = \
                np.array([self.MAR(self.halos.tab_z[i], self._tab_Mmin[i]) \
                    for i in range(self.halos.tab_z.size)])                    

        return self._tab_MAR_at_Mmin_ 
    
    @property
    def _tab_nh_at_Mmin(self):
        if not hasattr(self, '_tab_nh_at_Mmin_'):
            self._tab_nh_at_Mmin_ = \
                np.array([self._spline_nh(self.halos.tab_z[i], 
                    np.log(self._tab_Mmin[i])) \
                    for i in range(self.halos.tab_z.size)]).squeeze()

        return self._tab_nh_at_Mmin_
        
    @property
    def _tab_fstar_at_Mmin(self):
        if not hasattr(self, '_tab_fstar_at_Mmin_'):
            self._tab_fstar_at_Mmin_ = \
                self.SFE(z=self.halos.tab_z, Mh=self._tab_Mmin)
        return self._tab_fstar_at_Mmin_
        
    @property
    def _tab_sfr_at_Mmin(self):
        if not hasattr(self, '_tab_sfr_at_Mmin_'):
            self._tab_sfr_at_Mmin_ = \
                np.array([self.SFR(z=self.halos.tab_z[i], Mh=self._tab_Mmin[i]) \
                    for i in range(self.halos.tab_z.size)])
        return self._tab_sfr_at_Mmin_

    @property
    def _tab_sfrd_at_threshold(self):
        """
        Star formation rate density from halos just crossing threshold.

        Essentially the second term of Equation A1 from Furlanetto+ 2017.
        """
        if not hasattr(self, '_tab_sfrd_at_threshold_'):
            if not self.pf['pop_sfr_cross_threshold']:
                self._tab_sfrd_at_threshold_ = np.zeros_like(self.halos.tab_z)
                return self._tab_sfrd_at_threshold_

            # Model: const SFR in threshold-crossing halos.    
            if type(self.pf['pop_sfr']) in [int, float, np.float64]:
                self._tab_sfrd_at_threshold_ = self.pf['pop_sfr'] \
                    * self._tab_nh_at_Mmin * self._tab_Mmin
            else:
                active = 1. - self.fsup(z=self.halos.tab_z) 
                self._tab_sfrd_at_threshold_ = active * self._tab_eta \
                    * self.cosm.fbar_over_fcdm * self._tab_MAR_at_Mmin \
                    * self._tab_fstar_at_Mmin * self._tab_Mmin \
                    * self._tab_nh_at_Mmin \
                    * self.focc(z=self.halos.tab_z, Mh=self._tab_Mmin)
                            
            #self._tab_sfrd_at_threshold_ -= * self.Mmin * n * self.dMmin_dt(self.halos.tab_z)    

            self._tab_sfrd_at_threshold_ *= g_per_msun / s_per_yr / cm_per_mpc**3

            # Don't count this "new" star formation once the minimum mass
            # exceeds some value. At this point, it will (probably, hopefully)
            # be included in the star-formation of some other population.
            if np.isfinite(self.pf['pop_sfr_cross_upto_Tmin']):
                Tlim = self.pf['pop_sfr_cross_upto_Tmin']
                Mlim = self.halos.VirialMass(z=self.halos.tab_z, T=Tlim)

                mask = self.Mmin < Mlim
                self._tab_sfrd_at_threshold_ *= mask

        return self._tab_sfrd_at_threshold_

    def rho_L(self, Emin=None, Emax=None):
        """
        Compute the luminosity density in some bandpass for all redshifts.
        
        This is the most general way of computing the luminosity density as it
        takes into account all (existing) Mh- and z-dependent quantities.

        Returns
        -------
        Interpolant for luminosity density in units of erg / s / (comoving cm)**3.
        """

        if not hasattr(self, '_rho_L'):
            self._rho_L = {}
        
        # If we've already figured it out, just return    
        if (Emin, Emax) in self._rho_L:
            return self._rho_L[(Emin, Emax)]     
        
        # If nothing is supplied, compute the "full" luminosity density
        if (Emin is None) and (Emax is None):
            Emin = self.pf['pop_EminNorm']
            Emax = self.pf['pop_EmaxNorm']
        # Make sure we don't emit and bands...where we shouldn't be emitting
        elif (Emin is not None) and (Emax is not None):
            if (Emin > self.pf['pop_Emax']):
                self._rho_L[(Emin, Emax)] = lambda z: 0.0
                return self._rho_L[(Emin, Emax)]
            if (Emax < self.pf['pop_Emin']):
                self._rho_L[(Emin, Emax)] = lambda z: 0.0
                return self._rho_L[(Emin, Emax)]
        else:
            raise ValueError('help!')

        need_sam = False
                
        # For all halos. Reduce to a function of redshift only by passing
        # in the array of halo masses stored in 'halos' attribute.
        if Emax <= 24.6:
            N_per_Msun = self.N_per_Msun(Emin=Emin, Emax=Emax)

            # Also need energy per photon in this case
            erg_per_phot = self.src.erg_per_phot(Emin, Emax)

            # Get an array for fesc
            if Emin in [13.6, E_LL]:
                # Doesn't matter what Emax is
                fesc = lambda **kwargs: self.fesc(**kwargs)
            elif (Emin, Emax) in [(10.2, 13.6), (E_LyA, E_LL)]:
                fesc = lambda **kwargs: self.fesc_LW(**kwargs)
            else:
                return None
                        
            yield_per_sfr = lambda **kwargs: fesc(**kwargs) \
                * N_per_Msun * erg_per_phot    

            # For de-bugging purposes
            if not hasattr(self, '_yield_by_band'):
                self._yield_by_band = {}  
                self._fesc_by_band = {}
            
            if (Emin, Emax) not in self._yield_by_band:
                self._yield_by_band[(Emin, Emax)] = yield_per_sfr
                self._fesc_by_band[(Emin, Emax)] = fesc

        else:
            # X-rays separate because we never have lookup table.
            # could change in the future.

            try:
                if self.rad_yield.func_var not in ['z', 'Mh']:
                    need_sam = True
            except AttributeError:
                pass

            if need_sam:
                sam_z, sam_data = self.scaling_relations
            else:
                pass

            yield_per_sfr = lambda **kwargs: self.rad_yield(**kwargs) \
                * s_per_yr
                
        ok = ~self._tab_sfr_mask
        tab = np.zeros(self.halos.tab_z.size)
        for i, z in enumerate(self.halos.tab_z):

            if z > self.zform:
                continue      

            # Must grab stuff vs. Mh and interpolate to self.halos.tab_M
            # They are guaranteed to have the same redshifts.
            if need_sam:

                kw = {'z': z, 'Mh': self.halos.tab_M}                
                if self.constant_SFE:
                    for key in sam_data.keys():
                        if key == 'Mh':
                            continue

                        kw[key] = np.interp(self.halos.tab_M,
                            sam_data['Mh'][-1::-1], sam_data[key][-1::-1])
                else:
                    raise NotImplemented('help')

            else:
                kw = {'z': z, 'Mh': self.halos.tab_M}

            integrand = self._tab_sfr[i] * self.halos.tab_dndlnm[i] \
                * self._tab_focc[i] * yield_per_sfr(**kw) * ok[i]

            _tot = np.trapz(integrand, x=np.log(self.halos.tab_M))
            _cumtot = cumtrapz(integrand, x=np.log(self.halos.tab_M), initial=0.0)

            _tmp = _tot - \
                np.interp(np.log(self._tab_Mmin[i]), np.log(self.halos.tab_M), _cumtot)

               
            tab[i] = _tmp
                
        tab *= 1. / s_per_yr / cm_per_mpc**3
        
        if self.pf['pop_sfr_cross_threshold']:
            
            y = yield_per_sfr(z=self.halos.tab_z, Mh=self._tab_Mmin)
                        
            if self.pf['pop_sfr'] is not None:
                thresh = self._tab_sfr_at_Mmin \
                    * self._tab_nh_at_Mmin * self._tab_Mmin \
                    * y / s_per_yr / cm_per_mpc**3
            else:
                
                if not np.all(self._tab_eta == 1):
                    raise NotImplemented('Needs fixing! Shape issue.')
                
                eta = 1.
                
                active = 1. - self.fsup(z=self.halos.tab_z)  
                thresh = active * eta * \
                    self.cosm.fbar_over_fcdm * self._tab_MAR_at_Mmin \
                    * self._tab_fstar_at_Mmin * self._tab_Mmin \
                    * self._tab_nh_at_Mmin * y \
                    / s_per_yr / cm_per_mpc**3
        
            tab += thresh
        
        _Emin = round(Emin, 1)
        _Emax = round(Emax, 1)
        
        self._rho_L[(_Emin, _Emax)] = interp1d(self.halos.tab_z, tab, 
            kind=self.pf['pop_interp_sfrd'])
    
        return self._rho_L[(_Emin, _Emax)]
    
    def rho_N(self, z, Emin, Emax):
        """
        Compute the photon luminosity density in some bandpass at some redshift.
        
        Returns
        -------
        Luminosity density in units of photons / s / (comoving cm)**3.
        """
        
        if not hasattr(self, '_rho_N'):
            self._rho_N = {}
                    
        # If we've already figured it out, just return    
        if (Emin, Emax) in self._rho_N:    
            return self._rho_N[(Emin, Emax)](z)
            
        tab = np.ones_like(self.halos.tab_z)

        # For all halos
        N_per_Msun = self.N_per_Msun(Emin=Emin, Emax=Emax)
                                        
        if (Emin, Emax) == (13.6, 24.6):
            fesc = self.fesc(z=z, Mh=self.halos.tab_M)
        elif (Emin, Emax) == (10.2, 13.6):
            fesc = self.fesc_LW(z=z, Mh=self.halos.tab_M)

        else:
            raise NotImplemented('help!')
    
        ok = ~self._tab_sfr_mask
        for i, z in enumerate(self.halos.tab_z):
            integrand = self._tab_sfr[i] * self.halos.tab_dndlnm[i] \
                * self._tab_focc[i] * N_per_Msun * fesc * ok[i]
    
            tot = np.trapz(integrand, x=np.log(self.halos.tab_M))
            cumtot = cumtrapz(integrand, x=np.log(self.halos.tab_M), initial=0.0)

            tab[i] = tot - \
                np.interp(np.log(self._tab_Mmin[i]), np.log(self.halos.tab_M), cumtot)

        tab *= 1. / s_per_yr / cm_per_mpc**3
        
        self._rho_N[(Emin, Emax)] = interp1d(self.halos.tab_z, tab, 
            kind=self.pf['pop_interp_sfrd'])
    
        return self._rho_N[(Emin, Emax)](z)
        
    def _sfrd_func(self, z):
        # This is a cheat so that the SFRD spline isn't constructed
        # until CALLED. Used only for tunneling (see `pop_tunnel` parameter). 
        return self.SFRD(z)
        
    @property   
    def SFRD(self):
        """
        Compute star-formation rate density (SFRD).
        """
                
        if not hasattr(self, '_SFRD'):
            func = interp1d(self.halos.tab_z, self._tab_sfrd_total, 
                kind=self.pf['pop_interp_sfrd'])
            self._SFRD = lambda z: func(z)

        return self._SFRD
        
    @SFRD.setter
    def SFRD(self, value):
        self._SFRD = value 
        
    @property   
    def nactive(self):
        """
        Compute number of active halos.
        """
    
        if not hasattr(self, '_nactive'):
            self._nactive = interp1d(self.halos.tab_z, self._tab_nh_active, 
                kind=self.pf['pop_interp_sfrd'])
    
        return self._nactive
    
    @property   
    def SMD(self):
        """
        Compute stellar mass density (SMD).
        """
    
        if not hasattr(self, '_SMD'):
            dtdz = np.array(list(map(self.cosm.dtdz, self.halos.tab_z)))
            self._smd_tab = cumtrapz(self._tab_sfrd_total[-1::-1] * dtdz[-1::-1], 
                dx=np.abs(np.diff(self.halos.tab_z[-1::-1])), initial=0.)[-1::-1]
            self._SMD = interp1d(self.halos.tab_z, self._smd_tab, 
                kind=self.pf['pop_interp_sfrd'])
    
        return self._SMD
        
    def MAR(self, z, Mh):
        return self.eta(z, Mh) * np.maximum(self.MGR(z, Mh) * self.fsmooth(z=z, Mh=Mh), 0.)
    
    def MDR(self, z, Mh):
        # Mass "delivery" rate
        return self.MGR(z, Mh) * (1. - self.fsmooth(z=z, Mh=Mh))
        
    def iMAR(self, z, source=None):
        """
        The integrated mass (*matter*, i.e., baryons + CDM) accretion rate.
        
        Parameters
        ----------
        z : int, float
            Redshift
        source : str
            Can be a litdata module, e.g., 'mcbride2009'.
            If None, will compute from HMF.
            
        Returns
        -------
        Integrated DM mass accretion rate in units of Msun/yr/cMpc**3.
            
        """    

        if source is not None:
            lnM = np.log(self.halos.tab_M)
            src = read_lit(source, verbose=self.pf['verbose'])

            i = np.argmin(np.abs(z - self.halos.tab_z))

            # Integrand: convert MAR from DM MAR to total matter MAR
            integ = self.halos.tab_dndlnm[i] \
                * src.MAR(z, self.halos.tab_M) / self.cosm.fcdm

            Mmin = np.interp(z, self.halos.tab_z, self.Mmin)
            j1 = np.argmin(np.abs(Mmin - self.halos.tab_M))
            if Mmin > self.halos.tab_M[j1]:
                j1 -= 1

            p0 = simps(integ[j1-1:], x=np.log(self.halos.tab_M)[j1-1:])
            p1 = simps(integ[j1:], x=np.log(self.halos.tab_M)[j1:])
            p2 = simps(integ[j1+1:], x=np.log(self.halos.tab_M)[j1+1:])
            p3 = simps(integ[j1+2:], x=np.log(self.halos.tab_M)[j1+2:])

            interp = interp1d(np.log(self.halos.tab_M)[j1-1:j1+3], [p0,p1,p2,p3],
                kind=self.pf['pop_interp_MAR'])

            return interp(np.log(Mmin))
        else:
            return super(GalaxyCohort, self).iMAR(z)

    def cMAR(self, z, source=None):
        """
        Compute cumulative mass accretion rate, i.e., integrated MAR in 
        halos Mmin<M'<M.
        
        Parameters
        ----------
        z : int, float
        """
        
        if source is not None:        
            src = read_lit(source, verbose=self.pf['verbose'])
            MAR = src.MAR(z, self.halos.tab_M)    
        else:
            MAR = super(GalaxyCohort, self).MAR_via_AM(z)
                    
        # Grab redshift
        k = np.argmin(np.abs(z - self.halos.tab_z))

        integ = self.halos.tab_dndlnm[k] * MAR / self.cosm.fcdm

        Mmin = np.interp(z, self.halos.tab_z, self.Mmin)
        j1 = np.argmin(np.abs(Mmin - self.halos.tab_M))
        if Mmin > self.halos.tab_M[j1]:
            j1 -= 1    

        incremental_Macc = cumtrapz(integ[j1:], x=np.log(self.halos.tab_M)[j1:],
            initial=0.0)

        return self.halos.tab_M[j1:], incremental_Macc

    @property
    def eta(self):
        if not hasattr(self, '_eta'):
            if np.all(self._tab_eta == 1):
                self._eta = lambda z, Mh=None: 1.  
            elif self._tab_eta.ndim == 1:
                self._eta = lambda z, Mh=None: np.interp(z, self.halos.tab_z, self._tab_eta)
            else:
                _eta = RectBivariateSpline(self.halos.tab_z, 
                    np.log10(self.halos.tab_M), self._tab_eta)
                self._eta = lambda z, Mh: _eta(z, np.log10(Mh)).squeeze()
                    
        return self._eta

    @property
    def _tab_eta(self):
        """
        Correction factor for MAR.
    
        \eta(z) \int_{M_{\min}}^{\infty} \dot{M}_{\mathrm{acc}}(z,M) n(z,M) dM
            = \bar{\rho}_m^0 \frac{df_{\mathrm{coll}}}{dt}|_{M_{\min}}

        """

        # Prepare to compute eta
        if not hasattr(self, '_tab_eta_'):
        
            if self.pf['pop_MAR_corr'] == 'integral':

                _rhs = np.zeros_like(self.halos.tab_z)
                _lhs = np.zeros_like(self.halos.tab_z)
                _tab_eta_ = np.ones_like(self.halos.tab_z)

                for i, z in enumerate(self.halos.tab_z):

                    # eta = rhs / lhs

                    Mmin = self._tab_Mmin[i]

                    # My Eq. 3
                    rhs = self.cosm.rho_cdm_z0 * self.dfcolldt(z)
                    rhs *= (s_per_yr / g_per_msun) * cm_per_mpc**3
                
                    # Accretion onto all halos (of mass M) at this redshift
                    # This is *matter*, not *baryons*
                    MAR = self._tab_MAR[i]
                
                    # Find Mmin in self.halos.tab_M
                    j1 = np.argmin(np.abs(Mmin - self.halos.tab_M))
                    if Mmin > self.halos.tab_M[j1]:
                        j1 -= 1
                
                    integ = self.halos.tab_dndlnm[i] * MAR
                        
                    p0 = simps(integ[j1-1:], x=np.log(self.halos.tab_M)[j1-1:])
                    p1 = simps(integ[j1:], x=np.log(self.halos.tab_M)[j1:])
                    p2 = simps(integ[j1+1:], x=np.log(self.halos.tab_M)[j1+1:])
                    p3 = simps(integ[j1+2:], x=np.log(self.halos.tab_M)[j1+2:])

                    interp = interp1d(np.log(self.halos.tab_M)[j1-1:j1+3], [p0,p1,p2,p3],
                        kind=self.pf['pop_interp_MAR'])

                    lhs = interp(np.log(Mmin))
                    
                    _lhs[i] = lhs
                    _rhs[i] = rhs

                    _tab_eta_[i] = rhs / lhs
                    
                # Re-shape to be (z, Mh)    
                self._tab_eta_ = np.reshape(np.tile(_tab_eta_, self.halos.tab_M.size), 
                    (self.halos.tab_z.size, self.halos.tab_M.size))
                       
            elif self.pf['pop_MAR_corr'] == 'slope':
                        
                # In this case, we have the same shape as _tab_MAR
                self._tab_eta_ = np.ones_like(self.halos.tab_MAR)
                                
                # Compute power-law slope as function of mass at all redshifts.
                # Prevent dramatic deviations from this slope, and instead
                # extrapolate from high-mass end downward.
                logM = np.log(self.halos.tab_M)
                logMAR = np.log(self.halos.tab_MAR)
                
                alpha = np.diff(logMAR, axis=1) / np.diff(logM)
                self._tab_alpha = alpha
                
                Ms = self.halos.tab_M.size - 1
                
                # Figure out where alpha < 0, use slope well above this 
                # juncture to extrapolate.
                negative = np.zeros_like(self.halos.tab_z)
                for i in range(self.halos.tab_z.size):
                    huge = np.argwhere(alpha[i,:-5] > 2.)
                    if not np.any(huge):
                        continue
                        
                    ilt0 = int(huge[-1])    

                    # Extrapolate
                    _Msafe = min(self.halos.tab_M[ilt0] * 10, 1e13)
                    iM = np.argmin(np.abs(_Msafe - self.halos.tab_M))
                    Msafe = self.halos.tab_M[iM]
                                        
                    new = self.halos.tab_MAR[i,iM] \
                        * (self.halos.tab_M / Msafe)**alpha[i,iM]
                     
                    # Only apply extrapolation at low mass    
                    self._tab_eta_[i,0:iM] = \
                        new[0:iM] / self.halos.tab_MAR[i,0:iM]
                                    
                        
            else:
                self._tab_eta_ = np.ones_like(self.halos.tab_dndm)
                    
        return self._tab_eta_
        
    def SFR(self, z, Mh=None):
        """
        Star formation rate at redshift z in a halo of mass Mh.
        
        P.S. When you plot this, don't freak out if the slope changes at Mmin.
        It's because all masses below this (and above Mmax) are just set to 
        zero, so it looks like a slope change for line plots since it's
        trying to connect to a point at SFR=Mh=0.
        
        """
        
        if self.pf['pop_sfr'] is not None:
            if type(self.pf['pop_sfr']) == 'str':
                return self.sfr(z=z, Mh=Mh)
                
        # If Mh is None, it triggers use of _tab_sfr, which spans all
        # halo masses in self.halos.tab_M
        if Mh is None:
            k = np.argmin(np.abs(z - self.halos.tab_z))                        
            if abs(z - self.halos.tab_z[k]) < ztol:
                return self._tab_sfr[k] * ~self._tab_sfr_mask[k]

            else:
                Mh = self.halos.tab_M                    
        else:
            
            # Create interpolant to be self-consistent
            # with _tab_sfr. Note that this is slower than it needs to be
            # in cases where we just want to know the SFR at a few redshifts
            # and/or halo masses. But, we're rarely doing such things.
            if not hasattr(self, '_spline_sfr'):
                log10sfr = np.log10(self._tab_sfr)
                # Filter zeros since we're going log10
                log10sfr[np.isinf(log10sfr)] = -90.
                log10sfr[np.isnan(log10sfr)] = -90.
                
                _spline_sfr = RectBivariateSpline(self.halos.tab_z, 
                    np.log10(self.halos.tab_M), log10sfr)
                
                #func = lambda z, log10M: 10**_spline_sfr(z, log10M).squeeze()
                
                def func(z, log10M):
                    sfr = 10**_spline_sfr(z, log10M).squeeze()

                    M = 10**log10M
                    #if type(sfr) is np.ndarray:
                    #    sfr[M < self.Mmin(z)] = 0.0
                    #    sfr[M > self.Mmax(z)] = 0.0
                    #else:
                    #    if M < self.Mmin(z):
                    #        return 0.0
                    #    if M > self.Mmax(z):
                    #        return 0.0

                    return sfr
                
                self._spline_sfr = func
                        
            return self._spline_sfr(z, np.log10(Mh))
        
        return self.cosm.fbar_over_fcdm * self.MAR(z, Mh) * self.eta(z) \
            * self.SFE(z=z, Mh=Mh)

    def Emissivity(self, z, E=None, Emin=None, Emax=None):
        """
        Compute the emissivity of this population as a function of redshift
        and rest-frame photon energy [eV].

        Parameters
        ----------
        z : int, float

        Returns
        -------
        Emissivity in units of erg / s / c-cm**3 [/ eV]

        """
        
        on = self.on(z)
        if not np.any(on):
            return z * on

        # Use GalaxyAggregate's Emissivity function
        if self.is_emissivity_scalable:
            # The advantage here is that the SFRD only has to be calculated
            # once, and the radiation field strength can just be determined
            # by scaling the SFRD.
            rhoL = super(GalaxyCohort, self).Emissivity(z, E=E, 
                Emin=Emin, Emax=Emax)
        
        else:
            # Here, the radiation backgrounds cannot just be scaled. 
            # Note that this method can always be used, it's just less 
            # efficient because you're basically calculating the SFRD again
            # and again.
            rhoL = self.rho_L(Emin, Emax)(z)
            
        if E is not None:
            return rhoL * self.src.Spectrum(E) * on
        else:
            return rhoL * on
            
    def StellarMass(self, z, Mh):
        zform, data = self.scaling_relations_sorted(z=z)
        return np.interp(Mh, data['Mh'], data['Ms'])
    
    def MetalMass(self, z, Mh):
        zform, data = self.scaling_relations_sorted(z=z)
        return np.interp(Mh, data['Mh'], data['MZ'])

    def GasMass(self, z, Mh):
        zform, data = self.scaling_relations_sorted(z=z)
        return np.interp(Mh, data['Mh'], data['Mg'])

    def StellarMassFunction(self, z, bins=None, units='dex'):
        """
        Return stellar mass function (duh).
        """
        zall, traj_all = self.Trajectories()
        iz = np.argmin(np.abs(z - zall))
        Ms = traj_all['Ms'][:,iz]
        Mh = traj_all['Mh'][:,iz]
        nh = traj_all['nh'][:,iz]

        if bins is None:
            bin = 0.1
            bin_e = np.arange(6., 13.+bin, bin)
        else:
            dx = np.diff(bins)
            assert np.all(np.diff(dx) == 0)
            bin = dx[0]
            bin_e = bins
            
        bin_c = bin_e2c(bin_e)

        phi, _bins = np.histogram(Ms, bins=10**bin_e, weights=nh)
        
        if units == 'dex':
            # Convert to dex**-1 units
            phi /= bin
        else:
            raise NotImplemented('help')
        
        if bins is None:
            return 10**bin_c, phi
        else:
            return phi

    def SurfaceDensity(self, z, mag=None, dz=1., dtheta=1., wave=1600.):
        """
        
        Returns
        -------
        Observed magnitudes, then, projected surface density of galaxies in 
        `dz` thick shell, in units of cumulative number of galaxies per 
        square degree.
        
        """
        
        # These are intrinsic (i.e., not dust-corrected) absolute magnitudes 
        _mags, _phi = self.phi_of_M(z=z, wave=wave)
        
        mask = np.logical_or(_mags.mask, _phi.mask)
        
        mags = _mags[mask == 0]
        phi = _phi[mask == 0]
        
        # Observed magnitudes will be dimmer, + AB shift from absolute to apparent mags
        dL = self.cosm.LuminosityDistance(z) / cm_per_pc
        magcorr = 5. * (np.log10(dL) - 1.)
        Mobs = self.dust.Mobs(z, mags) - magcorr
        
        # Compute the volume of the shell we're looking at
        vol = self.cosm.ProjectedVolume(z, angle=dtheta, dz=dz)
        
        Ngal = phi * vol
        
        # At this point, magnitudes are in descending order, i.e., faint
        # to bright.
        
        # Because we want the cumulative number *brighter* than m_AB, 
        # reverse the arrays and integrate from bright end down.
        
        Mobs = Mobs[-1::-1]
        Ngal = Ngal[-1::-1]
        
        # Cumulative surface density of galaxies *brighter than* Mobs
        cgal = cumtrapz(Ngal, x=Mobs, initial=Ngal[0])
        
        if mag is not None:
            return np.interp(mag, Mobs, cgal)
        else:
            return Mobs, cgal

    @property
    def is_uvlf_parametric(self):
        if not hasattr(self, '_is_uvlf_parametric'):
            self._is_uvlf_parametric = self.pf['pop_uvlf'] is not None
        return self._is_uvlf_parametric
    
    def UVLF_M(self, MUV, z=None, wave=1600.):
        if self.is_uvlf_parametric:
            return self.uvlf(MUV=MUV, z=z)
    
        ##
        # Otherwise, standard SFE parameterized approach.
        ##
            
        x_phi, phi = self.phi_of_M(z, wave=wave)
        
        ok = phi.mask == False

        if ok.sum() == 0:
            return -np.inf
    
        # Setup interpolant. x_phi is in descending, remember!
        interp = interp1d(x_phi[ok][-1::-1], np.log10(phi[ok][-1::-1]), 
            kind=self.pf['pop_interp_lf'],
            bounds_error=False, fill_value=np.log10(tiny_phi))

        phi_of_x = 10**interp(MUV)
        
        return phi_of_x
    
    def UVLF_L(self, LUV, z=None, wave=1600.):
        x_phi, phi = self.phi_of_L(z, wave=wave)
    
        ok = phi.mask == False
    
        if ok.sum() == 0:
            return -np.inf    
    
        # Setup interpolant
        interp = interp1d(np.log10(x_phi[ok]), np.log10(phi[ok]), 
            kind=self.pf['pop_interp_lf'], 
            bounds_error=False, fill_value=np.log10(tiny_phi))
    
        phi_of_x = 10**interp(np.log10(LUV))
        
        return phi_of_x
    
    def LuminosityFunction(self, z, x, mags=True, wave=1600.):
        """
        Reconstructed luminosity function.
    
        ..note:: This is number per [abcissa]. No dust correction has
            been applied.
    
        Parameters
        ----------
        z : int, float
            Redshift. Will interpolate between values in halos.tab_z if necessary.
        mags : bool
            If True, x-values will be in absolute (AB) magnitudes
    
        Returns
        -------
        Number density.
    
        """

        if mags:
            phi_of_x = self.UVLF_M(x, z, wave=wave)
        else:
            phi_of_x = self.UVLF_L(x, z, wave=wave)
    
        return phi_of_x

    def Lh(self, z, wave=1600.):
        """
        This is the rest-frame UV band in which the LF is measured.
        
        NOT generally use-able!!!
        
        """
        
        if self.pf['pop_star_formation']:
            
            # This uses __getattr__ in case we're allowing Z to be 
            # updated from SAM.
            sfr = self.SFR(z) 
            
            if self.pf['pop_dust_yield'] not in [None,0]:
                L_sfr = self.src.L_per_sfr(wave)                                
                Lh = L_sfr * sfr
                
                fcov = self.dust_fcov(z=z, Mh=self.halos.tab_M)
                kappa = self.dust_kappa(wave=wave)
                Sd = self.get_field(z, 'Sd')
                tau = kappa * Sd
                
                # I don't think this method should ever get called.
                # Basically we only have this implemented for GalaxyEnsemble.
                # Right, because the reddening is probabilistic (due to fcov)
                # we don't have a way to deal with it in Cohort currently.
                raise NotImplemented('help')

            else:
                L_sfr = self.L1600_per_sfr(z=z, Mh=self.halos.tab_M)
                return sfr * L_sfr
            
        elif self.pf['pop_bh_formation']:
            # In this case, luminosity just proportional to BH mass.
            zarr, data = self.Trajectories()
            
            iz = np.argmin(np.abs(zarr - z))
            
            # Interpolate Mbh onto halo mass grid so we can use abundances.
            Mbh = np.exp(np.interp(np.log(self.halos.tab_M), 
                np.log(data['Mh'][:,iz]), 
                np.log(data['Mbh'][:,iz])))

            # Bolometric luminosity: Eddington 
            ledd = 4 * np.pi * G * m_p * c / sigma_T
            Lbol = ledd * Mbh * g_per_msun
            Lbol[np.isnan(Lbol)]= 0.0

            # Need to do bolometric correction.
            E = h_p * c / (wave * 1e-8) / erg_per_ev
            I_E = self.src.Spectrum(E)
            
            return Lbol * I_E * ev_per_hz

            # Don't need to do trajectories unless we're letting
            # BHs grow via accretion, i.e., scaling laws can just get
            # painted on.

        else:
            raise NotImplemented('help')

    def phi_of_L(self, z, wave=1600.):
        """
        Compute the luminosity function at redshift z.
        
        Returns
        -------
        Number of galaxies per unit luminosity per unit volume.
        
        """

        if not hasattr(self, '_phi_of_L'):
            self._phi_of_L = {}
        else:
            if z in self._phi_of_L:
                return self._phi_of_L[z] 
            for red in self._phi_of_L:
                if abs(red - z) < ztol:
                    return self._phi_of_L[red]
                
        Lh = self.Lh(z, wave=wave)
                
        fobsc = (1. - self.fobsc(z=z, Mh=self.halos.tab_M))        
        # Means obscuration refers to fractional dimming of individual 
        # objects
        if self.pf['pop_fobsc_by'] == 'lum':
            Lh *= fobsc
        
        logL_Lh = np.log(Lh)
        
        iz = np.argmin(np.abs(z - self.halos.tab_z))
        
        if abs(z - self.halos.tab_z[iz]) < ztol:
            dndm = self.halos.tab_dndm[iz,:-1] * self._tab_focc[iz,:-1]
        else:
            dndm_func = interp1d(self.halos.tab_z, self.halos.tab_dndm[:,:-1], 
                axis=0, kind=self.pf['pop_interp_lf'])
                        
            dndm = dndm_func(z) * self.focc(z=z, Mh=self.halos.tab_M[0:-1])
        
        # In this case, obscuration means fraction of objects you don't see
        # in the UV.
        if self.pf['pop_fobsc_by'] == 'num':
            dndm *= fobsc[0:-1]
            
        dMh_dLh = np.diff(self.halos.tab_M) / np.diff(Lh)
                
        dMh_dlogLh = dMh_dLh * Lh[0:-1]
                
        # Only return stuff above Mmin
        Mmin = np.interp(z, self.halos.tab_z, self._tab_Mmin)
        Mmax = self.pf['pop_lf_Mmax']
        
        i_min = np.argmin(np.abs(Mmin - self.halos.tab_M))
        i_max = np.argmin(np.abs(Mmax - self.halos.tab_M))

        if self.pf['pop_Lh_scatter'] > 0:
            sigma = self.pf['pop_Lh_scatter']
            norm = np.sqrt(2. * np.pi) / sigma / np.log(10.)

            gauss = lambda x, mu: np.exp(-(x - mu)**2 / 2. / sigma**2) / norm

            phi_of_L = np.zeros_like(Lh[0:-1])
            for k, logL in enumerate(logL_Lh[0:-1]):

                # Actually a range of halo masses that can produce galaxy
                # of luminosity Lh
                pdf = gauss(logL_Lh[0:-1], logL_Lh[k])

                integ = dndm[i_min:i_max] * pdf[i_min:i_max] * dMh_dlogLh[i_min:i_max]

                phi_of_L[k] = np.trapz(integ, x=logL_Lh[i_min:i_max])

            # This needs extra term now?
            phi_of_L /= Lh[0:-1]

        else:
            phi_of_L = dndm * dMh_dLh

        above_Mmin = self.halos.tab_M >= Mmin
        below_Mmax = self.halos.tab_M <= Mmax
        ok = np.logical_and(above_Mmin, below_Mmax)[0:-1]
        mask = self.mask = np.logical_not(ok)
        
        lum = np.ma.array(Lh[:-1], mask=mask)
        phi = np.ma.array(phi_of_L, mask=mask, fill_value=tiny_phi)

        self._phi_of_L[z] = lum, phi

        return self._phi_of_L[z]

    def phi_of_M(self, z, wave=1600.):
        if not hasattr(self, '_phi_of_M'):
            self._phi_of_M = {}
        else:
            if z in self._phi_of_M:
                return self._phi_of_M[z]
            for red in self._phi_of_M:
                if np.allclose(red, z):
                    return self._phi_of_M[red]

        Lh, phi_of_L = self.phi_of_L(z, wave=wave)

        _MAB = self.magsys.L_to_MAB(Lh, z=z)
        
        if self.pf['dustcorr_method'] is not None:
            MAB = self.dust.Mobs(z, _MAB)
        else:
            MAB = _MAB

        phi_of_M = phi_of_L[0:-1] * np.abs(np.diff(Lh) / np.diff(MAB))
        
        phi_of_M[phi_of_M==0] = 1e-15

        self._phi_of_M[z] = MAB[0:-1], phi_of_M

        return self._phi_of_M[z]
        
    def Beta(self, z, wave=1600., dlam=10):
        """
        UV slope.
        """
        

        ok = np.logical_and(wave-dlam <= self.src.wavelengths, 
                            self.src.wavelengths <= wave+dlam)

        arr = self.src.wavelengths[ok==1]
                
        Lh = np.array([self.Lh(z, w) for w in arr])
        
        Llam = Lh / self.src.dwdn[ok==1][:,None]
        
        logw = np.log(arr)
        logL = np.log(Llam)
                
        beta = (logL[0,:] - logL[-1,:]) / (logw[0] - logw[-1])

        return beta

    def MUV(self, z, Mh, wave=1600.):
        Lh = np.interp(Mh, self.halos.tab_M, self.Lh(z, wave=wave))
        MAB = self.magsys.L_to_MAB(Lh, z=z)
        return MAB

    def MUV_max(self, z):
        """
        Compute the magnitude corresponding to the Tmin threshold.
        """   

        return self.MUV(z, Mmin)

    def Mh_of_MUV(self, z, MUV, wave=1600.):
        
        # MAB corresponds to self.halos.tab_M
        MAB, phi = self.phi_of_M(z, wave=wave)
        ok = MAB.mask == 0
        
        if ok.sum() == 0:
            return 0.0

        return np.interp(MUV, MAB[ok][-1::-1], self.halos.tab_M[1:-1][ok][-1::-1])
        
    def Mpeak(self, z):
        slope = lambda logM: self.gamma_sfe(z, 10**logM)
        return 10**fsolve(slope, 11.5)[0]
        
    def MUV_at_peak_SFE(self, z):
        """
        Return the UV magnitude of a halo forming stars at peak efficiency.
        """
        
        slope = lambda M: self.gamma_sfe(z, M)
        
        low = fsolve(slope, 1e12)
        
        Mpeak = low[0]
        
        MAB, phi = self.phi_of_M(z)
        MUV_peak = np.interp(Mpeak, self.halos.tab_M[1:-1], MAB)
        
        return MUV_peak
        
    @property
    def _tab_Mmax_active(self):
        """ most massive star-forming halo. """
        if not hasattr(self, '_tab_Mmax_active_'):
            self._tab_Mmax_active_ = np.zeros_like(self.halos.tab_z)
            for i, z in enumerate(self.halos.tab_z):
                lim = self.pf['pop_fstar_negligible']
                fstar_max = self._tab_fstar[i].max()
                immsfh = np.argmin(np.abs(self._tab_fstar[i] - fstar_max * lim))
                self._tab_Mmax_active_[i] = self.halos.tab_M[immsfh]
        return self._tab_Mmax_active_
    
    @property
    def Mmax_active(self):
        if not hasattr(self, '_Mmax_active_'):
            self._Mmax_active_ = \
                lambda z: np.interp(z, self.halos.tab_z, self._tab_Mmax_active)
        return self._Mmax_active_
        
    def dMmin_dt(self, z):
        """ Solar masses per year. """
        return -1. * derivative(self.Mmin, z) * s_per_yr / self.cosm.dtdz(z)
    def Mmax(self, z):
        # Doesn't have a setter because of how we do things in Composite.
        # Long story.
        return np.interp(z, self.halos.tab_z, self._tab_Mmax)
        
    @property
    def M_atom(self):
        if not hasattr(self, '_Matom'):
            Mvir = lambda z: self.halos.VirialMass(z, 1e4, mu=self.pf['mu'])
            self._Matom = np.array(list(map(Mvir, self.halos.tab_z)))
        return self._Matom    
    
    @property
    def Mmin(self):
        if not hasattr(self, '_Mmin'):  
            self._Mmin = lambda z: \
                np.interp(z, self.halos.tab_z, self._tab_Mmin)

        return self._Mmin
    
    @Mmin.setter
    def Mmin(self, value):
        print("Mmin setter being called", value)
        if ismethod(value):
            self._Mmin = value
        else:
            self._tab_Mmin = value
            self._Mmin = lambda z: np.interp(z, self.halos.tab_z, self._tab_Mmin)
    
    def Mmax(self, z):
        # Doesn't have a setter because of how we do things in Composite.
        # Long story.
        return np.interp(z, self.halos.tab_z, self._tab_Mmax)
    
    @property
    def _tab_logMmin(self):
        if not hasattr(self, '_tab_logMmin_'):
            self._tab_logMmin_ = np.log(self._tab_Mmin)
        return self._tab_logMmin_
    
    @property
    def _tab_logMmax(self):
        if not hasattr(self, '_tab_logMmax_'):
            self._tab_logMmax_ = np.log(self._tab_Mmax)
        return self._tab_logMmax_    
    
    @property
    def _loaded_guesses(self):
        if not hasattr(self, '_loaded_guesses_'):
            self._loaded_guesses_ = False
        return self._loaded_guesses_
    
    @_loaded_guesses.setter
    def _loaded_guesses(self, value):
        self._loaded_guesses_ = value
    
    @property
    def _tab_Mmin(self):
        if not hasattr(self, '_tab_Mmin_'):
                                    
            # First, compute threshold mass vs. redshift
            if self.pf['feedback_LW_guesses'] is not None and (not self._loaded_guesses):
                guess = self._guess_Mmin()
                if guess is not None:
                    self._tab_Mmin = guess
                    return self._tab_Mmin_
    
            if self.pf['pop_Mmin'] is not None:
                print("Setting Mmin...{}".format(type(self.pf['pop_Mmin'])))
                if ismethod(self.pf['pop_Mmin']) or \
                   (type(self.pf['pop_Mmin']) == FunctionType):
                    self._tab_Mmin_ = \
                        np.array(map(self.pf['pop_Mmin'], self.halos.tab_z))
                elif type(self.pf['pop_Mmin']) is np.ndarray:
                    self._tab_Mmin_ = self.pf['pop_Mmin']
                    assert self._tab_Mmin.size == self.halos.tab_z.size
                elif type(self.pf['pop_Mmin']) is str:
                    if self.pf['pop_Mmin'] == 'jeans':
                        self._tab_Mmin_ = \
                            np.array(map(self.cosm.JeansMass, self.halos.tab_z))
                    elif self.pf['pop_Mmin'] == 'filtering':
                        self._tab_Mmin_ = \
                            np.array(map(self.halos.FilteringMass, self.halos.tab_z))
                    else:
                        raise NotImplemented('help')
                else:    
                    self._tab_Mmin_ = self.pf['pop_Mmin'] \
                        * np.ones_like(self.halos.tab_z)
                                                
            else:
                self._tab_Mmin_ = self.halos.VirialMass(
                    self.halos.tab_z, self.pf['pop_Tmin'], mu=self.pf['mu'])
                
            self._tab_Mmin_ = self._apply_lim(self._tab_Mmin_, 'min')
    
        return self._tab_Mmin_
    
    @_tab_Mmin.setter
    def _tab_Mmin(self, value):
        if ismethod(value):
            self.Mmin = value
            self._tab_Mmin_ = np.array(list(map(value, self.halos.tab_z)), 
                dtype=float)
        elif type(value) in [int, float, np.float64]:    
            self._tab_Mmin_ = value * np.ones_like(self.halos.tab_z)
        else:
            self._tab_Mmin_ = value
    
        self._tab_Mmin_ = self._apply_lim(self._tab_Mmin_, s='min')

    @property
    def _tab_n_Mmin(self):
        """
        Number of objects in each Mmin bin. Only use this for setting
        up Ensemble objects?
        """
        if not hasattr(self, '_tab_n_Mmin_'):
            
            # Need to setup spline for n(>M)                        
            log10_ngtm = np.log10(self.halos.tab_ngtm)
            not_ok = np.isinf(log10_ngtm)
            ok = np.logical_not(not_ok)
            
            log10_ngtm[ok==0] = -40.
    
            _spl = RectBivariateSpline(self.halos.tab_z, 
               np.log10(self.halos.tab_M), log10_ngtm)
            spl = lambda z, log10M: 10**_spl(z, log10M).squeeze()

            # Interpolate halo abundances onto Mmin axis.
            ngtm_Mmin = np.array([spl(self.halos.tab_z[i],
                np.log10(self._tab_Mmin)[i]) \
                    for i in range(self.halos.tab_z.size)])

            # Number of halos in this Mmin bin is just the difference
            # in N(M>Mmin) between two redshift steps.
            # Remember, though, that ngtm_Mmin is in *descending* order
            # since it rises with redshift, hence the minus sign.
            n_new = np.concatenate((-np.diff(ngtm_Mmin), [0.0]))

            self._tab_n_Mmin_ = n_new

        return self._tab_n_Mmin_    

    @property    
    def _tab_Mmin_floor(self):
        if not hasattr(self, '_tab_Mmin_floor_'):
            self._tab_Mmin_floor_ = self.halos.Mmin_floor(self.halos.tab_z)
        return self._tab_Mmin_floor_
    
    def _apply_lim(self, arr, s='min', zarr=None):
        """
        Adjust Mmin or Mmax so that Mmax > Mmin and/or obeys user-defined 
        floor and ceiling.
        """
        out = None
    
        if zarr is None:
            zarr = self.halos.tab_z

        # Might need these if Mmin is being set dynamically
        if self.pf['pop_M{!s}_ceil'.format(s)] is not None:
            out = np.minimum(arr, self.pf['pop_M{!s}_ceil'.format(s)])
        if self.pf['pop_M{!s}_floor'.format(s)] is not None:
            out = np.maximum(arr, self.pf['pop_M{!s}_floor'.format(s)])
        if self.pf['pop_T{!s}_ceil'.format(s)] is not None:
            _f = lambda z: self.halos.VirialMass(z, 
                self.pf['pop_T{!s}_ceil'.format(s)], mu=self.pf['mu'])
            _MofT = np.array(list(map(_f, zarr)))
            out = np.minimum(arr, _MofT)
        if self.pf['pop_T{!s}_floor'.format(s)] is not None:
            _f = lambda z: self.halos.VirialMass(z, 
                self.pf['pop_T{!s}_floor'.format(s)], mu=self.pf['mu'])
            _MofT = np.array(list(map(_f, zarr)))
            out = np.maximum(arr, _MofT)
    
        if out is None:
            out = arr.copy()
    
        # Impose a physically-motivated floor to Mmin as a last resort,
        # by default this will be the Tegmark+ limit.
        if s == 'min':
            out = np.maximum(out, self._tab_Mmin_floor)
    
        return out
    
    @property
    def _done_setting_Mmax(self):
        if not hasattr(self, '_done_setting_Mmax_'):
            self._done_setting_Mmax_ = False
        return self._done_setting_Mmax_

    @property
    def _tab_Mmax(self):
        if not hasattr(self, '_tab_Mmax_'):
                                                
            # First, compute threshold mass vs. redshift
            t_limit = self.pf['pop_time_limit']
            m_limit = self.pf['pop_mass_limit'] 
            a_limit = self.pf['pop_abun_limit'] 
            e_limit = self.pf['pop_bind_limit']
            T_limit = self.pf['pop_temp_limit']
            
            if t_limit == 0:
                t_limit = None
            if e_limit == 0:
                e_limit = None
            
            if (t_limit is not None) or (m_limit is not None) or \
               (e_limit is not None) or (T_limit is not None) or (a_limit is not None):
               
                M0x = self.pf['pop_initial_Mh']
                if (M0x == 0) or (M0x == 1):
                    zform, zfin, Mfin, raw = self.MassAfter()
                    new_data = self._sort_sam(self.pf['initial_redshift'], 
                        zform, raw, sort_by='form')
                        
                    self.tmp_data = new_data    
                        
                else:
                    zform, zfin, Mfin, raw = self.MassAfter(M0=M0x)
                    new_data = self._sort_sam(self.pf['initial_redshift'], 
                        zform, raw, sort_by='form') 
                                                        
                # This is the redshift at which the first star-forming halo,
                # formed at (zi, M0), transitions to PopII.
                zmax = max(zfin)
                
                # This is the mass trajectory of a halo that forms at
                # initial_redshift with initial mass pop_initial_Mh 
                # (in units of Mmin, defaults to 1).
                Moft_zi = lambda z: np.interp(z, zform, new_data['Mh'])
                
                # For each redshift, determine Mmax.
                Mmax = np.zeros_like(self.halos.tab_z)
                for i, z in enumerate(self.halos.tab_z):

                    # If we've specified a maximum initial mass halo, and
                    # we're at a redshift before that halo hits its limit.
                    # Or, we're using a time-limited model.
                    if ((M0x > 0) and (z > zmax)):
                        Mmax[i] = Moft_zi(z)
                    else:
                        Mmax[i] = 10**np.interp(z, zfin, np.log10(Mfin))
                        
                self._tab_Mmax_ = Mmax
                                                
            elif self.pf['pop_Mmax'] is not None:
                if type(self.pf['pop_Mmax']) is FunctionType:
                    self._tab_Mmax_ = np.array(list(map(self.pf['pop_Mmax'], self.halos.tab_z)))

                elif type(self.pf['pop_Mmax']) is tuple:
                    extra = self.pf['pop_Mmax'][0]
                    assert self.pf['pop_Mmax'][1] == 'Mmin'

                    if type(extra) is FunctionType:
                        self._tab_Mmax_ = np.array(list(map(extra, self.halos.tab_z))) \
                            * self._tab_Mmin
                    else:
                        self._tab_Mmax_ = extra * self._tab_Mmin
                else:    
                    self._tab_Mmax_ = self.pf['pop_Mmax'] * np.ones_like(self.halos.tab_z)

            elif self.pf['pop_Tmax'] is not None:
                Mvir = lambda z: self.halos.VirialMass(z, self.pf['pop_Tmax'], 
                    mu=self.pf['mu'])
                self._tab_Mmax_ = np.array(list(map(Mvir, self.halos.tab_z)))
            else:
                # A suitably large number for (I think) any purpose
                self._tab_Mmax_ = 1e18 * np.ones_like(self.halos.tab_z)
    
            self._tab_Mmax_ = self._apply_lim(self._tab_Mmax_, s='max')
            self._tab_Mmax_ = np.maximum(self._tab_Mmax_, self._tab_Mmin)
            
            # Fix SFR?
                
        return self._tab_Mmax_
    
    @_tab_Mmax.setter
    def _tab_Mmax(self, value):
        if type(value) in [int, float, np.float64]:
            self._tab_Mmax_ = value * np.ones_like(self.halos.tab_z)
        else:
            self._tab_Mmax_ = value
        
    @property
    def _tab_sfr_mask(self):
        if not hasattr(self, '_tab_sfr_mask_'):
            # Mmin is like tab_z, make it like (z, M)
            # M is like tab_M, make it like (z, M)
            Mmin = np.array([self._tab_Mmin] * self.halos.tab_M.size).T
            Mmax = np.array([self._tab_Mmax] * self.halos.tab_M.size).T
            M = np.reshape(np.tile(self.halos.tab_M, self.halos.tab_z.size), 
                    (self.halos.tab_z.size, self.halos.tab_M.size))
            
            mask = np.zeros_like(self._tab_sfr, dtype=bool)
            mask[M < Mmin] = True
            mask[M > Mmax] = True
            mask[self.halos.tab_z > self.zform] = True
            mask[self.halos.tab_z < self.zdead] = True
            self._tab_sfr_mask_ = mask
        return self._tab_sfr_mask_
        
    @property
    def _tab_sfr(self):
        """
        SFR as a function of redshift and halo mass.

            ..note:: Units are Msun/yr.
            
        This does NOT set the SFR to zero in halos with M < Mmin or M > Mmax!    
        Doing so screws up spline fitting in SFR...but if we don't need the
        SFR function for anything...shouldn't we just do it?

        """
        if not hasattr(self, '_tab_sfr_'):
            
            if self.pf['pop_sfr_model'] == 'sfr-func':
                self._tab_sfr_ = \
                    np.zeros((self.halos.tab_z.size, self.halos.tab_M.size))
                
                for i, z in enumerate(self.halos.tab_z):

                    if z > self.zform:
                        continue

                    if z < self.zdead:
                        continue
                    
                    # Should be a little careful here: need to go one or two
                    # steps past edge to avoid interpolation problems in SFRD.

                    # SF fueld by accretion onto halos already above threshold
                    #if self.pf['pop_sfr_above_threshold']:
                
                    if self.pf['pop_sfr_model'] == 'sfr-func':
                        self._tab_sfr_[i] = self.sfr(z=z, Mh=self.halos.tab_M)
                    else:                            
                        raise ValueError('shouldnt happen.')
            elif self.pf['pop_sfr_model'] == 'sfr-tab':    
                self._tab_sfr_ = self.pf['pop_sfr']
                assert self._tab_sfr_.shape == \
                    (self.halos.tab_z.size, self.halos.tab_M.size)
            elif self.pf['pop_sfr_model'] == '21cmfast':
                Mb = self.cosm.fbar_over_fcdm * self.halos.tab_M
                fst = self._tab_fstar
                tstar = self.pf['pop_tstar']
                H = self.cosm.HubbleParameter(self.halos.tab_z) * s_per_yr
                self._tab_sfr_ = np.array([Mb * fst[i] * H[i] / tstar \
                    for i in range(H.size)])
            else:   
                self._tab_sfr_ = self._tab_eta \
                    * self.cosm.fbar_over_fcdm \
                    * self.halos.tab_MAR * self._tab_fstar

            #self._tab_sfr_mask_ = np.zeros_like(self._tab_sfr_, dtype=bool)

            # Why am I getting a NaN?
            isnan = np.isnan(self._tab_sfr_)

            if isnan.sum() > 1 and self.pf['debug']:                
                # Find bounds in redshift and mass?
                i_nan = np.argwhere(isnan==1)
                x, y = i_nan.T
                i_zlo = np.argmin(x)
                i_zhi = np.argmax(x)
                i_Mlo = np.argmin(y)
                i_Mhi = np.argmax(y)
                
                zlo = self.halos.tab_z[i_zlo]
                zhi = self.halos.tab_z[i_zhi]
                Mlo = self.halos.tab_M[i_Mlo]
                Mhi = self.halos.tab_M[i_Mhi]
                
                print("WARNING: {} Nans detected in _tab_sfr_".format(isnan.sum()))
                print("WARNING: Found in range {}<=z<={} and {}<=Mh<={}".format(zlo, 
                    zhi, Mlo, Mhi))
                            
            self._tab_sfr_[isnan] = 0.
                                            
        return self._tab_sfr_

    @property
    def SFRD_at_threshold(self):
        if not hasattr(self, '_SFRD_at_threshold'):
            self._SFRD_at_threshold = \
                lambda z: np.interp(z, self.halos.tab_z, self._tab_sfrd_at_threshold)
        return self._SFRD_at_threshold
        
    @property
    def _tab_nh_active(self):
        if not hasattr(self, '_tab_nh_active_'):
            self._tab_nh_active_ = np.ones_like(self.halos.tab_z)

            lnM = np.log(self.halos.tab_M)
            
            # Loop from high-z to low-z
            for k, z in enumerate(self.halos.tab_z[-1::-1]):

                i = self.halos.tab_z.size - k - 1
                
                if not self.pf['pop_sfr_above_threshold']:
                    break

                if z > self.zform:
                    continue

                integrand = self.halos.tab_dndlnm[i] * self._tab_focc[k,:]

                # Mmin and Mmax will never be exactly on Mh grid points 
                # so we interpolate to more precisely determine SFRD.    

                c1 = self.halos.tab_M >= self._tab_Mmin[i]
                c2 = self.halos.tab_M <= self._tab_Mmax[i]
                ok = np.logical_and(c1, c2)
                
                if self._tab_Mmin[i] == self._tab_Mmax[i]:
                    self._tab_nh_active_[i] = 0
                    
                    # We 'break' here because once Mmax = Mmin, PopIII
                    # should be gone forever.
                    
                    if z < self.pf['initial_redshift']:
                        break
                    else:
                        continue
                    
                # This can happen if Mmin and Mmax are within the same mass bin,
                # or if they straddle a single mass bin. Need to be a bit careful.
                if ok.sum() in [0, 1]:                                        
                    i1 = np.argmin(np.abs(self.halos.tab_M - self._tab_Mmin[i]))
                    if self.halos.tab_M[i1] > self._tab_Mmin[i]:
                        i1 -= 1
                    i2 = i1 + 1
                    
                    # Trapezoid here we come
                    b = self._tab_logMmax[i] - self._tab_logMmin[i]
                    
                    M1 = self._tab_logMmin[i]
                    M2 = self._tab_logMmax[i]
                    y1 = np.interp(M1, [np.log(self.halos.tab_M[i1]), np.log(self.halos.tab_M[i2])],
                        [integrand[i1], integrand[i2]])
                    y2 = np.interp(M2, [np.log(self.halos.tab_M[i1]), np.log(self.halos.tab_M[i2])],
                        [integrand[i1], integrand[i2]])
                    
                    h = abs(y2 - y1)
                    
                    self._tab_nh_active_[i] = 0.5 * b * (y1 + y2)

                    continue

                # Otherwise, do the normal thing.
                #if ok.sum() == 1:
                #    iok = [np.argwhere(ok).squeeze()]
                #else:
                iok = np.argwhere(ok).squeeze()

                Mlo1 = min(iok)
                Mhi1 = max(iok)
                Mlo2 = Mlo1 - 1
                Mhi2 = Mhi1 + 1

                # This happens if Mmin and Mmax straddle a mass bin
                if ok.sum() == 1:
                    raise ValueError('help')
                    b = np.log(self.halos.tab_M[Mlo1+1]) - np.log(self.halos.tab_M[Mlo1])
                    #h = abs(integrand[Mlo1+1] - integrand[Mlo1])
                    #b = self.halos.lnM[Mlo1] - self.self.halos.lnM[Mlo1+1]
                    
                    M1 = self._tab_logMmin[i]
                    M2 = self._tab_logMmax[i]
                    y1 = np.interp(M1, [np.log(self.halos.tab_M[i1]), np.log(self.halos.tab_M[i2])],
                        [integrand[i1], integrand[i2]])
                    y2 = np.interp(M2, [np.log(self.halos.tab_M[i1]), np.log(self.halos.tab_M[i2])],
                        [integrand[i1], integrand[i2]])
                    
                    h = abs(y2 - y1)
                    
                    tot = 0.5 * b * h
                else:
                    # This is essentially an integral from Mlo1 to Mhi1
                    tot = np.trapz(integrand[ok], x=np.log(self.halos.tab_M[ok]))      
                integ_lo = np.trapz(integrand[Mlo2:Mhi1+1], 
                    x=np.log(self.halos.tab_M[Mlo2:Mhi1+1]))
                                
                # Interpolating over lower integral bound
                sfrd_lo = np.interp(self._tab_logMmin[i], 
                    [np.log(self.halos.tab_M[Mlo2]), np.log(self.halos.tab_M[Mlo1])], 
                    [integ_lo, tot]) - tot
                                                
                if Mhi2 >= self.halos.tab_M.size:    
                    sfrd_hi = 0.0
                else:
                    integ_hi = np.trapz(integrand[Mlo1:Mhi2+1], 
                        x=np.log(self.halos.tab_M[Mlo1:Mhi2+1]))
                    sfrd_hi = np.interp(self._tab_logMmax[i], 
                        [np.log(self.halos.tab_M[Mhi1]), np.log(self.halos.tab_M[Mhi2])], 
                        [tot, integ_hi]) - tot
                
                self._tab_nh_active_[i] = tot + sfrd_lo + sfrd_hi

            self._tab_nh_active_ *= 1. / cm_per_mpc**3

            #if self.pf['pop_sfr_cross_threshold']:
            #    self._tab_sfrd_total_ += self._tab_sfrd_at_threshold

        return self._tab_nh_active_
      
    @property
    def _tab_sfrd_total(self):
        """
        SFRD as a function of redshift.
    
            ..note:: Units are g/s/cm^3 (comoving).

        """

        if not hasattr(self, '_tab_sfrd_total_'):
            Nz = self.halos.tab_z.size
            
            ok = ~self._tab_sfr_mask
            integrand = self._tab_sfr * self.halos.tab_dndlnm \
                * self._tab_focc
                  
            ##
            # Use cumtrapz instead and interpolate onto Mmin, Mmax
            ##
            self._tab_sfrd_total_ = np.zeros_like(self.halos.tab_z)
            for i, z in enumerate(self.halos.tab_z):
                
                if z < self.pf['final_redshift']:
                    continue
                
                if z > self.pf['initial_redshift']:
                    continue    
                
                if z > self.zform:
                    continue

                if z < self.zdead:
                    continue
                
                tot = np.trapz(integrand[i], x=np.log(self.halos.tab_M))
                cumtot = cumtrapz(integrand[i], x=np.log(self.halos.tab_M), 
                    initial=0.0)
                    
                above_Mmin = np.interp(np.log(self._tab_Mmin[i]), 
                        np.log(self.halos.tab_M), tot - cumtot)
                above_Mmax = np.interp(np.log(self._tab_Mmax[i]), 
                        np.log(self.halos.tab_M), tot - cumtot)    
                
                #if above_Mmin < above_Mmax:
                #    print("WARNING: SFRD(>Mmin) < SFRD(>Mmax) at z={}".format(z))
                                    
                self._tab_sfrd_total_[i] = above_Mmin - above_Mmax
                
            self._tab_sfrd_total_ *= g_per_msun / s_per_yr / cm_per_mpc**3
                        
        return self._tab_sfrd_total_
        
    def SFRD_above_MUV(self, z, MUV=-17):
    
        if not hasattr(self, '_sfrd_above_MUV_tab'):
            self._sfrd_above_MUV_tab = {}
            
        if type(MUV) == np.ndarray:
            res = []
            for limit in MUV:
                if (z, limit) in self._sfrd_above_MUV_tab:
                    res.append(self._sfrd_above_MUV_tab[(z, limit)])
                    continue
                
                self._sfrd_above_MUV_tab[(z, limit)] = \
                    self.SFRD_within(z, limit, None, is_mag=True)
                
                res.append(self._sfrd_above_MUV_tab[(z, limit)])
    
            return np.array(res)
    
        else:
            
            raise NotImplemented('i think this is broken')
            
            if (z, MUV) in self._sfrd_above_MUV_tab:
                return self._sfrd_above_MUV_tab[(z, MUV)]
                
            self._sfrd_above_MUV_tab[(z, MUV)] = \
                self.SFRD_within(z, MUV, None, is_mag=True)
    
            return self._sfrd_above_MUV_tab[(z, MUV)]
    
    @property        
    def _tab_focc(self):
        if not hasattr(self, '_tab_focc_'):
            yy, xx = self._tab_Mz
            focc = self.focc(z=xx, Mh=yy)
            
            if type(focc) in [int, float, np.float64]:
                self._tab_focc_ = focc * np.ones_like(self.halos.tab_dndm)
            else:
                self._tab_focc_ = focc
            
        return self._tab_focc_
    
    def SFRD_within(self, z, Mlo, Mhi=None, is_mag=False):
        """
        Compute SFRD within given mass range, [Mlo, Mhi].
        """
        
        #if not hasattr(self, '_sfrd_within'):
        #    self._sfrd_within = {}
        #    
        #if (Mlo, Mhi) in self._sfrd_within.keys():
        #    return self._sfrd_within[(Mlo, Mhi)](z)
        
        #_sfrd_tab = np.ones_like(self.halos.tab_z)
        
        if is_mag:
            _Mlo = self.Mh_of_MUV(z, Mlo)
        # Crudely for now
        elif Mlo == 'Mmin':
            _Mlo = self.Mmin(z)
        else:
            _Mlo = Mlo
        
        # Check for exact match
        iz = np.argmin(np.abs(z - self.halos.tab_z))    
        if abs(self.halos.tab_z[iz] - z) < ztol:
            exact_match = True
        else:
            exact_match = False
            raise NotImplemented('help')

        ok = ~self._tab_sfr_mask
        integrand = ok * self._tab_sfr * self.halos.tab_dndlnm * self._tab_focc        
        
        # Have everything we need.
        if exact_match:
            
            ilo = np.argmin(np.abs(self.halos.tab_M - _Mlo))
                    
            if Mhi is None:
                ihi = self.halos.tab_M.size
            else:
                ihi = np.argmin(np.abs(self.halos.tab_M - Mhi))
                        
            _sfrd_tab = np.trapz(integrand[iz,ilo:ihi+1], 
                x=np.log(self.halos.tab_M[ilo:ihi+1]))
                
            # Should do the intra-bin correction here.
                
            _sfrd_tab *= g_per_msun / s_per_yr / cm_per_mpc**3
        
            return _sfrd_tab

        raise ValueError('help')


    @property
    def LLyC_tab(self):
        """
        Number of LyC photons emitted per unit SFR in halos of mass M.
        """
        if not hasattr(self, '_LLyC_tab'):
            M = self.halos.tab_M
            fesc = self.fesc(None, M)
            
            dnu = (24.6 - E_LL) / ev_per_hz

            Nion_per_L1600 = self.Nion(None, M) / (1. / dnu)
            
            self._LLyC_tab = np.zeros([self.halos.tab_z.size, self.halos.tab_M.size])
            
            for i, z in enumerate(self.halos.tab_z):
                self._LLyC_tab[i] = self.L1600_tab[i] * Nion_per_L1600 \
                    * fesc
            
                mask = self.halos.tab_M >= self._tab_Mmin[i]
                self._LLyC_tab[i] *= mask
            
        return self._LLyC_tab
                
    @property
    def LLW_tab(self):
        if not hasattr(self, '_LLW_tab'):
            M = self.halos.tab_M
                
            dnu = (E_LL - E_LyA) / ev_per_hz
            #nrg_per_phot = 25. * erg_per_ev
    
            Nlw_per_L1600 = self.Nlw(z=None, M=M) / (1. / dnu)
            fesc_LW = self.fesc_LW(z=None, M=M)
    
            self._LLW_tab = np.zeros([self.halos.tab_z.size, self.halos.tab_M.size])
    
            for i, z in enumerate(self.halos.tab_z):
                self._LLW_tab[i] = self.L1600_tab[i] * Nlw_per_L1600
    
                mask = self.halos.tab_M >= self._tab_Mmin[i]
                self._LLW_tab[i] *= mask

        return self._LLW_tab

    def SFE(self, **kwargs):
        """
        Just a wrapper around self.fstar.
        """
        
        return self.fstar(**kwargs)
        
    @property
    def yield_per_sfr(self):
        # Need this to avoid inheritance issue with GalaxyAggregate
        if not hasattr(self, '_yield_per_sfr'):
                        
            if type(self.rad_yield) is FunctionType:
                self._yield_per_sfr = self.rad_yield()
            else:
                self._yield_per_sfr = self.rad_yield
            
        return self._yield_per_sfr

    @property
    def fstar(self):
        if not hasattr(self, '_fstar'):
            
            if not self.pf['pop_star_formation']:
                self._fstar = lambda **kwargs: 0.0
                            
            assert self.pf['pop_sfr'] is None

            if self.pf['pop_calib_L1600'] is not None:
                boost = self.pf['pop_calib_L1600'] / self.L1600_per_sfr()
            else:
                boost = 1.

            if self.pf['pop_mlf'] is not None:
                if type(self.pf['pop_mlf']) in [float, np.float64]:
                    # Note that fshock is really fcool
                    self._fstar = lambda **kwargs: boost * self.fshock(**kwargs) \
                        / ((1. / self.pf['pop_fstar_max'] + self.pf['pop_mlf']))
                elif self.pf['pop_mlf'][0:2] == 'pq':
                    pars = get_pq_pars(self.pf['pop_mlf'], self.pf)
                    Mmin = lambda z: np.interp(z, self.halos.tab_z, self._tab_Mmin)
                    self._mlf_inst = ParameterizedQuantity(**pars)
                    self._update_pq_registry('mlf', self._mlf_inst)
                    
                    self._fstar = \
                        lambda **kwargs: boost * self.fshock(**kwargs) \
                            / ((1. / self.pf['pop_fstar_max'] + self._mlf_inst(**kwargs)))
            
            elif self.pf['pop_fstar'] is not None:
                if type(self.pf['pop_fstar']) in [float, np.float64]:
                    self._fstar = lambda **kwargs: self.pf['pop_fstar'] * boost
                elif self.pf['pop_fstar'][0:2] == 'pq':
                    pars = get_pq_pars(self.pf['pop_fstar'], self.pf)
                                        
                    #Mmin = lambda z: np.interp(z, self.halos.tab_z, self._tab_Mmin)
                    #self._fstar_inst = ParameterizedQuantity({'pop_Mmin': Mmin}, 
                    #    self.pf, **pars)
                    #
                    #self._update_pq_registry('fstar', self._fstar_inst)    

                    self._fstar_inst = ParameterizedQuantity(**pars)

                    self._fstar = \
                        lambda **kwargs: self._fstar_inst.__call__(**kwargs) \
                            * boost 
            else:
                raise ValueError('Unrecognized data type for pop_fstar!')  

        return self._fstar
        
    @fstar.setter
    def fstar(self, value):
        self._fstar = value  
                
    def gamma_sfe(self, z, Mh):
        """
        This is a power-law index describing the relationship between the
        SFE and and halo mass.
        
        Parameters
        ----------
        z : int, float
            Redshift
        M : int, float
            Halo mass in [Msun]
            
        """
        
        fst = lambda MM: self.SFE(z=z, Mh=MM)
        
        return derivative(fst, Mh, dx=1e6) * Mh / fst(Mh)
            
    def slope_lf(self, z, mag):
        logphi = lambda logL: np.log10(self.LuminosityFunction(z, 10**logL, mags=False))
    
        Mdc = mag - self.dust.AUV(z, mag)
        L = self.magsys.MAB_to_L(mag=Mdc, z=z)
    
        return derivative(logphi, np.log10(L), dx=0.1)
    
    #def slope_smf(self, z, M):
    #    logphi = lambda logM: np.log10(self.StellarMassFunction(z, 10**logM))
    #
    #    
    #
    #    return derivative(logphi, np.log10(L), dx=0.1)    
    
    @property
    def _tab_Mz(self):
        if not hasattr(self, '_tab_Mz_'):
            yy, xx = np.meshgrid(self.halos.tab_M, self.halos.tab_z)
            self._tab_Mz_ = yy, xx
        return self._tab_Mz_
    
    @property
    def _tab_fstar(self):
        if not hasattr(self, '_tab_fstar_'):
            yy, xx = self._tab_Mz
            # Should be like tab_dndm
            self._tab_fstar_ = self.SFE(z=xx, Mh=yy)

        return self._tab_fstar_
    
    def _SAM(self, z, y):
        if self.pf['pop_sam_nz'] == 1:
            return self._SAM_1z(z, y)
        elif self.pf['pop_sam_nz'] == 2:
            return self._SAM_2z(z, y)
        else:
            raise NotImplementedError('No SAM with nz={}'.format(\
                self.pf['pop_sam_nz']))
                
    def _SAM_jac(self, z, y):
        if self.pf['pop_sam_nz'] == 1:
            return self._SAM_1z_jac(z, y)
        elif self.pf['pop_sam_nz'] == 2:
            return self._SAM_2z_jac(z, y)
        else:
            raise NotImplementedError('No SAM with nz={}'.format(\
                self.pf['pop_sam_nz']))                
            
    def _SAM_1z(self, z, y):
        """
        Simple semi-analytic model for the components of galaxies.

        Really just the right-hand sides of a set of ODEs describing the
        rate of change in the halo mass, stellar mass, and metal mass.
        Other elements can be added quite easily.
        
        All terms have units of per year. The last equation is simply
        the evolution of time wrt redshift.

        Parameters
        ----------
        z : int, float
            current redshift
        y : array
            halo mass, gas mass, stellar mass, gas-phase metallicity

        Returns
        -------
        An updated array of y-values.

        """
        
        Mh, Mg, Mst, MZ, cMst, Mbh = y

        kw = {'z':z, 'Mh': Mh, 'Ms': Mst, 'Mg': Mg, 'MZ': MZ,
            'cMst': cMst, 'Mbh': Mbh}

        # Assume that MZ, Mg, and Mstell acquired *not* by smooth inflow
        # is same fraction of accreted mass as fractions in this halo
        # right now
        
        fb = self.cosm.fbar_over_fcdm
        

        # Convert from s/dz to yr/dz
        dtdz_s = -self.cosm.dtdz(z)
        dtdz = dtdz_s / s_per_yr
        
        # Splitting up the inflow. P = pristine.
        # Units = Msun / yr -> Msun / dz
        PIR = fb * self.MAR(z, Mh) * dtdz
        NPIR = fb * self.MDR(z, Mh) * dtdz

        # Measured relative to baryonic inflow
        Mb = fb * Mh
        Zfrac = self.pf['pop_acc_frac_metals'] * (MZ / Mb)
        Sfrac = self.pf['pop_acc_frac_stellar'] * (Mst / Mb)
        Gfrac = self.pf['pop_acc_frac_gas'] * (Mg / Mb)

        # Need SFR per dz
        if not self.pf['pop_star_formation']:
            fstar = SFR = 0.0
        elif self.pf['pop_sfr'] is None:
            fstar = self.SFE(**kw)
            SFR = PIR * fstar
        else:
            fstar = 1e-10
            SFR = self.sfr(**kw) * dtdz

        # "Quiet" mass growth
        fsmooth = self.fsmooth(**kw)

        # Eq. 1: halo mass.
        y1p = self.MGR(z, Mh) * dtdz

        # Eq. 2: gas mass
        if self.pf['pop_sfr'] is None:
            y2p = PIR * (1. - SFR/PIR) + NPIR * Gfrac
        else:
            y2p = PIR * (1. - fstar) + NPIR * Gfrac

        # Add option of parameterized stifling of gas supply, and
        # ejection of gas.
        
        if self._done_setting_Mmax:
            Mmax = self.Mmax(z)
        else:
            Mmax = np.inf
        
        # Eq. 3: stellar mass
        Mmin = self.Mmin(z)
        if (Mh < Mmin) or (Mh > Mmax):
            y3p = SFR = 0.
        else:
            y3p = SFR * (1. - self.pf['pop_mass_yield']) + NPIR * Sfrac

        # Eq. 4: metal mass -- constant return per unit star formation for now
        y4p = self.pf['pop_mass_yield'] * self.pf['pop_metal_yield'] * SFR \
            * (1. - self.pf['pop_mass_escape']) \
            + NPIR * Zfrac

        if (Mh < Mmin) or (Mh > Mmax):
            y5p = 0.
        else:
            y5p = SFR + NPIR * Sfrac

        # BH accretion rate
        if self.pf['pop_bh_formation']:
            if self.pf['pop_bh_facc'] is not None:
                y6p = self.pf['pop_bh_facc'] * PIR
            else:
                
                eta = self.pf['pop_eta']
                fduty = self.pf['pop_fduty']
                if Mbh > 0:
                    y6p = Mbh * dtdz_s * fduty * (1. - eta) / eta / t_edd
                else:
                    y6p = 0.0

        else:
            y6p = 0.0
        
        # Stuff to add: parameterize metal yield, metal escape, star formation
        # from reservoir? How to deal with Mmin(z)? Initial conditions (from PopIII)?
                
        results = [y1p, y2p, y3p, y4p, y5p, y6p]
                
        return np.array(results)
        
    def _SAM_1z_jac(self, z, y):
        """
        Jacobian for _SAM_1z
        """
    
        print('jac!', z, y)
    
        Mh, Mg, Mst, MZ, cMst, Mbh = y
    
        kw = {'z':z, 'Mh': Mh, 'Ms': Mst, 'Mg': Mg, 'MZ': MZ,
            'cMst': cMst, 'Mbh': Mbh}
    
        # Assume that MZ, Mg, and Mstell acquired *not* by smooth inflow
        # is same fraction of accreted mass as fractions in this halo
        # right now
    
        fb = self.cosm.fbar_over_fcdm
    
        # Convert from s/dz to yr/dz
        dtdz_s = -self.cosm.dtdz(z)
        dtdz = dtdz_s / s_per_yr
    
        # Splitting up the inflow. P = pristine.
        # Units = Msun / yr -> Msun / dz
        PIR = fb * self.MAR(z, Mh) * dtdz
        NPIR = fb * self.MDR(z, Mh) * dtdz
        #PIR = lambda _Mh: fb * self.MAR(z, _Mh) * dtdz
        #NPIR = lambda _Mh: fb * self.MDR(z, _Mh) * dtdz
        #
        # Measured relative to baryonic inflow
        Mb = fb * Mh
        Zfrac = self.pf['pop_acc_frac_metals'] * (MZ / Mb)
        Sfrac = self.pf['pop_acc_frac_stellar'] * (Mst / Mb)
        Gfrac = self.pf['pop_acc_frac_gas'] * (Mg / Mb)
    
        # Need SFR per dz
        #if not self.pf['pop_star_formation']:
        #    fstar = SFR = 0.0
        #elif self.pf['pop_sfr'] is None:
        #    fstar = lambda _Mh: self.SFE(z=kw['z'], Mh=_Mh)
        #    SFR = lambda _Mh: PIR(_Mh) * fstar(_Mh)
        #else:
        #    fstar = 1e-10
        #    SFR = lambda _Mh: self.sfr(z=kw['z'], Mh=_Mh) * dtdz
    
        # Need SFR per dz
        if not self.pf['pop_star_formation']:
            fstar = SFR = 0.0
        elif self.pf['pop_sfr'] is None:
            fstar = self.SFE(**kw)
            SFR = PIR * fstar
        else:
            fstar = 1e-10
            SFR = self.sfr(**kw) * dtdz
    
        # "Quiet" mass growth
        fsmooth = self.fsmooth(**kw)
    
        # Eq. 1: halo mass.
        _y1p = lambda _Mh: self.MGR(z, _Mh) * dtdz
        y1p = derivative(_y1p, Mh)
    
        # Eq. 2: gas mass
        if self.pf['pop_sfr'] is None:
            y2p = PIR * (1. - SFR/PIR) + NPIR * Gfrac
        else:
            y2p = PIR * (1. - fstar) + NPIR * Gfrac
            
        #_yp = lambda _Mh: self.MGR(z, _Mh) * dtdz
        #y2p = derivative(_yp2, Mh)
        
        # Add option of parameterized stifling of gas supply, and
        # ejection of gas.
    
        if self._done_setting_Mmax:
            Mmax = self.Mmax(z)
        else:
            Mmax = np.inf
    
        # Eq. 3: stellar mass
        Mmin = self.Mmin(z)
        if (Mh < Mmin) or (Mh > Mmax):
            y3p = SFR = 0.
        else:
            y3p = SFR * (1. - self.pf['pop_mass_yield']) + NPIR * Sfrac
    
        # Eq. 4: metal mass -- constant return per unit star formation for now
        y4p = self.pf['pop_mass_yield'] * self.pf['pop_metal_yield'] * SFR \
            * (1. - self.pf['pop_mass_escape']) \
            + NPIR * Zfrac
    
        if (Mh < Mmin) or (Mh > Mmax):
            y5p = 0.
        else:
            y5p = SFR + NPIR * Sfrac
    
        # Add BHs
        if self.pf['pop_bh_formation']:
            if self.pf['pop_bh_facc'] is not None:
                y6p = self.pf['pop_bh_facc'] * PIR
            else:
    
                C = dtdz_s * 4.0 * np.pi * G * m_p / sigma_T / c
    
                if self.pf['pop_bh_seed_mass'] is not None:
                    Mseed = self.pf['pop_bh_seed_mass']    
                elif self.pf['pop_bh_seed_eff'] is not None:
                    Mseed = self.pf['pop_bh_seed_eff'] * Mg
                else:
                    Mseed = self.pf['pop_bh_seed_ratio'] * Mmin
    
                # Form new BHs
                if (Mh >= Mmin) and (Mbh == 0.0):
                    y6p = Mseed * C
                elif Mbh > 0:
                    # Eddington-limited growth. Remember Mbh is really
                    # just the accreted mass so we need to add in the seed mass.
                    y6p = C * (Mbh + Mseed)
                else:
                    y6p = 0.0
    
        else:
            y6p = 0.0
    
        # Remember that we're building a matrix. Columns:
        # [Mh, Mg, Mst, MZ, cMst, Mbh]
        # First, for testing, just do diagonal elements.
        results = [y1p, 0.0, 0.0, 0.0, 0.0, 0.0]
    
        return np.diag(results)    
    
    def _SAM_2z(self, z, y):
        raise NotImplemented('Super not done with this!')
        
        Mh, Mg_cgm, Mg_ism_c, Mg_ism_h, Mst, MZ_ism, MZ_cgm = y
        
        kw = {'z':z, 'Mh': Mh, 'Ms': Mst, 'Mg': Mg}
        
        #
        fstar = self.SFE(**kw)
        tstar = 1e7 * s_per_yr
        
        Mdot_h = -1. * self.MAR(z, Mh) * self.cosm.dtdz(z) / s_per_yr

        # Need cooling curve here eventually.
        Z_cgm = MZ_cgm / Mg_cgm
        Mdot_precip = 0. # Mg_cgm

        # Eq. 1: halo mass.
        y1p = Mh_dot

        # Eq. 2: CGM mass
        # Pristine inflow + gas injected from galaxy winds / SN 
        # - precipitation rate - losses from halo
        y2p = y1p * self.pf['pop_fstall'] 

        # Eq. 3: Hot ISM gas mass
        # Winds and SN, gas precipitated from CGM?
        y3p = y1p * (1. - self.pf['pop_fstall'])
        
        # Eq. 4: Cold ISM gas mass
        # Pristine inflow + hot ISM cooled off - star formation
        y4p = y1p * (1. - self.pf['pop_fstall'])
        
        # Eq. 5: Star formation
        Mmin = self.Mmin(z)
        if Mh < Mmin:
            y5p = 0.
        else:
            y5p = fstar * (self.cosm.fbar_over_fcdm * y1p * (1. - self.pf['pop_fstall']) \
                + (self.pf['pop_fstar_rec'] / fstar) * Mg_ism_c / tstar)

        # Eq. 4: metal mass -- constant return per unit star formation for now
        # Could make a PHP pretty easily.
        y6p = self.pf['pop_metal_yield'] * y3p * (1. - self.pf['pop_mass_escape'])

        results = [y1p, y2p, y3p, y4p]
                
        return np.array(results)
        
    @property
    def constant_SFE(self):
        if not hasattr(self, '_constant_SFE'):
            
            if self.constant_SFR:
                self._constant_SFE = 0
                return self._constant_SFE
            
            self._constant_SFE = 1
            for mass in [1e7, 1e8, 1e9, 1e10, 1e11, 1e12]:
                self._constant_SFE *= self.fstar(z=10, Mh=mass) \
                                   == self.fstar(z=20, Mh=mass)
                                   
            self._constant_SFE = bool(self._constant_SFE)    
                               
        return self._constant_SFE

    @property
    def constant_SFR(self):
        if not hasattr(self, '_constant_SFR'):
            if self.pf['pop_sfr'] is not None:
                self._constant_SFR = 1
            else:
                self._constant_SFR = 0
        return self._constant_SFR
        
    @property
    def constant_BHF(self):
        pass

    def ScalingRelations(self, z):
        """
        Return scaling relations at input redshift `z`.
        """
        
        # For a constant SFE, we're done.
        if self.constant_SFE:
            zarr, data = self.scaling_relations
        else:
            raise NotImplemented('')
        
        return data

    @property
    def scaling_relations(self):
        if not hasattr(self, '_scaling_relations'):
            if self.constant_SFE:
                self._scaling_relations = self._ScalingRelationsStaticSFE()
            else:
                self._scaling_relations = self.Trajectories()

        return self._scaling_relations

    def duration(self, zend=6.):
        """
        Calculate the duration of this population, i.e., time it takes to get
        from formation redshift to Mmax.
        """
        
        zform, zfin, Mfin, raw = self.MassAfter(M0=self.pf['pop_initial_Mh'])

        duration = []
        for i, zf in enumerate(zfin):
            duration.append(self.cosm.LookbackTime(zf, zform[i]) / s_per_yr / 1e6)

        duration = np.array(duration)

        # This is not quite what Rick typically plots -- his final masses are
        # those at z=6, and many of those halos will have been forming PopII 
        # stars for awhile.

        # So, compute the final halo mass, including time spent after Mh > Mmax.
        Mend = []
        for i, z in enumerate(zform):
            
            new_data = self._sort_sam(z, zform, raw, sort_by='form')
           
            Mend.append(np.interp(zend, zform, new_data['Mh']))
        
        return zform, zfin, Mfin, duration#, np.array(Mend)

    def MassAfter(self, M0=None):
        """
        Compute the final mass of a halos that begin at Mmin and grow for dt.

        Parameters
        ----------
        dt : int, float
            Growth time [years]

        Returns
        -------
        Array of formation redshifts, final redshifts, and final masses.

        """
        
        # This loops over a bunch of formation redshifts
        # and computes the trajectories for all SAM fields.
        zarr, data = self.Trajectories(M0=M0)

        # At this moment, all data is in order of ascending redshift
        # Each element in `data` is 2-D: (zform, zarr)

        # Figure out the final mass (after `dt`) of halos formed at each
        # formation redshift, and the redshift at which they reach that mass
        Mfin = []
        zfin = []
        for k, z in enumerate(zarr):
                        
            # z here is the formation redshift
            new_data = self._sort_sam(z, zarr, data, sort_by='form')
            
            # Redshift when whatever transition-triggering event was reached
            zmax = new_data['zmax']
            zfin.append(zmax)
            
            # Interpolate in mass trajectory to find maximum mass
            # more precisely. Reminder: already interpolated to 
            # find 'zmax' in call to _ScalingRelations
            Mmax = np.interp(zmax, zarr, new_data['Mh'])

            # We just want the final mass (before dt killed SAM)
            Mfin.append(Mmax)

        Mfin = self._apply_lim(Mfin, 'max', zarr)
        
        zfin = np.array(zfin)  
        
        # Check for double-valued-ness
        # Just kludge and take largest value.
        
        zrev = zfin[-1::-1]
        for i, z in enumerate(zrev):
            if i == 0:
                continue
                                
            if z == self.pf['final_redshift']:
                break
        
        Nz = len(zfin)
            
        zfin[0:Nz-i] = self.pf['final_redshift']
        Mfin[0:Nz-i] = max(Mfin)
        
        
        return zarr, zfin, np.array(Mfin), data
        
    def scaling_relations_sorted(self, z=None):
        """

        """
        if not hasattr(self, '_scaling_relations_sorted'):
            self._scaling_relations_sorted = {}

        if z in self._scaling_relations_sorted:
            return self._scaling_relations_sorted[z]

        zform, data = self.scaling_relations
                        
        # Can't remember what this is all about.
        if self.constant_SFE:
            new_data = {}
            sorter = np.argsort(data['Mh'])
            for key in data.keys():
                if key == 'zmax':
                    continue
                new_data[key] = data[key][sorter]
        else:
            
            assert z is not None
            
            zf = max(float(self.halos.tab_z.min()), self.pf['final_redshift'])

            if self.pf['sam_dz'] is not None:
                zfreq = int(round(self.pf['sam_dz'] / np.diff(self.halos.tab_z)[0], 0))
            else:
                zfreq = 1

            zarr = self.halos.tab_z[self.halos.tab_z >= zf][::zfreq]
                        
            new_data = self._sort_sam(z, zarr, data)            
                          
        self._scaling_relations_sorted[z] = zform, new_data    

        return self._scaling_relations_sorted[z]
        
    def _sort_sam(self, z, zarr, data, sort_by='obs'):
        """
        Take results of a SAM and grab data for a single formation redshift.
        
        Parameters
        ----------
        z : int, float
            Redshift of interest
        zarr : np.ndarray
            Array of all redshifts used in SAM.
        data : dict
            
        
        Returns
        -------
        Dictionary containing trajectories 
        """
                
        # First grab all elements with the right redshift.
        tmp = {}
        k = np.argmin(np.abs(z - zarr))
        for key in data.keys():
            if data[key].ndim == 2:
                if sort_by == 'form':
                    tmp[key] = data[key][k]
                else:
                    tmp[key] = data[key][:,k]
            else:
                tmp[key] = data[key][k]

        # Next, make sure they are in order of increasing halo mass
        if sort_by == 'form':
            new_data = tmp
        else:
            new_data = {}
            sorter = np.argsort(tmp['Mh'])
            for key in tmp.keys():
                if data[key].ndim == 2:
                    new_data[key] = tmp[key][sorter]
                else:
                    new_data[key] = tmp[key]
            
        return new_data
        
    @property
    def _trajectories(self):
        if not hasattr(self, '_trajectories_'):
            raise AttributeError('Must set by hand or run `Trajectories`.')
        return self._trajectories_    
            
    @_trajectories.setter
    def _trajectories(self, value):
        self._trajectories_ = value
        
    @property
    def histories(self):
        if not hasattr(self, '_histories'):
            self._histories = self.Trajectories()[1]
        return self._histories
        
    def Trajectories(self, M0=0):
        """
        In this case, the formation time of a halo matters.
        
        Returns
        -------
        Dictionary of quantities, each having shape (z, z). 

        The first dimension corresponds to formation time, the second axis
        repreesents trajectories. So, e.g., to pick out all halo masses at a 
        given observed redshift (say z=6) you would do:
        
            zarr, data = self.Trajectories()
            k = np.argmin(np.abs(zarr - 6))
            Mh = data[:,k]
        
        A check on this
        
        """
        
        if hasattr(self, '_trajectories'):
            return self._trajectories
        
        
        keys = ['Mh', 'Mg', 'Ms', 'MZ', 'cMs', 'Mbh', 'SFR', 'SFE', 'MAR', 
            'Md', 'Sd', 'nh', 'Z', 't']
                
        zf = max(float(self.halos.tab_z.min()), self.zdead)
        zi = min(float(self.halos.tab_z.max()), self.zform)

        if self.pf['sam_dz'] is not None:
            assert self.pf['hmf_dt'] is None
            dz = self.pf['sam_dz']
            zfreq = int(round(self.pf['sam_dz'] / dz, 0))
        else:
            zfreq = 1
            dz = np.diff(self.halos.tab_z)
        
        in_range = np.logical_and(self.halos.tab_z > zf, self.halos.tab_z <= zi)            
        zarr = self.halos.tab_z[in_range][::zfreq]
        results = {key:np.zeros([zarr.size]*2) for key in keys}                
        zmax = []
        zform = []

        for i, z in enumerate(zarr):
                        
            #if z == zarr[0]:
            #    continue
            #if (i == 0) or (i == len(zarr) - 1):
            #    zmax.append(zarr[i])
            #    zform.append(z)
            #    continue
                        
            # If M0 is 0, assume it's the minimum mass at this redshift.
            _zarr, _results = self.RunSAM(z0=z, M0=M0)        

            # Need to splice into the right elements of 2-D array.
            # SAM is run from zform to final_redshift, so only a subset
            # of elements in the 2-D table are filled.
            for key in keys:  
                dat = _results[key].copy()
                k = np.argmin(abs(_zarr.min() - zarr))
                results[key][i,k:k+len(dat)] = dat.squeeze()
            
            zform.append(z)
            
            zmax.append(_results['zmax'])

        results['zmax'] = np.array(zmax)
        results['z'] = np.array(zform)
        
        self._trajectories = np.array(zform), results
        
        return np.array(zform), results

    def _ScalingRelationsStaticSFE(self, z0=None, M0=0):
        self.RunSAM(z0, M0)

    #def Trajectory(self, z0=None, M0=0):
    #    """
    #    Just a wrapper around `RunSAM`.
    #    """
    #    return self.RunSAM(z0, M0)
        
    def RunSAM(self, z0=None, M0=0):
        """
        Evolve a halo from initial mass M0 at redshift z0 forward in time.
        
        .. note :: If M0 is not supplied, we'll assume it's Mmin(z0).
        
        Parameters
        ----------
        z0 : int, float
            Formation redshift.
        M0 : int, float
            Formation mass (total halo mass).
        
        Returns
        -------
        redshifts, halo mass, gas mass, stellar mass, metal mass

        """
        
        # jac=self._SAM_jac
        solver = ode(self._SAM).set_integrator('lsoda', 
            nsteps=1e4, atol=self.pf['sam_atol'], rtol=self.pf['sam_rtol'],
            with_jacobian=False)
        
        # Criteria used to kill a population.    
        has_e_limit = self.pf['pop_bind_limit'] is not None
        has_T_limit = self.pf['pop_temp_limit'] is not None
        has_t_limit = self.pf['pop_time_limit'] is not None
        has_m_limit = self.pf['pop_mass_limit'] is not None
        has_a_limit = self.pf['pop_abun_limit'] is not None
        
        has_t_ceil = self.pf['pop_time_ceil'] is not None
                
        if self.pf['pop_time_limit'] == 0:
            has_t_limit = False
        if self.pf['pop_bind_limit'] == 0:
            has_e_limit = False

        ##
        # Outputs have shape (z, z)
        ##

        n0 = 0.0
        
        # Our results don't depend on this, unless SFE depends on z
        if (z0 is None) and (M0 == 0):
            z0 = self.halos.tab_z.max()
            M0 = self._tab_Mmin[-1]
        elif (M0 <= 1):
            
            # If we're treating a continuum of halos.
            M0 = np.interp(z0, self.halos.tab_z, self._tab_Mmin)            

            iz = np.argmin(np.abs(z0 - self.halos.tab_z))

            if np.allclose(z0, self.halos.tab_z[iz], rtol=1e-2):
                n0 = self._tab_n_Mmin[iz]
            else:
<<<<<<< HEAD
                print('hay problemas!')            

=======
                print('hay problemas!', z0, self.halos.tab_z[iz])
            
>>>>>>> b171a6da
        elif (M0 > 1):
            if z0 >= self.pf['initial_redshift']:
                M0 = np.interp(z0, self.halos.tab_z, M0 * self._tab_Mmin)
            else:
                M0 = np.interp(z0, self.halos.tab_z, self._tab_Mmin)

        # Setup time-stepping
        zf = max(float(self.halos.tab_z.min()), self.zdead)
                
        in_range = np.logical_and(self.halos.tab_z > zf, self.halos.tab_z <= z0)
        in_range2 = np.logical_and(self.halos.tab_z >= zf, self.halos.tab_z <= z0)
        if self.pf['sam_dz'] is not None:
            assert self.pf['hmf_dt'] is None
            dz = self.pf['sam_dz'] * np.ones_like(self.halos.tab_z)
            zfreq = int(round(self.pf['sam_dz'] / dz[0], 0))
        else:
            # Need to use different range to make sure we get at least one
            # element in `dz`
            dz = np.diff(self.halos.tab_z[in_range2])
            zfreq = 1
                    
        zarr = self.halos.tab_z[in_range][::zfreq]
        Nz = zarr.size
        zrev = zarr[-1::-1]
        dzrev = dz[-1::-1]
                
        # Boundary conditions (pristine halo)
        Mg0 = self.cosm.fbar_over_fcdm * M0
        MZ0 = 0.0
        Mst0 = 0.0
        Mbh0 = 0.0
        seeded = False

        # Initial stellar mass -> 0, initial halo mass -> Mmin
        solver.set_initial_value(np.array([M0, Mg0, Mst0, MZ0, Mst0, Mbh0]), z0)

        # Only used occasionally
        zmax = None
        zmax_t = None
        zmax_m = None
        zmax_a = None
        zmax_T = None
        zmax_e = None
        
        # zmax really means the highest redshift where a certain
        # transition criterion is satisfied.

        Mh_t = []
        Mg_t = []
        Mst_t = []
        cMst_t = []
        Mbh_t = []
        sfr_t = []
        sfe_t = []
        mar_t = []
        nh_t = []
        metals = []
        lbtime = []
        Ehist = []
        redshifts = []
        for i in range(Nz):
            
            if dz.size == 0:
                break
                
            #if zarr[-1::-1][i] < zf:
            #    tmp = list(-99999 * np.ones_like(zarr[-1::-1][i:]))
            #    redshifts.extend(tmp)
            #    Mh_t.extend(tmp)
            #    Mg_t.extend(tmp)
            #    Mst_t.extend(tmp)
            #    metals.extend(tmp)
            #    cMst_t.extend(tmp)
            #    sfr_t.extend(tmp)
            #    mar_t.extend(tmp)
            #    nh_t.extend(tmp)
            #    
            #    break    
            
            # In descending order
            redshifts.append(zrev[i])
            Mh_t.append(solver.y[0])
            Mg_t.append(solver.y[1])
            Mst_t.append(solver.y[2])
            metals.append(solver.y[3])
            cMst_t.append(solver.y[4])
            sfr_t.append(self.SFR(z=redshifts[-1], Mh=Mh_t[-1]))
            mar_t.append(self.MGR(redshifts[-1], Mh_t[-1]))
            nh_t.append(n0)
            
            Mmin = np.interp(redshifts[-1], self.halos.tab_z, self._tab_Mmin)
                        
            if self.pf['pop_bh_seed_mass'] is not None:
                Mseed = self.pf['pop_bh_seed_mass']    
            elif self.pf['pop_bh_seed_eff'] is not None:
                Mseed = self.pf['pop_bh_seed_eff'] * Mg
            else:
                Mseed = self.pf['pop_bh_seed_ratio'] * Mmin
                
            # Form new BHs
            if (Mh_t[-1] >= Mmin) and (not seeded):
                Mbh_t.append(Mseed)   
                # Update solver position. 
                pos = np.array([Mh_t[-1], Mg_t[-1], Mst_t[-1], metals[-1], cMst_t[-1], Mseed])
                solver.set_initial_value(pos, redshifts[-1])
                seeded = True
            elif (not seeded):
                Mbh_t.append(0.0)
            else:
                Mbh_t.append(solver.y[5])
            
            if 'sfe' in self.pf['pop_sfr_model']:
                sfe_t.append(self.SFE(z=redshifts[-1], Mh=Mh_t[-1]))
            
            z = zrev[i]
                        
            lbtime_myr = self.cosm.LookbackTime(z, z0) \
                / s_per_yr / 1e6

            lbtime.append(lbtime_myr)

            # t_ceil is a trump card.
            # For example, in some cases the critical metallicity will never
            # be met due to high inflow rates.                     
            if has_t_limit or has_t_ceil:     
                if has_t_limit:
                    tlim = self.time_limit(z=z, Mh=M0)
                elif has_t_ceil:
                    tlim = self.time_ceil(z=z, Mh=M0)
                  
                if lbtime_myr >= tlim:
                    hit_dt = True

                    lbtime_myr_prev = self.cosm.LookbackTime(redshifts[-2], z0) \
                        / s_per_yr / 1e6

                    zmax_t = np.interp(tlim,
                        [lbtime_myr_prev, lbtime_myr], redshifts[-2:])

            if has_m_limit:
                Mnow = solver.y[2]

                if Mnow >= self.mass_limit(z=z, Mh=M0) and (zmax_m is None):
                    zmax_m = np.interp(self.mass_limit(z=z, Mh=M0), cMst_t[-2:], 
                        redshifts[-2:])

            if has_a_limit and (zmax_a is None):
                                
                # Subtract off metals accrued before crossing Eb limit?
                #if (zmax_e is not None) and self.pf['pop_lose_metals'] and i > 0:
                #    MZ_e = np.interp(zmax_e, redshifts[-1::-1], metals[-1::-1])
                #    Mg_e = np.interp(zmax_e, redshifts[-1::-1], Mg_t[-1::-1])
                #                        
                #    Zpre = (metals[-2] - MZ_e) / solver.y[1]
                #    Znow = (solver.y[3] - MZ_e) / solver.y[1]
                #elif self.pf['pop_lose_metals']:
                #    Zpre = Znow = 0.0
                #else:                                      
                    
                Znow = solver.y[3] / solver.y[1]                                                                                          
                if Znow >= self.abun_limit(z=z, Mh=M0) and i > 0:                    
                    Zpre = metals[-2] / Mg_t[-2]
                    Z_t = [Zpre, Znow]                           
                    zmax_a = np.interp(self.abun_limit(z=z, Mh=M0), Z_t,
                        redshifts[-2:])
                                    
            # These next two are different because the condition might
            # be satisfied *at the formation time*, which cannot (by definition)
            # occur for time or mass-limited sources.
            if has_T_limit:
                Mtemp = self.halos.VirialMass(z, self.pf['pop_temp_limit'])
                                
                if solver.y[0] >= Mtemp:
                    zmax_T = np.interp(Mtemp, Mh_t[-2:], redshifts[-2:])
                    
            if has_e_limit and (zmax_e is None):
                
                Eblim = self.pf['pop_bind_limit']
                Ebnow = self.halos.BindingEnergy(redshifts[-1], Mh_t[-1])
                Ehist.append(Ebnow)

                if (Ebnow >= Eblim):
                    
                    # i == 0 means we satisfied this criterion at the
                    # formation redshift.
                    if i == 0:
                        zmax_e = z0
                    else:
                        zmax_e = np.interp(Eblim, Ehist[-2:], redshifts[-2:]) 
            
                    # Potentially require a halo to keep growing
                    # for pop_time_limit *after* crossing this barrier.
                    if has_t_limit and self.pf['pop_time_limit_delay']:
                        tlim = self.time_limit(z=z, Mh=M0)
                        
                        lbtime_myr = self.cosm.LookbackTime(z, zmax_e) \
                            / s_per_yr / 1e6
                    
                        if lbtime_myr >= tlim:
                            hit_dt = True
                        
                            lbtime_myr_prev = self.cosm.LookbackTime(redshifts[-2], z0) \
                                / s_per_yr / 1e6
                        
                            zmax_e = np.interp(tlim,
                                [lbtime_myr_prev, lbtime_myr], redshifts[-2:])            
            
            # Once zmax is set, keep solving the rate equations but don't adjust
            # zmax.
            if zmax is None:
            
                # If binding energy or Virial temperature are a limiter             
                if ((zmax_e is not None) and has_e_limit) or \
                   ((zmax_T is not None) and has_T_limit):
                    
                    # Only transition if time/mass/Z is ALSO satisfied
                    if (self.pf['pop_limit_logic'] == 'and') and \
                       (has_t_limit or has_m_limit or has_a_limit):
                                                
                        if (zmax_t is not None):
                            zmax = zmax_t
                        if (zmax_m is not None):
                            zmax = zmax_m
                        if (zmax_a is not None):
                            zmax = zmax_a
                        
                        # Take the *lowest* redshift.
                        if zmax is not None:
                            if has_e_limit:
                                zmax = min(zmax, zmax_e)
                            else:
                                zmax = min(zmax, zmax_T)
                            
                    else:
                        zmax = zmax_e if has_e_limit else zmax_T
                
                # If no binding or temperature arguments, use time or mass
                if not (has_e_limit or has_T_limit):
                    if (zmax_t is not None):
                        zmax = zmax_t
                    if (zmax_m is not None):
                        zmax = zmax_m
                    if (zmax_a is not None):
                        zmax = zmax_a 

                # play the trump card
                if has_t_ceil and (not has_t_limit):
                    zmax = max(zmax, zmax_t)

            #print(i, Nz, zarr[-1::-1][i], solver.t, dz[-1::-1][i], solver.t - dz[-1::-1][i])
            solver.integrate(solver.t-dzrev[i])
            
            #raw_input('<enter>')

        if zmax is None:
            zmax = self.zdead

        # Everything will be returned in order of ascending redshift,
        # which will mean masses are (probably) declining from 0:-1
        z = np.array(redshifts)[-1::-1]
        Mh = np.array(Mh_t)[-1::-1]
        Mg = np.array(Mg_t)[-1::-1]
        Ms = np.array(Mst_t)[-1::-1]
        MZ = np.array(metals)[-1::-1]
        
        if self.pf['pop_dust_yield'] is not None:
            Md = self.dust_yield(z=z, Mh=Mh) * MZ
            Rd = self.dust_scale(z=z, Mh=Mh)
            # Assumes spherical symmetry, uniform dust density
            Sd = 3. * Md * g_per_msun / 4. / np.pi / (Rd * cm_per_kpc)**2
        else:
            Md = Rd = Sd = np.zeros_like(Mh)
        
        #f self.pf['pop_dust_yield'] > 0:
        #   tau = self.dust_kappa(wave=1600.)
        #lse:
        #   tau = None
        
        cMs = np.array(cMst_t)[-1::-1]
        Mbh = np.array(Mbh_t)[-1::-1]
        SFR = np.array(sfr_t)[-1::-1]
        SFE = np.array(sfe_t)[-1::-1]
        MAR = np.array(mar_t)[-1::-1]
        nh = np.array(nh_t)[-1::-1]
        tlb = np.array(lbtime)[-1::-1]

        # Derived
        results = {'Mh': Mh, 'Mg': Mg, 'Ms': Ms, 'MZ': MZ, 'Md': Md, 'cMs': cMs,
            'Mbh': Mbh, 'SFR': SFR, 'SFE': SFE, 'MAR': MAR, 'nh': nh, 
            'Sd': Sd, 'zmax': zmax, 't': tlb}
        results['Z'] = self.pf['pop_metal_retention'] \
            * (results['MZ'] / results['Mg'])

        for key in results:
            results[key] = np.maximum(results[key], 0.0)

        return z, results

    def _LuminosityDensity_LW(self, z):
        return self.LuminosityDensity(z, Emin=E_LyA, Emax=E_LL)

    def _LuminosityDensity_LyC(self, z):
        return self.LuminosityDensity(z, Emin=E_LL, Emax=24.6)
    
    def _LuminosityDensity_sXR(self, z):
        return self.LuminosityDensity(z, Emin=200., Emax=2e3)

    def _LuminosityDensity_hXR(self, z):
        return self.LuminosityDensity(z, Emin=2e3, Emax=1e4)      

    def LuminosityDensity(self, z, Emin=None, Emax=None):
        """
        Return the integrated luminosity density in the (Emin, Emax) band.

        Parameters
        ----------
        z : int, flot
            Redshift of interest.
        
        Returns
        -------
        Luminosity density in erg / s / c-cm**3.
        
        """
        
        return self.Emissivity(z, E=None, Emin=Emin, Emax=Emax)

    def PhotonLuminosityDensity(self, z, Emin=None, Emax=None):
        """
        Return the photon luminosity density in the (Emin, Emax) band.
    
        Parameters
        ----------
        z : int, flot
            Redshift of interest.
    
        Returns
        -------
        Photon luminosity density in photons / s / c-cm**3.
    
        """

        # erg / s / cm**3
        if self.is_emissivity_scalable:
            rhoL = self.Emissivity(z, E=None, Emin=Emin, Emax=Emax)
            erg_per_phot = self._get_energy_per_photon(Emin, Emax) * erg_per_ev
                               
            return rhoL / erg_per_phot
        else:
            return self.rho_N(z, Emin, Emax)

    def IonizingEfficiency(self, z):
        """
        Compute the ionizing efficiency.
        
        This only ever gets used to calculate the bubble size distribution
        using the excursion set approach. There, it really only gets used
        to translate halo masses to bubble masses.
        
        """

        z, data = self.scaling_relations_sorted(z=z)
        Mh = data['Mh']
        fstar = data['cMs'] / data['Mh']

        const = self.cosm.b_per_g * m_H / self.cosm.fbaryon
        return Mh, const * fstar * self.src.Nion * self.fesc(Mh=Mh, z=z)

    def ScalingFactor(self, z):
        return (self.cosm.h70 / 0.7)**-1 * (self.cosm.omega_m_0 / 0.27)**-0.5 * ((1. + z) / 21.)**-0.5
    
    def ModulationFactor(self, z0, z=None, r=None, lc=False):
        """
        Return the modulation factor as a function of redshift or comoving distance
        - Reference: Ahn et al. 2009
    
        :param z0: source redshift
        :param z: the redshift (whose LW intensity is) of interest
        :param r: the distance from the source in cMpc
        :lc: True or False, including the light cone effect

        :return:
        """
        if z != None and r == None:
            r_comov = self.cosm.ComovingRadialDistance(z0, z) / cm_per_mpc
        elif z == None and r != None:
            r_comov = r
        else:
            raise ValueError('Must specify either "z" or "r".')

        alpha = self.ScalingFactor(z0)
        _a = 0.167
        r_star = c * _a * self.cosm.HubbleTime(z0) * (1.+z0) / cm_per_mpc
        ans = np.maximum(1.7 * np.exp(-(r_comov / 116.29 / alpha)**0.68) - 0.7, 0.0)
        if lc == True:
            ans *= np.exp(-r/r_star)
    
        return ans
    
    def FluxProfile(self, z, r, logm, lc=False):
        kw = {'z':z, 'r':r, 'logm':logm}
        iM = np.argmin(np.abs(logm - self.halos.logM))
        return self.Lh(z)[iM] * self.ModulationFactor(z, r=r) / (4. * np.pi * r**2)
    
    def FluxProfileFT(self, z, k, logm, lc=False):
        _r_LW = 97.39 * self.ScalingFactor(z)
        #rarr = np.linspace(1e-5, _r_LW, Nr)
        
        dlogr = self.pf['powspec_dlogr']
        
        logr = np.arange(-5, _r_LW+dlogr, dlogr)
        rarr = 10**logr
        
        _numerator = 4. * np.pi * rarr**2 * (np.sin(k * rarr) / (k * rarr)) \
            * self.FluxProfile(z, rarr, logm, lc=lc)
        _denominator = 4. * np.pi * rarr**2 * self.FluxProfile(z, rarr, logm, lc=lc)
        
        return np.trapz(_numerator * rarr, dx=dlogr) \
             / np.trapz(_denominator * rarr, dx=dlogr)
              
    def _guess_Mmin(self):
        """
        Super non-general at the moment sorry.
        """
        
        fn = self.pf['feedback_LW_guesses']
        
        if fn is None:
            return None
        
        if type(fn) is str:
            anl = ModelSet(fn)
        elif isinstance(fn, ModelSet): 
            anl = fn
        else:
            zarr, Mmin = fn
            
            if np.all(np.logical_or(np.isinf(Mmin), np.isnan(Mmin))):
                print("Provided Mmin guesses are all infinite or NaN.")
                return None
            
            return np.interp(self.halos.tab_z, zarr, Mmin)
        
        # HARD CODING FOR NOW
        blob_name = 'popIII_Mmin'
        Mmin = anl.ExtractData(blob_name)[blob_name]
        zarr = anl.get_ivars(blob_name)[0]
        
        ##
        # Remember: ModelSet will have {}'s and guesses_from will not.
        ##                
        kw = {par: self.pf[par] \
            for par in self.pf['feedback_LW_guesses_from']}
                
        score = 0.0
        pid = self.pf['feedback_LW_sfrd_popid']
        for k, par in enumerate(self.pf['feedback_LW_guesses_from']):
            p_w_id = '%s{%i}' % (par, pid)
            
            if p_w_id not in anl.parameters:
                continue
        
            ind = list(anl.parameters).index(p_w_id)
        
            vals = anl.chain[:,ind]    
                            
            score += np.abs(np.log10(vals) - np.log10(kw[par]))
        
        best = np.argmin(score)
                
        return np.interp(self.halos.tab_z, zarr, Mmin[best])
   
    def _guess_Mmin(self):
        """
        Super non-general at the moment sorry.
        """
                
        fn = self.pf['feedback_LW_guesses']
        
        if fn is None:
            return None
            
        if isinstance(fn, basestring):
            anl = ModelSet(fn)
        elif isinstance(fn, ModelSet): 
            anl = fn
        else:
            zarr, Mmin = fn
            
            if np.all(np.logical_or(np.isinf(Mmin), np.isnan(Mmin))):
                print("Provided Mmin guesses are all infinite or NaN.")
                return None
            
            return np.interp(self.halos.tab_z, zarr, Mmin)
        
        # HARD CODING FOR NOW
        blob_name = 'popIII_Mmin'
        Mmin = anl.ExtractData(blob_name)[blob_name]
        zarr = anl.get_ivars(blob_name)[0]
        
        ##
        # Remember: ModelSet will have {}'s and guesses_from will not.
        ##                
        kw = {par: self.pf[par] \
            for par in self.pf['feedback_LW_guesses_from']}
                
        score = 0.0
        pid = self.pf['feedback_LW_sfrd_popid']
        for k, par in enumerate(self.pf['feedback_LW_guesses_from']):
            p_w_id = '{0!s}{{{1}}}'.format(par, pid)
            
            if p_w_id not in anl.parameters:
                continue
        
            ind = list(anl.parameters).index(p_w_id)
        
            vals = anl.chain[:,ind]    
                            
            score += np.abs(np.log10(vals) - np.log10(kw[par]))
        
        best = np.argmin(score)
                        
        return np.interp(self.halos.tab_z, zarr, Mmin[best])
        
    def save(self, prefix=None, fn=None, fmt='npz'):
        """
        Save properties of the population.
        """
        pass
        
    <|MERGE_RESOLUTION|>--- conflicted
+++ resolved
@@ -2828,13 +2828,7 @@
             if np.allclose(z0, self.halos.tab_z[iz], rtol=1e-2):
                 n0 = self._tab_n_Mmin[iz]
             else:
-<<<<<<< HEAD
-                print('hay problemas!')            
-
-=======
                 print('hay problemas!', z0, self.halos.tab_z[iz])
-            
->>>>>>> b171a6da
         elif (M0 > 1):
             if z0 >= self.pf['initial_redshift']:
                 M0 = np.interp(z0, self.halos.tab_z, M0 * self._tab_Mmin)
