"""

GalaxyCohort.py

Author: Jordan Mirocha
Affiliation: UCLA
Created on: Wed Jan 13 09:49:00 PST 2016

Description: 

"""

import re
import time
import numpy as np
from ..util import read_lit
from inspect import ismethod
from ..analysis import ModelSet
from scipy.misc import derivative
from scipy.optimize import fsolve, minimize
from types import FunctionType
from ..analysis.BlobFactory import BlobFactory
from ..util import MagnitudeSystem, ProgressBar
from ..phenom.DustCorrection import DustCorrection
from scipy.integrate import quad, simps, cumtrapz, ode
from ..util.ParameterFile import par_info, get_pq_pars
from ..physics.RateCoefficients import RateCoefficients
from scipy.interpolate import RectBivariateSpline
from .GalaxyAggregate import GalaxyAggregate
from .Population import normalize_sed
from ..util.Math import central_difference, interp1d_wrapper, interp1d
from ..phenom.ParameterizedQuantity import ParameterizedQuantity
from ..physics.Constants import s_per_yr, g_per_msun, cm_per_mpc, G, m_p, \
    k_B, h_p, erg_per_ev, ev_per_hz
try:
    # this runs with no issues in python 2 but raises error in python 3
    basestring
except:
    # this try/except allows for python 2/3 compatible string type checking
    basestring = str
    
ztol = 1e-4
z0 = 9. # arbitrary
tiny_phi = 1e-18
_sed_tab_attributes = ['Nion', 'Nlw', 'rad_yield', 'L1600_per_sfr']
    
class GalaxyCohort(GalaxyAggregate,BlobFactory):
    
    @property
    def dust(self):
        if not hasattr(self, '_dust'):
            self._dust = DustCorrection(**self.pf)
        return self._dust
    
    @property
    def magsys(self):
        if not hasattr(self, '_magsys'):
            self._magsys = MagnitudeSystem(**self.pf)
        return self._magsys
        
    def _update_pq_registry(self, name, obj):
        if not hasattr(self, '_pq_registry'):
            self._pq_registry = {}
        
        if name in self._pq_registry:
            raise KeyError('{!s} already in registry!'.format(name))
        
        self._pq_registry[name] = obj
        
    def __getattr__(self, name):
        """
        This gets called anytime we try to fetch an attribute that doesn't
        exist (yet). The only special case is really L1600_per_sfr, since 
        that requires accessing a SynthesisModel.
        """
                                        
        # Indicates that this attribute is being accessed from within a 
        # property. Don't want to override that behavior!
        # This is in general pretty dangerous but I don't have any better
        # ideas right now. It makes debugging hard but it's SO convenient...
        if (name[0] == '_'):
            raise AttributeError('Couldn\'t find attribute: {!s}'.format(name))
                    
        # This is the name of the thing as it appears in the parameter file.
        full_name = 'pop_' + name
                                
        # Now, possibly make an attribute
        try:
            is_php = self.pf[full_name][0:2] == 'pq'
        except (IndexError, TypeError):
            is_php = False
            
        # A few special cases    
        if self.sed_tab and (name in _sed_tab_attributes):
            if self.pf['pop_Z'] == 'sam':
                tmp = []
                Zarr = np.sort(list(self.src.metallicities.values()))
                for Z in Zarr:
                    kw = self.src_kwargs.copy()
                    kw['pop_Z'] = Z
                    src = self._Source(**kw)
                    
                    att = src.__getattribute__(name)
                    
                    # Must specify band
                    if name == 'rad_yield':
                        val = att(self.pf['pop_EminNorm'], self.pf['pop_EmaxNorm'])
                    else:
                        val = att
                        
                    tmp.append(val)
                # Interpolant
                interp = interp1d_wrapper(np.log10(Zarr), tmp, 
                    self.pf['interp_Z'])

                result = lambda **kwargs: interp(np.log10(self.Zgas(kwargs['z'], kwargs['Mh'])))
            else:
                att = self.src.__getattribute__(name)

                if name == 'rad_yield':
                    val = att(self.src.Emin, self.src.Emax)
                else:
                    val = att

                result = lambda **kwargs: val

        elif is_php:
            tmp = get_pq_pars(self.pf[full_name], self.pf)
            # Correct values that are strings:
            if self.sed_tab:
                pars = {}
                for par in tmp:
                    if tmp[par] == 'from_sed':
                        pars[par] = self.src.__getattribute__(name)
                    else:
                        pars[par] = tmp[par]  
            else:
                pars = tmp            
            Mmin = lambda z: self.Mmin
            result = ParameterizedQuantity({'pop_Mmin': Mmin}, self.pf, **pars)

            self._update_pq_registry(name, result)
            
        elif type(self.pf[full_name]) in [int, float, np.int64, np.float64]:
                
            # Need to be careful here: has user-specified units!
            # We've assumed that this cannot be parameterized...
            # i.e., previous elif won't ever catch rad_yield
            if name == 'rad_yield':
                result = lambda **kwargs: normalize_sed(self)
            else:
                result = lambda **kwargs: self.pf[full_name]
            
        elif type(self.pf[full_name]) is FunctionType:
            result = lambda **kwargs: self.pf[full_name](**kwargs)            
        else:
            raise TypeError('dunno how to handle: {!s}'.format(name))
            
        # Check to see if Z?
        setattr(self, name, result)
                
        return result

    def Zgas(self, z, Mh):
        if not hasattr(self, '_sam_data'):
            self._sam_z, self._sam_data = self.scaling_relations

        flip = self._sam_data['Mh'][0] > self._sam_data['Mh'][-1]
        slc = slice(-1,0,-1) if flip else None
        
        if self.constant_SFE:
            _Mh = self._sam_data['Mh'][slc]
            _Z = self._sam_data['Z'][slc]
        else:
            # guaranteed to be a grid point?    
            k = np.argmin(np.abs(self.halos.z - z))

            _smhm = self._sam_data['Ms'][slc,k]  / self._sam_data['Mh'][slc,k]
            _mask = np.isfinite(smhm)
            _Mh = self._sam_data['Mh'][slc,k][_mask]
            _Z = self._sam_data['Z'][slc,k][_mask]

        return np.interp(Mh, _Mh, _Z)

    def N_per_Msun(self, Emin, Emax):
        """
        Compute photon luminosity in band of interest per unit SFR for 
        all halos.
        
        Returns
        -------
        In units of photons/Msun.
        
        """
        if not hasattr(self, '_N_per_Msun'):
            self._N_per_Msun = {}

        # If we've already figured it out, just return    
        if (Emin, Emax) in self._N_per_Msun:    
            return self._N_per_Msun[(Emin, Emax)]

        # Otherwise, calculate what it should be
        if (Emin, Emax) == (13.6, 24.6):
            # Should be based on energy at this point, not photon number
            self._N_per_Msun[(Emin, Emax)] = self.Nion(Mh=self.halos.M) \
                * self.cosm.b_per_msun
        elif (Emin, Emax) == (10.2, 13.6):
            self._N_per_Msun[(Emin, Emax)] = self.Nlw(Mh=self.halos.M) \
                * self.cosm.b_per_msun
        else:
            s = 'Unrecognized band: ({0:.3g}, {1:.3g})'.format(Emin, Emax)
            return 0.0
            #raise NotImplementedError(s)
            
        return self._N_per_Msun[(Emin, Emax)]
        
    @property
    def _spline_nh(self):
        if not hasattr(self, '_spline_nh_'):
            self._spline_nh_ = \
                RectBivariateSpline(self.halos.z, self.halos.lnM, 
                    self.halos.dndm)
        return self._spline_nh_
    
    @property
    def _tab_MAR(self):
        if not hasattr(self, '_tab_MAR_'):
            self._tab_MAR_ = \
                np.array([self.MAR(self.halos.z[i], self.halos.M) \
                    for i in xrange(self.halos.Nz)]) 
                    
            self._tab_MAR_ = np.maximum(self._tab_MAR_, 0.0)
            
        return self._tab_MAR_
    
    @property
    def _tab_MAR_at_Mmin(self):
        if not hasattr(self, '_tab_MAR_at_Mmin_'):
            self._tab_MAR_at_Mmin_ = \
                np.array([self.MAR(self.halos.z[i], self._tab_Mmin[i]) \
                    for i in xrange(self.halos.Nz)])                    
        return self._tab_MAR_at_Mmin_ 
    
    @property
    def _tab_nh_at_Mmin(self):
        if not hasattr(self, '_tab_nh_at_Mmin_'):
            self._tab_nh_at_Mmin_ = \
                np.array([self._spline_nh(self.halos.z[i], 
                    np.log(self._tab_Mmin[i])) \
                    for i in xrange(self.halos.Nz)]).squeeze()
        return self._tab_nh_at_Mmin_
        
    @property
    def _tab_fstar_at_Mmin(self):
        if not hasattr(self, '_tab_fstar_at_Mmin_'):
            self._tab_fstar_at_Mmin_ = \
                self.SFE(z=self.halos.z, Mh=self._tab_Mmin)
        return self._tab_fstar_at_Mmin_

    @property
    def _tab_sfrd_at_threshold(self):
        """
        Star formation rate density from halos just crossing threshold.

        Essentially the second term of Equation A1 from Furlanetto+ 2017.
        """
        if not hasattr(self, '_tab_sfrd_at_threshold_'):
            if not self.pf['pop_sfr_cross_threshold']:
                self._tab_sfrd_at_threshold_ = np.zeros_like(self.halos.z)
                return self._tab_sfrd_at_threshold_

            # Model: const SFR in threshold-crossing halos.    
            if type(self.pf['pop_sfr']) in [int, float, np.float64]:
                self._tab_sfrd_at_threshold_ = self.pf['pop_sfr'] \
                    * self._tab_nh_at_Mmin * self._tab_Mmin
            else:
                active = 1. - self.fsup(z=self.halos.z) 
                self._tab_sfrd_at_threshold_ = active * self._tab_eta \
                    * self.cosm.fbar_over_fcdm * self._tab_MAR_at_Mmin \
                    * self._tab_fstar_at_Mmin * self._tab_Mmin \
                    * self._tab_nh_at_Mmin \
                    * self.focc(z=self.halos.z, Mh=self._tab_Mmin)
                            
            #self._tab_sfrd_at_threshold_ -= * self.Mmin * n * self.dMmin_dt(self.halos.z)    

            self._tab_sfrd_at_threshold_ *= g_per_msun / s_per_yr / cm_per_mpc**3

            # Don't count this "new" star formation once the minimum mass
            # exceeds some value. At this point, it will (probably, hopefully)
            # be included in the star-formation of some other population.
            if np.isfinite(self.pf['pop_sfr_cross_upto_Tmin']):
                Tlim = self.pf['pop_sfr_cross_upto_Tmin']
                Mlim = self.halos.VirialMass(T=Tlim, z=self.halos.z)

                mask = self.halos.Mmin < Mlim
                self._tab_sfrd_at_threshold_ *= mask

        return self._tab_sfrd_at_threshold_

    def rho_L(self, Emin=None, Emax=None):
        """
        Compute the luminosity density in some bandpass for all redshifts.
        
        This is the most general way of computing the luminosity density as it
        takes into account all (existing) Mh- and z-dependent quantities.

        Returns
        -------
        Interpolant for luminosity density in units of erg / s / (comoving cm)**3.
        """

        if not hasattr(self, '_rho_L'):
            self._rho_L = {}
        
        if not hasattr(self, '_yield_per_sfr_for_rho'):
            self._yield_per_sfr_for_rho = {}    
    
        # If we've already figured it out, just return    
        if (Emin, Emax) in self._rho_L:
            return self._rho_L[(Emin, Emax)]     
        
        # If nothing is supplied, compute the "full" luminosity density
        if (Emin is None) and (Emax is None):
            Emin = self.pf['pop_EminNorm']
            Emax = self.pf['pop_EmaxNorm']
        # Make sure we don't emit and bands...where we shouldn't be emitting
        elif (Emin is not None) and (Emax is not None):
            if (Emin > self.pf['pop_Emax']):
                self._rho_L[(Emin, Emax)] = lambda z: 0.0
                return self._rho_L[(Emin, Emax)]
            if (Emax < self.pf['pop_Emin']):
                self._rho_L[(Emin, Emax)] = lambda z: 0.0
                return self._rho_L[(Emin, Emax)]
        else:
            raise ValueError('help!')

        need_sam = False

        # For all halos. Reduce to a function of redshift only by passing
        # in the array of halo masses stored in 'halos' attribute.
        if Emax <= 24.6:
            N_per_Msun = self.N_per_Msun(Emin=Emin, Emax=Emax)

            # Also need energy per photon in this case
            erg_per_phot = self.src.erg_per_phot(Emin, Emax)
            
            # Get an array for fesc
            if (Emin, Emax) == (13.6, 24.6):
            #if self.is_src_uv:
                fesc = lambda **kwargs: self.fesc(**kwargs)
            #elif (self.is_src_lw or self.is_src_lya):
            elif (Emin, Emax) == (10.2, 13.6):
                fesc = lambda **kwargs: self.fesc_LW(**kwargs)
            else:
                return None
  
            yield_per_sfr = lambda **kwargs: fesc(**kwargs) \
                * N_per_Msun * erg_per_phot            

        else:
            # X-rays separate because we never have lookup table.
            # could change in the future.

            try:
                if self.rad_yield.func_var not in ['z', 'Mh']:
                    need_sam = True
            except AttributeError:
                pass

            if need_sam:
                sam_z, sam_data = self.scaling_relations
            else:
                pass

            yield_per_sfr = lambda **kwargs: self.rad_yield(**kwargs) \
                * s_per_yr

        self._yield_per_sfr_for_rho[(Emin, Emax)] = yield_per_sfr

        tab = np.zeros(self.halos.Nz)
        for i, z in enumerate(self.halos.z):

            if z > self.zform:
                continue      

            # Must grab stuff vs. Mh and interpolate to self.halos.M
            # They are guaranteed to have the same redshifts.
            if need_sam:

                kw = {'z': z, 'Mh': self.halos.M}                
                if self.constant_SFE:
                    for key in sam_data.keys():
                        if key == 'Mh':
                            continue

                        kw[key] = np.interp(self.halos.M,
                            sam_data['Mh'][-1::-1], sam_data[key][-1::-1])
                else:
                    raise NotImplemented('help')

            else:
                kw = {'z': z, 'Mh': self.halos.M}

            integrand = self._tab_sfr[i] * self.halos.dndlnm[i] \
                * yield_per_sfr(**kw)

            _tot = np.trapz(integrand, x=self.halos.lnM)
            _cumtot = cumtrapz(integrand, x=self.halos.lnM, initial=0.0)

            _tmp = _tot - \
                np.interp(np.log(self._tab_Mmin[i]), self.halos.lnM, _cumtot)
               
            tab[i] = _tmp
                
        tab *= 1. / s_per_yr / cm_per_mpc**3
        
        if self.pf['pop_sfr_cross_threshold']:
            
            y = yield_per_sfr(z=self.halos.z, Mh=self._tab_Mmin)
            
            if self.pf['pop_sfr'] is not None:
                thresh = self.pf['pop_sfr'] \
                    * self._tab_nh_at_Mmin * self._tab_Mmin \
                    * y / s_per_yr / cm_per_mpc**3
            else:
                active = 1. - self.fsup(z=self.halos.z)  
                thresh = active * self._tab_eta * \
                    self.cosm.fbar_over_fcdm * self._tab_MAR_at_Mmin \
                    * self._tab_fstar_at_Mmin * self._tab_Mmin \
                    * self._tab_nh_at_Mmin * y \
                    / s_per_yr / cm_per_mpc**3
        
            tab += thresh
        
        self._rho_L[(Emin, Emax)] = interp1d(self.halos.z, tab, 
            kind=self.pf['pop_interp_sfrd'])
    
        return self._rho_L[(Emin, Emax)]
    
    def rho_N(self, z, Emin, Emax):
        """
        Compute the photon luminosity density in some bandpass at some redshift.
        
        Returns
        -------
        Luminosity density in units of photons / s / (comoving cm)**3.
        """
        
        if not hasattr(self, '_rho_N'):
            self._rho_N = {}
        
        # If we've already figured it out, just return    
        if (Emin, Emax) in self._rho_N:    
            return self._rho_N[(Emin, Emax)](z)
            
        tab = np.zeros(self.halos.Nz)
        
        # For all halos
        N_per_Msun = self.N_per_Msun(Emin=Emin, Emax=Emax)
        
        if (Emin, Emax) == (13.6, 24.6):
            fesc = self.fesc(z=z, Mh=self.halos.M)
        elif (Emin, Emax) == (10.2, 13.6):
            fesc = self.fesc_LW(z=z, Mh=self.halos.M)
        else:
            raise NotImplemented('help!')
    
        for i, z in enumerate(self.halos.z):
            integrand = self._tab_sfr[i] * self.halos.dndlnm[i] \
                * N_per_Msun * fesc
    
            tot = np.trapz(integrand, x=self.halos.lnM)
            cumtot = cumtrapz(integrand, x=self.halos.lnM, initial=0.0)
            
            tab[i] = tot - \
                np.interp(np.log(self._tab_Mmin[i]), self.halos.lnM, cumtot)
            
        tab *= 1. / s_per_yr / cm_per_mpc**3
        
        self._rho_N[(Emin, Emax)] = interp1d(self.halos.z, tab, 
            kind=self.pf['pop_interp_sfrd'])
    
        return self._rho_N[(Emin, Emax)](z)
        
    def _sfrd_func(self, z):
        # This is a cheat so that the SFRD spline isn't constructed
        # until CALLED. Used only for tunneling (see `pop_tunnel` parameter). 
        return self.SFRD(z)
        
    @property   
    def SFRD(self):
        """
        Compute star-formation rate density (SFRD).
        """
        
        if not hasattr(self, '_SFRD'):
            func = interp1d(self.halos.z, np.log(self._tab_sfrd_total), 
                kind=self.pf['pop_interp_sfrd'])
            self._SFRD = lambda z: np.exp(func(z))

        return self._SFRD
        
    @SFRD.setter
    def SFRD(self, value):
        self._SFRD = value 
        
    @property   
    def nactive(self):
        """
        Compute number of active halos.
        """
    
        if not hasattr(self, '_nactive'):
            self._nactive = interp1d(self.halos.z, self._tab_nh_active, 
                kind=self.pf['pop_interp_sfrd'])
    
        return self._nactive
    
    @property   
    def SMD(self):
        """
        Compute stellar mass density (SMD).
        """
    
        if not hasattr(self, '_SMD'):
            dtdz = np.array(list(map(self.cosm.dtdz, self.halos.z)))
            self._smd_tab = cumtrapz(self._tab_sfrd_total[-1::-1] * dtdz[-1::-1], 
                dx=np.abs(np.diff(self.halos.z[-1::-1])), initial=0.)[-1::-1]
            self._SMD = interp1d(self.halos.z, self._smd_tab, 
                kind=self.pf['pop_interp_sfrd'])
    
        return self._SMD
    
    @property
    def MGR(self):
        """
        Mass growth rate of halos of mass M at redshift z.
    
        ..note:: This is the *DM* mass accretion rate. To obtain the baryonic 
            accretion rate, multiply by Cosmology.fbaryon.
            
        """
        if not hasattr(self, '_MAR'):
            if self.pf['pop_MAR'] is None:
                self._MAR = None
            elif type(self.pf['pop_MAR']) is FunctionType:
                self._MAR = self.pf['pop_MAR']
            elif self.pf['pop_MAR'] == 'pl':
                raise NotImplemented('do this')
            elif self.pf['pop_MAR'] == 'hmf':
                self._MAR = self.halos.MAR_func
            else:
                self._MAR = read_lit(self.pf['pop_MAR'], verbose=self.pf['verbose']).MAR

        return self._MAR
        
    def MAR(self, z, Mh):
        return np.maximum(self.MGR(z, Mh) * self.fsmooth(z=z, Mh=Mh), 0.)
    
    def MDR(self, z, Mh):
        # Mass "delivery" rate
        return self.MGR(z, Mh) * (1. - self.fsmooth(z=z, Mh=Mh))
        
    def iMAR(self, z, source=None):
        """
        The integrated mass (*matter*, i.e., baryons + CDM) accretion rate.
        
        Parameters
        ----------
        z : int, float
            Redshift
        source : str
            Can be a litdata module, e.g., 'mcbride2009'.
            If None, will compute from HMF.
            
        Returns
        -------
        Integrated DM mass accretion rate in units of Msun/yr/cMpc**3.
            
        """    

        if source is not None:
            src = read_lit(source, verbose=self.pf['verbose'])

            i = np.argmin(np.abs(z - self.halos.z))

            # Integrand: convert MAR from DM MAR to total matter MAR
            integ = self.halos.dndlnm[i] \
                * src.MAR(z, self.halos.M) / self.cosm.fcdm

            Mmin = np.interp(z, self.halos.z, self.Mmin)
            j1 = np.argmin(np.abs(Mmin - self.halos.M))
            if Mmin > self.halos.M[j1]:
                j1 -= 1

            p0 = simps(integ[j1-1:], x=self.halos.lnM[j1-1:])
            p1 = simps(integ[j1:], x=self.halos.lnM[j1:])
            p2 = simps(integ[j1+1:], x=self.halos.lnM[j1+1:])
            p3 = simps(integ[j1+2:], x=self.halos.lnM[j1+2:])

            interp = interp1d(self.halos.lnM[j1-1:j1+3], [p0,p1,p2,p3],
                kind=self.pf['pop_interp_MAR'])

            return interp(np.log(Mmin))
        else:
            return super(GalaxyCohort, self).iMAR(z)

    def cMAR(self, z, source=None):
        """
        Compute cumulative mass accretion rate, i.e., integrated MAR in 
        halos Mmin<M'<M.
        
        Parameters
        ----------
        z : int, float
        """
        
        if source is not None:        
            src = read_lit(source, verbose=self.pf['verbose'])
            MAR = src.MAR(z, self.halos.M)    
        else:
            MAR = super(GalaxyCohort, self).MAR_via_AM(z)
                    
        # Grab redshift
        k = np.argmin(np.abs(z - self.halos.z))

        integ = self.halos.dndlnm[k] * MAR / self.cosm.fcdm

        Mmin = np.interp(z, self.halos.z, self.Mmin)
        j1 = np.argmin(np.abs(Mmin - self.halos.M))
        if Mmin > self.halos.M[j1]:
            j1 -= 1    

        incremental_Macc = cumtrapz(integ[j1:], x=self.halos.lnM[j1:],
            initial=0.0)

        return self.halos.M[j1:], incremental_Macc

    @property
    def eta(self):
        if not hasattr(self, '_eta'):
            self._eta = lambda z: np.interp(z, self.halos.z, self._tab_eta)
        return self._eta

    @property
    def _tab_eta(self):
        """
        Correction factor for MAR.
    
        \eta(z) \int_{M_{\min}}^{\infty} \dot{M}_{\mathrm{acc}}(z,M) n(z,M) dM
            = \bar{\rho}_m^0 \frac{df_{\mathrm{coll}}}{dt}|_{M_{\min}}

        """

        # Prepare to compute eta
        if not hasattr(self, '_tab_eta_'):
        
            if self.pf['pop_MAR_conserve_norm']:
                
                _rhs = np.zeros_like(self.halos.z)
                _lhs = np.zeros_like(self.halos.z)
                self._tab_eta_ = np.ones_like(self.halos.z)

                for i, z in enumerate(self.halos.z):

                    # eta = rhs / lhs

                    Mmin = self._tab_Mmin[i]

                    # My Eq. 3
                    rhs = self.cosm.rho_cdm_z0 * self.dfcolldt(z)
                    rhs *= (s_per_yr / g_per_msun) * cm_per_mpc**3
                
                    # Accretion onto all halos (of mass M) at this redshift
                    # This is *matter*, not *baryons*
                    MAR = self._tab_MAR[i]
                
                    # Find Mmin in self.halos.M
                    j1 = np.argmin(np.abs(Mmin - self.halos.M))
                    if Mmin > self.halos.M[j1]:
                        j1 -= 1
                
                    integ = self.halos.dndlnm[i] * MAR
                        
                    p0 = simps(integ[j1-1:], x=self.halos.lnM[j1-1:])
                    p1 = simps(integ[j1:], x=self.halos.lnM[j1:])
                    p2 = simps(integ[j1+1:], x=self.halos.lnM[j1+1:])
                    p3 = simps(integ[j1+2:], x=self.halos.lnM[j1+2:])
                
                    interp = interp1d(self.halos.lnM[j1-1:j1+3], [p0,p1,p2,p3],
                        kind=self.pf['pop_interp_MAR'])

                    lhs = interp(np.log(Mmin))
                    
                    _lhs[i] = lhs
                    _rhs[i] = rhs

                    self._tab_eta_[i] = rhs / lhs
                        
            else:
                self._tab_eta_ = np.ones_like(self.halos.z)
    
        return self._tab_eta_
        
    def SFR(self, z, Mh=None):
        """
        Star formation rate at redshift z in a halo of mass Mh.
        
        If Mh is not supplied
        
        """
        
        # If Mh is None, it triggers use of _tab_sfr, which spans all
        # halo masses in self.halos.M
        if Mh is None:
            k = np.argmin(np.abs(z - self.halos.z))
            if abs(z - self.halos.z[k]) < ztol:
                return self._tab_sfr[k]
            else:
                Mh = self.halos.M
        else:
            
            # Create interpolant to be self-consistent
            # with _tab_sfr. Note that this is slower than it needs to be
            # in cases where we just want to know the SFR at a few redshifts
            # and/or halo masses. But, we're rarely doing such things.
            if not hasattr(self, '_spline_sfr'):
                self._spline_sfr = RectBivariateSpline(self.halos.z, 
                    self.halos.M, self._tab_sfr)
            
            return self._spline_sfr(z, Mh).squeeze()
            
        #return self.cosm.fbar_over_fcdm * self.MAR(z, Mh) * self.eta(z) \
        #    * self.SFE(z=z, Mh=Mh)

    def Emissivity(self, z, E=None, Emin=None, Emax=None):
        """
        Compute the emissivity of this population as a function of redshift
        and rest-frame photon energy [eV].

        Parameters
        ----------
        z : int, float

        Returns
        -------
        Emissivity in units of erg / s / c-cm**3 [/ eV]

        """

        on = self.on(z)
        if not np.any(on):
            return z * on

        # Use GalaxyAggregate's Emissivity function
        if self.is_emissivity_scalable:
            # The advantage here is that the SFRD only has to be calculated
            # once, and the radiation field strength can just be determined
            # by scaling the SFRD.
            rhoL = super(GalaxyCohort, self).Emissivity(z, E=E, 
                Emin=Emin, Emax=Emax)

        else:
            # Here, the radiation backgrounds cannot just be scaled. 
            # Note that this method can always be used, it's just less 
            # efficient because you're basically calculating the SFRD again
            # and again.
            rhoL = self.rho_L(Emin, Emax)(z)
            
        if E is not None:
            return rhoL * self.src.Spectrum(E) * on
        else:
            return rhoL * on
            
    def StellarMass(self, z, Mh):
        zform, data = self.scaling_relations_sorted(z=z)
        return np.interp(Mh, data['Mh'], data['Ms'])
    
    def MetalMass(self, z, Mh):
        zform, data = self.scaling_relations_sorted(z=z)
        return np.interp(Mh, data['Mh'], data['MZ'])

    def GasMass(self, z, Mh):
        zform, data = self.scaling_relations_sorted(z=z)
        return np.interp(Mh, data['Mh'], data['Mg'])
        
    def StellarMassFunction(self, z, Mh):
        Marr, phi = self.SMF(z)
        return np.interp(Mh, Marr, phi)
        
    def SurfaceDensity(self, z, mag=None, dz=1.):
        """
        
        Returns
        -------
        Observed magnitudes, then, projected surface density of galaxies in 
        `dz` thick shell, in units of cumulative number of galaxies per 
        square degree.
        
        """
        
        # These are intrinsic (i.e., not dust-corrected) absolute magnitudes 
        _mags, _phi = self.phi_of_M(z=z)
        
        mask = np.logical_or(_mags.mask, _phi.mask)
        
        mags = _mags[mask == 0]
        phi = _phi[mask == 0]
        
        # Observed magnitudes will be dimmer, + AB shift from absolute to apparent mags
        Mobs = self.dust.Mobs(z, mags) + 48.6
        
        # Compute the volume of the shell we're looking at
        vol = self.cosm.ProjectedVolume(z, angle=1., dz=dz)
        
        Ngal = phi * vol
        
        # At this point, magnitudes are in descending order, i.e., faint
        # to bright.
        
        # Because we want the cumulative number *brighter* than m_AB, 
        # reverse the arrays and integrate from bright end down.
        
        Mobs = Mobs[-1::-1]
        Ngal = Ngal[-1::-1]
        
        # Cumulative surface density of galaxies *brighter than* Mobs
        cgal = cumtrapz(Ngal, x=Mobs, initial=Ngal[0])
        
        if mag is not None:
            return np.interp(mag, Mobs, cgal)
        else:
            return Mobs, cgal

    def SMF(self, z):
        if not hasattr(self, '_phi_of_Mst'):
            self._phi_of_Mst = {}
        else:
            if z in self._phi_of_Mst:
                return self._phi_of_Mst[z]

        zform, data = self.scaling_relations_sorted(z)

        Mh = data['Mh']
        Ms = data['Ms']
        
        dndm_func = interp1d(self.halos.z, self.halos.dndm[:,:-1], axis=0,
            kind=self.pf['pop_interp_lf'])
        dndm_z = dndm_func(z)

        # Interpolate dndm to same Mh grid as SAM
        dndm_sam = np.interp(Mh, self.halos.M[0:-1], dndm_z)

        dndm = dndm_sam * self.focc(z=z, Mh=Mh)
        dMh_dMs = np.diff(Mh) / np.diff(Ms)
                
        dMh_dlogMs = dMh_dMs * Ms[0:-1]
        
        # Only return stuff above Mmin
        Mmin = np.interp(z, self.halos.z, self._tab_Mmin)
        if self.pf['pop_Tmax'] is None:
            Mmax = self.pf['pop_lf_Mmax']
        else:
            Mmax = np.interp(z, self.halos.z, self._tab_Mmax)
        
        i_min = np.argmin(np.abs(Mmin - self.halos.M))
        i_max = np.argmin(np.abs(Mmax - self.halos.M))

        phi_of_Ms = dndm[0:-1] * dMh_dlogMs

        above_Mmin = Mh >= Mmin
        below_Mmax = Mh <= Mmax
        ok = np.logical_and(above_Mmin, below_Mmax)[0:-1]
        mask = self.mask = np.logical_not(ok)

        mass = np.ma.array(Ms[:-1], mask=mask)
        phi = np.ma.array(phi_of_Ms, mask=mask, fill_value=tiny_phi)

        self._phi_of_Mst[z] = mass, phi

        return self._phi_of_Mst[z]
        
    def LuminosityFunction(self, z, x, mags=True):
        """
        Reconstructed luminosity function.
        
        ..note:: This is number per [abcissa]. No dust correction has
            been applied.
                
        Parameters
        ----------
        z : int, float
            Redshift. Will interpolate between values in halos.z if necessary.
        mags : bool
            If True, x-values will be in absolute (AB) magnitudes
            
        Returns
        -------
        Number density.

        """

        if mags:
            x_phi, phi = self.phi_of_M(z)

            if ok.sum() == 0:
                return -np.inf

            # Setup interpolant
            interp = interp1d(x_phi[ok], np.log10(phi[ok]), 
                kind=self.pf['pop_interp_lf'],
                bounds_error=False, fill_value=-np.inf)

            phi_of_x = 10**interp(x)
        else:

            x_phi, phi = self.phi_of_L(z)

            ok = phi.mask == False
            
            if ok.sum() == 0:
                return -np.inf

            # Setup interpolant
            interp = interp1d(np.log10(x_phi[ok]), np.log10(phi[ok]), 
                kind=self.pf['pop_interp_lf'],
                bounds_error=False, fill_value=-np.inf)
            
            phi_of_x = 10**interp(np.log10(x))

        return phi_of_x

    def Lh(self, z):
        """
        This is the rest-frame UV band in which the LF is measured.
        
        NOT generally use-able!!!
        
        """
        return self.SFR(z) * self.L1600_per_sfr(z=z, Mh=self.halos.M)

    def phi_of_L(self, z):
        """
        Compute the luminosity function at redshift z.
        
        Returns
        -------
        Number of galaxies per unit luminosity per unit volume.
        
        """

        if not hasattr(self, '_phi_of_L'):
            self._phi_of_L = {}
        else:
            if z in self._phi_of_L:
                return self._phi_of_L[z]

        fobsc = (1. - self.fobsc(z=z, Mh=self.halos.M))
        
        Lh = self.Lh(z)
        
        # Means obscuration refers to fractional dimming of individual 
        # objects
        if not self.pf['pop_fobsc_by_num']:
            Lh *= fobsc
        
        logL_Lh = np.log(Lh)
        
        dndm_func = interp1d(self.halos.z, self.halos.dndm[:,:-1], axis=0,
            kind=self.pf['pop_interp_lf'])

        dndm = dndm_func(z) * self.focc(z=z, Mh=self.halos.M[0:-1])
        
        # In this case, obscuration means fraction of objects you don't see
        # in the UV.
        if self.pf['pop_fobsc_by_num']:
            dndm *= fobsc[0:-1]
            
        dMh_dLh = np.diff(self.halos.M) / np.diff(Lh)
                
        dMh_dlogLh = dMh_dLh * Lh[0:-1]
        
        # Only return stuff above Mmin
        Mmin = np.interp(z, self.halos.z, self._tab_Mmin)
        Mmax = self.pf['pop_lf_Mmax']
        
        i_min = np.argmin(np.abs(Mmin - self.halos.M))
        i_max = np.argmin(np.abs(Mmax - self.halos.M))

        if self.pf['pop_Lh_scatter'] > 0:
            sigma = self.pf['pop_Lh_scatter']
            norm = np.sqrt(2. * np.pi) / sigma / np.log(10.)

            gauss = lambda x, mu: np.exp(-(x - mu)**2 / 2. / sigma**2) / norm

            phi_of_L = np.zeros_like(Lh[0:-1])
            for k, logL in enumerate(logL_Lh[0:-1]):

                # Actually a range of halo masses that can produce galaxy
                # of luminosity Lh
                pdf = gauss(logL_Lh[0:-1], logL_Lh[k])

                integ = dndm[i_min:i_max] * pdf[i_min:i_max] * dMh_dlogLh[i_min:i_max]

                phi_of_L[k] = np.trapz(integ, x=logL_Lh[i_min:i_max])

            # This needs extra term now?
            phi_of_L /= Lh[0:-1]

        else:
            phi_of_L = dndm * dMh_dLh

        above_Mmin = self.halos.M >= Mmin
        below_Mmax = self.halos.M <= Mmax
        ok = np.logical_and(above_Mmin, below_Mmax)[0:-1]
        mask = self.mask = np.logical_not(ok)
        
        lum = np.ma.array(Lh[:-1], mask=mask)
        phi = np.ma.array(phi_of_L, mask=mask, fill_value=tiny_phi)

        self._phi_of_L[z] = lum, phi

        return self._phi_of_L[z]

    def phi_of_M(self, z):
        if not hasattr(self, '_phi_of_M'):
            self._phi_of_M = {}
        else:
            if z in self._phi_of_M:
                return self._phi_of_M[z]

        Lh, phi_of_L = self.phi_of_L(z)

        MAB = self.magsys.L_to_MAB(Lh, z=z)

        phi_of_M = phi_of_L[0:-1] * np.abs(np.diff(Lh) / np.diff(MAB))

        self._phi_of_M[z] = MAB[0:-1], phi_of_M

        return self._phi_of_M[z]

    def MUV(self, z, Mh):
        Lh = np.interp(Mh, self.halos.M, self.Lh(z))
        MAB = self.magsys.L_to_MAB(Lh, z=z)
        return MAB

    def MUV_max(self, z):
        """
        Compute the magnitude corresponding to the Tmin threshold.
        """   

        return self.MUV(z, Mmin)

    def Mh_of_MUV(self, z, MUV):
        
        # MAB corresponds to self.halos.M
        MAB, phi = self.phi_of_M(z)
        ok = MAB.mask == 0
        
        if ok.sum() == 0:
            return 0.0

        return np.interp(MUV, MAB[ok][-1::-1], self.halos.M[1:-1][ok][-1::-1])
        
    def MUV_at_peak_SFE(self, z):
        """
        Return the UV magnitude of a halo forming stars at peak efficiency.
        """
        
        slope = lambda M: self.gamma_sfe(z, M)
        
        low = fsolve(slope, 1e11)
        
        Mpeak = low[0]
        
        MAB, phi = self.phi_of_M(z)
        MUV_peak = np.interp(Mpeak, self.halos.M[1:-1], MAB)
        
        return MUV_peak
        
    @property
    def _tab_Mmax_active(self):
        """ most massive star-forming halo. """
        if not hasattr(self, '_tab_Mmax_active_'):
            self._tab_Mmax_active_ = np.zeros_like(self.halos.z)
            for i, z in enumerate(self.halos.z):
                lim = self.pf['pop_fstar_negligible']
                fstar_max = self._tab_fstar[i].max()
                immsfh = np.argmin(np.abs(self._tab_fstar[i] - fstar_max * lim))
                self._tab_Mmax_active_[i] = self.halos.M[immsfh]
        return self._tab_Mmax_active_
    
    @property
    def Mmax_active(self):
        if not hasattr(self, '_Mmax_active_'):
            self._Mmax_active_ = \
                lambda z: np.interp(z, self.halos.z, self._tab_Mmax_active)
        return self._Mmax_active_
        
    def dMmin_dt(self, z):
        """ Solar masses per year. """
        return -1. * derivative(self.Mmin, z) * s_per_yr / self.cosm.dtdz(z)
    def Mmax(self, z):
        # Doesn't have a setter because of how we do things in Composite.
        # Long story.
        return np.interp(z, self.halos.z, self._tab_Mmax)
        
    @property
    def _done_setting_Mmax(self):
        if not hasattr(self, '_done_setting_Mmax_'):
            self._done_setting_Mmax_ = False
        return self._done_setting_Mmax_
    def _tab_logMmax(self):
        if not hasattr(self, '_tab_logMmax_'):
            self._tab_logMmax_ = np.log(self._tab_Mmax)
        return self._tab_logMmax_    
                            
    @property
    def _tab_Mmax(self):
        if not hasattr(self, '_tab_Mmax_'):
                                    
            # First, compute threshold mass vs. redshift
            t_limit = self.pf['pop_time_limit']
            m_limit = self.pf['pop_mass_limit'] 
            a_limit = self.pf['pop_abun_limit'] 
            e_limit = self.pf['pop_bind_limit']
            T_limit = self.pf['pop_temp_limit']
            
            if t_limit == 0:
                t_limit = None
            if e_limit == 0:
                e_limit = None
            
            if (t_limit is not None) or (m_limit is not None) or \
               (e_limit is not None) or (T_limit is not None) or (a_limit is not None):
               
                M0x = self.pf['pop_initial_Mh']
                if (M0x == 0) or (M0x == 1):
                    zform, zfin, Mfin, raw = self.MassAfter()
                    new_data = self._sort_sam(self.pf['initial_redshift'], 
                        zform, raw, sort_by='form')
                else:
                    zform, zfin, Mfin, raw = self.MassAfter(M0=M0x)
                    new_data = self._sort_sam(self.pf['initial_redshift'], 
                        zform, raw, sort_by='form') 
                                                        
                # This is the redshift at which the first star-forming halo,
                # formed at (zi, M0), transitions to PopII.
                zmax = max(zfin)
                
                # This is the mass trajectory of a halo that forms at
                # initial_redshift with initial mass pop_initial_Mh 
                # (in units of Mmin, defaults to 1).
                Moft_zi = lambda z: np.interp(z, zform, new_data['Mh'])
                
                # For each redshift, determine Mmax.
                Mmax = np.zeros_like(self.halos.z)
                for i, z in enumerate(self.halos.z):
                    
                    # If we've specified a maximum initial mass halo, and
                    # we're at a redshift before that halo hits its limit.
                    # Or, we're using a time-limited model.
                    if ((M0x > 0) and (z > zmax)):
                        Mmax[i] = Moft_zi(z)
                    else:
                        Mmax[i] = 10**np.interp(z, zfin, np.log10(Mfin))
                        
                self._tab_Mmax_ = Mmax
                
                self._done_setting_Mmax = True

            elif self.pf['pop_Mmax'] is not None:
                if type(self.pf['pop_Mmax']) is FunctionType:
                    self._tab_Mmax_ = np.array(list(map(self.pf['pop_Mmax'], self.halos.z)))
                elif type(self.pf['pop_Mmax']) is tuple:
                    extra = self.pf['pop_Mmax'][0]
                    assert self.pf['pop_Mmax'][1] == 'Mmin'

                    if type(extra) is FunctionType:
                        self._tab_Mmax_ = np.array(list(map(extra, self.halos.z))) \
                            * self._tab_Mmin
                    else:
                        self._tab_Mmax_ = extra * self._tab_Mmin
                else:    
                    self._tab_Mmax_ = self.pf['pop_Mmax'] * np.ones(self.halos.Nz)
            elif self.pf['pop_Tmax'] is not None:
                Mvir = lambda z: self.halos.VirialMass(self.pf['pop_Tmax'], 
                    z, mu=self.pf['mu'])
                self._tab_Mmax_ = np.array(list(map(Mvir, self.halos.z)))
            else:
                # A suitably large number for (I think) any purpose
                self._tab_Mmax_ = 1e18 * np.ones_like(self.halos.z)
    
            self._tab_Mmax_ = self._apply_lim(self._tab_Mmax_, s='max')
            self._tab_Mmax_ = np.maximum(self._tab_Mmax_, self._tab_Mmin)
                
        return self._tab_Mmax_
    
    @_tab_Mmax.setter
    def _tab_Mmax(self, value):
        if type(value) in [int, float, np.float64]:    
            self._tab_Mmax_ = value * np.ones(self.halos.Nz) 
        else:
            self._tab_Mmax_ = value
        
    @property
    def _tab_sfr(self):
        """
        SFR as a function of redshift and halo mass.

            ..note:: Units are Msun/yr.
            
        This does NOT set the SFR to zero in halos with M < Mmin or M > Mmax!    

        """
        if not hasattr(self, '_tab_sfr_'):            
            self._tab_sfr_ = np.zeros([self.halos.Nz, self.halos.Nm])

            for i, z in enumerate(self.halos.z):
                
                if z > self.zform:
                    continue
                #if (z < self.zdead) or (z < self.pf['final_redshift']):
                #    break
                # Should be a little careful here: need to go one or two
                # steps past edge to avoid interpolation problems in SFRD.

                # SF fueld by accretion onto halos already above threshold
                if self.pf['pop_sfr_above_threshold']:

                    if self.pf['pop_sfr_model'] == 'sfr-func':
                        self._tab_sfr_[i] = self.sfr(z=z, Mh=self.halos.M)
                    else:                            
                        self._tab_sfr_[i] = self._tab_eta[i] \
                            * self.cosm.fbar_over_fcdm \
                            * self._tab_MAR[i] * self._tab_fstar[i]

                    # zero-out star-formation in halos below our threshold
                    ok = self.halos.M >= self._tab_Mmin[i]
                    self._tab_sfr_[i] *= ok
                    # zero-out star-formation in halos above our threshold
                    ok = self.halos.M <= self._tab_Mmax[i]
                    self._tab_sfr_[i] *= ok

        return self._tab_sfr_

    @property
    def SFRD_at_threshold(self):
        if not hasattr(self, '_SFRD_at_threshold'):
            self._SFRD_at_threshold = \
                lambda z: np.interp(z, self.halos.z, self._tab_sfrd_at_threshold)
        return self._SFRD_at_threshold
        
    @property
    def _tab_nh_active(self):
        if not hasattr(self, '_tab_nh_active_'):
            self._tab_nh_active_ = np.zeros(self.halos.Nz)

            # Loop from high-z to low-z
            for k, z in enumerate(self.halos.z[-1::-1]):

                i = self.halos.Nz - k - 1
                
                if not self.pf['pop_sfr_above_threshold']:
                    break

                if z > self.zform:
                    continue

                integrand = self.halos.dndlnm[i] \
                    * self.focc(z=z, Mh=self.halos.M)

                # Mmin and Mmax will never be exactly on Mh grid points 
                # so we interpolate to more precisely determine SFRD.    

                c1 = self.halos.M >= self._tab_Mmin[i]
                c2 = self.halos.M <= self._tab_Mmax[i]
                ok = np.logical_and(c1, c2)
                
                if self._tab_Mmin[i] == self._tab_Mmax[i]:
                    self._tab_nh_active_[i] = 0
                    
                    # We 'break' here because once Mmax = Mmin, PopIII
                    # should be gone forever.
                    
                    if z < self.pf['initial_redshift']:
                        break
                    else:
                        continue
                    
                # This can happen if Mmin and Mmax are within the same mass bin,
                # or if they straddle a single mass bin. Need to be a bit careful.
                if ok.sum() in [0, 1]:                                        
                    i1 = np.argmin(np.abs(self.halos.M - self._tab_Mmin[i]))
                    if self.halos.M[i1] > self._tab_Mmin[i]:
                        i1 -= 1
                    i2 = i1 + 1
                    
                    # Trapezoid here we come
                    b = self._tab_logMmax[i] - self._tab_logMmin[i]
                    
                    M1 = self._tab_logMmin[i]
                    M2 = self._tab_logMmax[i]
                    y1 = np.interp(M1, [self.halos.lnM[i1], self.halos.lnM[i2]],
                        [integrand[i1], integrand[i2]])
                    y2 = np.interp(M2, [self.halos.lnM[i1], self.halos.lnM[i2]],
                        [integrand[i1], integrand[i2]])
                    
                    h = abs(y2 - y1)
                    
                    self._tab_nh_active_[i] = 0.5 * b * (y1 + y2)

                    continue

                # Otherwise, do the normal thing.
                #if ok.sum() == 1:
                #    iok = [np.argwhere(ok).squeeze()]
                #else:
                iok = np.argwhere(ok).squeeze()

                Mlo1 = min(iok)
                Mhi1 = max(iok)
                Mlo2 = Mlo1 - 1
                Mhi2 = Mhi1 + 1

                # This happens if Mmin and Mmax straddle a mass bin
                if ok.sum() == 1:
                    raise ValueError('help')
                    b = self.halos.lnM[Mlo1+1] - self.halos.lnM[Mlo1]
                    #h = abs(integrand[Mlo1+1] - integrand[Mlo1])
                    #b = self.halos.lnM[Mlo1] - self.self.halos.lnM[Mlo1+1]
                    
                    M1 = self._tab_logMmin[i]
                    M2 = self._tab_logMmax[i]
                    y1 = np.interp(M1, [self.halos.logM[i1], self.halos.logM[i2]],
                        [integrand[i1], integrand[i2]])
                    y2 = np.interp(M2, [self.halos.logM[i1], self.halos.logM[i2]],
                        [integrand[i1], integrand[i2]])
                    
                    h = abs(y2 - y1)
                    
                    tot = 0.5 * b * h
                else:
                    # This is essentially an integral from Mlo1 to Mhi1
                    tot = np.trapz(integrand[ok], x=self.halos.lnM[ok])
                                
                integ_lo = np.trapz(integrand[Mlo2:Mhi1+1], 
                    x=self.halos.lnM[Mlo2:Mhi1+1])
                                
                # Interpolating over lower integral bound
                sfrd_lo = np.interp(self._tab_logMmin[i], 
                    [self.halos.lnM[Mlo2], self.halos.lnM[Mlo1]], 
                    [integ_lo, tot]) - tot
                                                
                if Mhi2 >= self.halos.Nm:    
                    sfrd_hi = 0.0
                else:
                    integ_hi = np.trapz(integrand[Mlo1:Mhi2+1], 
                        x=self.halos.lnM[Mlo1:Mhi2+1])    
                    sfrd_hi = np.interp(self._tab_logMmax[i], 
                        [self.halos.lnM[Mhi1], self.halos.lnM[Mhi2]], 
                        [tot, integ_hi]) - tot
                
                self._tab_nh_active_[i] = tot + sfrd_lo + sfrd_hi

            self._tab_nh_active_ *= 1. / cm_per_mpc**3

            #if self.pf['pop_sfr_cross_threshold']:
            #    self._tab_sfrd_total_ += self._tab_sfrd_at_threshold

        return self._tab_nh_active_
                
    @property
    def _tab_sfrd_total(self):
        """
        SFRD as a function of redshift.
    
            ..note:: Units are g/s/cm^3 (comoving).

        """

        if not hasattr(self, '_tab_sfrd_total_'):
            self._tab_sfrd_total_ = np.zeros(self.halos.Nz)

            # Loop from high-z to low-z
            for k, z in enumerate(self.halos.z[-1::-1]):

                i = self.halos.Nz - k - 1
                
                if not self.pf['pop_sfr_above_threshold']:
                    break

                if (z > self.zform) or (z < self.zdead):
                    continue

                integrand = self._tab_sfr[i] * self.halos.dndlnm[i] \
                    * self.focc(z=z, Mh=self.halos.M)

                # Mmin and Mmax will never be exactly on Mh grid points 
                # so we interpolate to more precisely determine SFRD.    

                c1 = self.halos.M >= self._tab_Mmin[i]
                c2 = self.halos.M <= self._tab_Mmax[i]
                ok = np.logical_and(c1, c2)
                
                if self._tab_Mmin[i] == self._tab_Mmax[i]:
                    
                    # We 'break' here because once Mmax = Mmin, PopIII
                    # should be gone forever.
                    
                    if z < self.pf['initial_redshift']:
                        break
                    else:
                        continue
                    
                # This can happen if Mmin and Mmax are within the same mass bin,
                # or if they straddle a single mass bin. Need to be a bit careful.
                if ok.sum() in [0, 1]:                                        
                    i1 = np.argmin(np.abs(self.halos.M - self._tab_Mmin[i]))
                    if self.halos.M[i1] > self._tab_Mmin[i]:
                        i1 -= 1
                    i2 = i1 + 1
                    
                    # Trapezoid here we come
                    b = self._tab_logMmax[i] - self._tab_logMmin[i]
                    
                    M1 = self._tab_logMmin[i]
                    M2 = self._tab_logMmax[i]
                    y1 = np.interp(M1, [self.halos.lnM[i1], self.halos.lnM[i2]],
                        [integrand[i1], integrand[i2]])
                    y2 = np.interp(M2, [self.halos.lnM[i1], self.halos.lnM[i2]],
                        [integrand[i1], integrand[i2]])
                    
                    h = abs(y2 - y1)
                    
                    self._tab_sfrd_total_[i] = 0.5 * b * (y1 + y2)

                    #print z, ok.sum()

                    continue

                iok = np.argwhere(ok).squeeze()

                Mlo1 = min(iok)
                Mhi1 = max(iok)
                Mlo2 = Mlo1 - 1
                Mhi2 = Mhi1 + 1

                # This is essentially an integral from Mlo1 to Mhi1
                tot = np.trapz(integrand[ok], x=self.halos.lnM[ok])
                                
                integ_lo = np.trapz(integrand[Mlo2:Mhi1+1], 
                    x=self.halos.lnM[Mlo2:Mhi1+1])
                                
                # Interpolating over lower integral bound
                sfrd_lo = np.interp(self._tab_logMmin[i], 
                    [self.halos.lnM[Mlo2], self.halos.lnM[Mlo1]], 
                    [integ_lo, tot]) - tot
                                                
                if Mhi2 >= self.halos.Nm:    
                    sfrd_hi = 0.0
                else:
                    integ_hi = np.trapz(integrand[Mlo1:Mhi2+1], 
                        x=self.halos.lnM[Mlo1:Mhi2+1])
                    sfrd_hi = np.interp(self._tab_logMmax[i], 
                        [self.halos.lnM[Mhi1], self.halos.lnM[Mhi2]], 
                        [tot, integ_hi]) - tot
                
                self._tab_sfrd_total_[i] = tot + sfrd_lo + sfrd_hi

            self._tab_sfrd_total_ *= g_per_msun / s_per_yr / cm_per_mpc**3

            if self.pf['pop_sfr_cross_threshold']:
                self._tab_sfrd_total_ += self._tab_sfrd_at_threshold

        return self._tab_sfrd_total_
    
    def SFRD_above_MUV(self, z, MUV=-17):
    
        if not hasattr(self, '_sfrd_above_MUV_tab'):
            self._sfrd_above_MUV_tab = {}
            
        if type(MUV) == np.ndarray:
            res = []
            for limit in MUV:
                if (z, limit) in self._sfrd_above_MUV_tab:
                    res.append(self._sfrd_above_MUV_tab[(z, limit)])
                    continue
                
                self._sfrd_above_MUV_tab[(z, limit)] = \
                    self.SFRD_within(z, limit, None, is_mag=True)
                
                res.append(self._sfrd_above_MUV_tab[(z, limit)])
    
            return np.array(res)    
    
        else:
            
            raise NotImplemented('i think this is broken')
            
            if (z, MUV) in self._sfrd_above_MUV_tab:
                return self._sfrd_above_MUV_tab[(z, MUV)]
                
            self._sfrd_above_MUV_tab[(z, MUV)] = \
                self.SFRD_within(z, MUV, None, is_mag=True)
    
            return self._sfrd_above_MUV_tab[(z, MUV)]
    
    def SFRD_within(self, z, Mlo, Mhi=None, is_mag=False):
        """
        Compute SFRD within given mass range, [Mlo, Mhi].
        """
        
        if not hasattr(self, '_sfrd_within'):
            self._sfrd_within = {}
            
        if (Mlo, Mhi) in self._sfrd_within.keys():
            return self._sfrd_within[(Mlo, Mhi)](z)
        
        _sfrd_tab = np.zeros(self.halos.Nz)

        for i, zz in enumerate(self.halos.z):
            
            if not self.pf['pop_sfr_above_threshold']:
                break

            if zz > self.zform:
                continue
            elif zz < self.zdead:
                continue    

            integrand = self._tab_sfr[i] * self.halos.dndlnm[i] \
                * self.focc(z=zz, Mh=self.halos.M)
            
            if is_mag:
                _Mlo = self.Mh_of_MUV(zz, Mlo)
            # Crudely for now
            elif Mlo == 'Mmin':
                _Mlo = self.Mmin(zz)
            else:
                _Mlo = Mlo
            
            ilo = np.argmin(np.abs(self.halos.M - _Mlo))
                    
            if Mhi is None:
                ihi = self.halos.Nm
            else:
                ihi = np.argmin(np.abs(self.halos.M - Mhi))
            
            _sfrd_tab[i] = np.trapz(integrand[ilo:ihi+1], 
                x=self.halos.lnM[ilo:ihi+1])
                                        
        if self.pf['pop_sfr_cross_threshold'] and type(Mlo) is str:
            if (Mlo == 'Mmin'):
                _sfrd_tab += self._tab_sfrd_at_threshold_
                            
        _sfrd_tab *= g_per_msun / s_per_yr / cm_per_mpc**3

        _sfrd_func = lambda zz: np.interp(zz, self.halos.z, _sfrd_tab)
        
        if type(Mlo) != np.ndarray:
            self._sfrd_within[(Mlo, Mhi)] = _sfrd_func
        
        return _sfrd_func(z)

    @property
    def LLyC_tab(self):
        """
        Number of LyC photons emitted per unit SFR in halos of mass M.
        """
        if not hasattr(self, '_LLyC_tab'):
            M = self.halos.M
            fesc = self.fesc(None, M)
            
            dnu = (24.6 - 13.6) / ev_per_hz

            Nion_per_L1600 = self.Nion(None, M) / (1. / dnu)
            
            self._LLyC_tab = np.zeros([self.halos.Nz, self.halos.Nm])
            
            for i, z in enumerate(self.halos.z):
                self._LLyC_tab[i] = self.L1600_tab[i] * Nion_per_L1600 \
                    * fesc
            
                mask = self.halos.M >= self._tab_Mmin[i]
                self._LLyC_tab[i] *= mask
            
        return self._LLyC_tab
                
    @property
    def LLW_tab(self):
        if not hasattr(self, '_LLW_tab'):
            M = self.halos.M
                
            dnu = (13.6 - 10.2) / ev_per_hz
            #nrg_per_phot = 25. * erg_per_ev
    
            Nlw_per_L1600 = self.Nlw(z=None, M=M) / (1. / dnu)
            fesc_LW = self.fesc_LW(z=None, M=M)
    
            self._LLW_tab = np.zeros([self.halos.Nz, self.halos.Nm])
    
            for i, z in enumerate(self.halos.z):
                self._LLW_tab[i] = self.L1600_tab[i] * Nlw_per_L1600
    
                mask = self.halos.M >= self._tab_Mmin[i]
                self._LLW_tab[i] *= mask

        return self._LLW_tab

    def SFE(self, **kwargs):
        """
        Just a wrapper around self.fstar.
        """
        return self.fstar(**kwargs)
        
    @property
    def yield_per_sfr(self):
        # Need this to avoid inheritance issue with GalaxyAggregate
        if not hasattr(self, '_yield_per_sfr'):
                        
            if type(self.rad_yield) is FunctionType:
                self._yield_per_sfr = self.rad_yield()
            else:
                self._yield_per_sfr = self.rad_yield
            
        return self._yield_per_sfr

    @property
    def fstar(self):
        if not hasattr(self, '_fstar'):
            
            assert self.pf['pop_sfr'] is None

            if self.pf['pop_calib_L1600'] is not None:
                boost = self.pf['pop_calib_L1600'] / self.L1600_per_sfr()
            else:
                boost = 1.

            if self.pf['pop_mlf'] is not None:
                if type(self.pf['pop_mlf']) in [float, np.float64]:
                    # Note that fshock is really fcool
                    self._fstar = lambda **kwargs: boost * self.fshock(**kwargs) \
                        / ((1. / self.pf['pop_fstar_max']) + self.pf['pop_mlf'])
                elif self.pf['pop_mlf'][0:2] == 'pq':
                    pars = get_pq_pars(self.pf['pop_mlf'], self.pf)
                    Mmin = lambda z: np.interp(z, self.halos.z, self._tab_Mmin)
                
                    self._mlf_inst = ParameterizedQuantity({'pop_Mmin': Mmin}, 
                        self.pf, **pars)
                    self._update_pq_registry('mlf', self._mlf_inst)    
                    self._fstar = \
                        lambda **kwargs: boost * self.fshock(**kwargs) \
                            / ((1. / self.pf['pop_fstar_max']) + self._mlf_inst(**kwargs))
            
            elif self.pf['pop_fstar'] is not None:
                if type(self.pf['pop_fstar']) in [float, np.float64]:
                    self._fstar = lambda **kwargs: self.pf['pop_fstar'] * boost    
                elif self.pf['pop_fstar'][0:2] == 'pq':
                    pars = get_pq_pars(self.pf['pop_fstar'], self.pf)
                                        
                    Mmin = lambda z: np.interp(z, self.halos.z, self._tab_Mmin)
                    self._fstar_inst = ParameterizedQuantity({'pop_Mmin': Mmin}, 
                        self.pf, **pars)
                    
                    self._update_pq_registry('fstar', self._fstar_inst)    
                    
                    self._fstar = \
                        lambda **kwargs: self._fstar_inst.__call__(**kwargs) \
                            * boost
<<<<<<< HEAD
                            
=======

>>>>>>> e592f630
            else:
                raise ValueError('Unrecognized data type for pop_fstar!')  

        return self._fstar
        
    @fstar.setter
    def fstar(self, value):
        self._fstar = value  
                
    def gamma_sfe(self, z, Mh):
        """
        This is a power-law index describing the relationship between the
        SFE and and halo mass.
        
        Parameters
        ----------
        z : int, float
            Redshift
        M : int, float
            Halo mass in [Msun]
            
        """
        
        fst = lambda MM: self.SFE(z=z, Mh=MM)
        
        return derivative(fst, Mh, dx=1e6) * Mh / fst(Mh)
            
    def slope_lf(self, z, mag):
        logphi = lambda logL: np.log10(self.LuminosityFunction(z, 10**logL, mags=False))
    
        Mdc = mag - self.dust.AUV(z, mag)
        L = self.magsys.MAB_to_L(mag=Mdc, z=z)
    
        return derivative(logphi, np.log10(L), dx=0.1)
    
    #def slope_smf(self, z, M):
    #    logphi = lambda logM: np.log10(self.StellarMassFunction(z, 10**logM))
    #
    #    
    #
    #    return derivative(logphi, np.log10(L), dx=0.1)    
    
    @property
    def _tab_fstar(self):
        if not hasattr(self, '_tab_fstar_'):
            self._tab_fstar_ = np.zeros_like(self.halos.dndm)
    
            for i, z in enumerate(self.halos.z):    
                if i > 0 and self.constant_SFE:
                    self._tab_fstar_[i,:] = self._tab_fstar_[0]
                    continue
                    
                self._tab_fstar_[i,:] = self.SFE(z=z, Mh=self.halos.M)
    
        return self._tab_fstar_
    
    def _SAM(self, t, y):
        if self.pf['pop_sam_nz'] == 1:
            return self._SAM_1z(t, y)
        elif self.pf['pop_sam_nz'] == 2:
            return self._SAM_2z(t, y)
        else:
            raise NotImplementedError('No SAM with nz={}'.format(\
                self.pf['pop_sam_nz']))
                        
    def _SAM_1z(self, z, y):
        """
        Simple semi-analytic model for the components of galaxies.

        Really just the right-hand sides of a set of ODEs describing the
        rate of change in the halo mass, stellar mass, and metal mass.
        Other elements can be added quite easily.
        
        All terms have units of per year. The last equation is simply
        the evolution of time wrt redshift.

        Parameters
        ----------
        z : int, float
            current redshift
        y : array
            halo mass, gas mass, stellar mass, gas-phase metallicity

        Returns
        -------
        An updated array of y-values.

        """

        Mh, Mg, Mst, MZ, cMst = y

        kw = {'z':z, 'Mh': Mh, 'Ms': Mst, 'Mg': Mg, 'MZ': MZ,
            'cMst': cMst}

        # Assume that MZ, Mg, and Mstell acquired *not* by smooth inflow
        # is same fraction of accreted mass as fractions in this halo
        # right now
        
        fb = self.cosm.fbar_over_fcdm
        
        # Splitting up the inflow. P = pristine, 
        PIR = fb * self.MAR(z, Mh)
        NPIR = fb * self.MDR(z, Mh)
        
        # Measured relative to baryonic inflow
        Mb = fb * Mh
        Zfrac = self.pf['pop_acc_frac_metals'] * (MZ / Mb)
        Sfrac = self.pf['pop_acc_frac_stellar'] * (Mst / Mb)
        Gfrac = self.pf['pop_acc_frac_gas'] * (Mg / Mb)
                
        if self.pf['pop_sfr'] is None:
            fstar = self.SFE(**kw)
            SFR = PIR * fstar
        else:
            fstar = 1e-10
            SFR = self.sfr(**kw)

        # "Quiet" mass growth
        fsmooth = self.fsmooth(**kw)

        # Eq. 1: halo mass.
        y1p = self.MGR(z, Mh)

        # Eq. 2: gas mass
        if self.pf['pop_sfr'] is None:
            y2p = PIR * (1. - SFR/PIR) + NPIR * Gfrac
        else:
            y2p = PIR * (1. - fstar) + NPIR * Gfrac

        # Add option of parameterized stifling of gas supply, and
        # ejection of gas.
        
        if self._done_setting_Mmax:
            Mmax = self.Mmax(z)
        else:
            Mmax = np.inf
        
        # Eq. 3: stellar mass
        Mmin = self.Mmin(z)
        if (Mh < Mmin) or (Mh > Mmax):
            y3p = SFR = 0.
        else:
            y3p = SFR * (1. - self.pf['pop_mass_yield']) + NPIR * Sfrac

        # Eq. 4: metal mass -- constant return per unit star formation for now
        y4p = self.pf['pop_mass_yield'] * self.pf['pop_metal_yield'] * SFR \
            * (1. - self.pf['pop_mass_escape']) \
            + NPIR * Zfrac

        if (Mh < Mmin) or (Mh > Mmax):
            y5p = 0.
        else:
            y5p = SFR + NPIR * Sfrac

        # Stuff to add: parameterize metal yield, metal escape, star formation
        # from reservoir? How to deal with Mmin(z)? Initial conditions (from PopIII)?

        results = [y1p, y2p, y3p, y4p, y5p]
        
        return np.array(results) 

    def _SAM_2z(self, z, y):
        raise NotImplemented('Super not done with this!')
        
        Mh, Mg_cgm, Mg_ism_c, Mg_ism_h, Mst, MZ_ism, MZ_cgm = y
        
        kw = {'z':z, 'Mh': Mh, 'Ms': Mst, 'Mg': Mg}
        
        #
        fstar = self.SFE(**kw)
        tstar = 1e7 * s_per_yr
        
        Mdot_h = -1. * self.MAR(z, Mh) * self.cosm.dtdz(z) / s_per_yr

        # Need cooling curve here eventually.
        Z_cgm = MZ_cgm / Mg_cgm
        Mdot_precip = 0. # Mg_cgm

        # Eq. 1: halo mass.
        y1p = Mh_dot

        # Eq. 2: CGM mass
        # Pristine inflow + gas injected from galaxy winds / SN 
        # - precipitation rate - losses from halo
        y2p = y1p * self.pf['pop_fstall'] 

        # Eq. 3: Hot ISM gas mass
        # Winds and SN, gas precipitated from CGM?
        y3p = y1p * (1. - self.pf['pop_fstall'])
        
        # Eq. 4: Cold ISM gas mass
        # Pristine inflow + hot ISM cooled off - star formation
        y4p = y1p * (1. - self.pf['pop_fstall'])
        
        # Eq. 5: Star formation
        Mmin = self.Mmin(z)
        if Mh < Mmin:
            y5p = 0.
        else:
            y5p = fstar * (self.cosm.fbar_over_fcdm * y1p * (1. - self.pf['pop_fstall']) \
                + (self.pf['pop_fstar_rec'] / fstar) * Mg_ism_c / tstar)

        # Eq. 4: metal mass -- constant return per unit star formation for now
        # Could make a PHP pretty easily.
        y6p = self.pf['pop_metal_yield'] * y3p * (1. - self.pf['pop_mass_escape'])

        results = [y1p, y2p, y3p, y4p]
                
        return np.array(results)
        
    @property
    def constant_SFE(self):
        if not hasattr(self, '_constant_SFE'):
            
            if self.constant_SFR:
                self._constant_SFE = 0
                return self._constant_SFE
            
            self._constant_SFE = 1
            for mass in [1e7, 1e8, 1e9, 1e10, 1e11, 1e12]:
                self._constant_SFE *= self.fstar(z=10, Mh=mass) \
                                   == self.fstar(z=20, Mh=mass)
                                   
            self._constant_SFE = bool(self._constant_SFE)    
                               
        return self._constant_SFE

    @property
    def constant_SFR(self):
        if not hasattr(self, '_constant_SFR'):
            if self.pf['pop_sfr'] is not None:
                self._constant_SFR = 1
            else:
                self._constant_SFR = 0
        return self._constant_SFR

    @property
    def scaling_relations(self):
        if not hasattr(self, '_scaling_relations'):
            if self.constant_SFE:
                self._scaling_relations = self._ScalingRelationsStaticSFE()
            else:
                self._scaling_relations = self._ScalingRelationsGeneralSFE()

        return self._scaling_relations

    def duration(self, zend=6.):
        """
        Calculate the duration of this population, i.e., time it takes to get
        from formation redshift to Mmax.
        """
        
        zform, zfin, Mfin, raw = self.MassAfter(M0=self.pf['pop_initial_Mh'])

        duration = []
        for i, zf in enumerate(zfin):
            duration.append(self.cosm.LookbackTime(zf, zform[i]) / s_per_yr / 1e6)

        duration = np.array(duration)

        # This is not quite what Rick typically plots -- his final masses are
        # those at z=6, and many of those halos will have been forming PopII 
        # stars for awhile.

        # So, compute the final halo mass, including time spent after Mh > Mmax.
        Mend = []
        for i, z in enumerate(zform):
            
            new_data = self._sort_sam(z, zform, raw, sort_by='form')
           
            Mend.append(np.interp(zend, zform, new_data['Mh']))
        
        return zform, zfin, Mfin, duration#, np.array(Mend)

    def MassAfter(self, M0=None):
        """
        Compute the final mass of a halos that begin at Mmin and grow for dt.

        Parameters
        ----------
        dt : int, float
            Growth time [years]

        Returns
        -------
        Array of formation redshifts, final redshifts, and final masses.

        """

        # This loops over a bunch of formation redshifts
        # and computes the trajectories for all SAM fields.
        zarr, data = self._ScalingRelationsGeneralSFE(M0=M0)

        # At this moment, all data is in order of ascending redshift
        # Each element in `data` is 2-D: (zform, zarr)

        # Figure out the final mass (after `dt`) of halos formed at each
        # formation redshift, and the redshift at which they reach that mass
        Mfin = []
        zfin = []
        for k, z in enumerate(zarr):
            # z here is the formation redshift
            new_data = self._sort_sam(z, zarr, data, sort_by='form')
            
            # Redshift when whatever transition-triggering event was reached
            zmax = new_data['zmax']
            zfin.append(zmax)
            
            # Interpolate in mass trajectory to find maximum mass
            # more precisely. Reminder: already interpolated to 
            # find 'zmax' in call to _ScalingRelations
            Mmax = np.interp(zmax, zarr, new_data['Mh'])

            # We just want the final mass (before dt killed SAM)
            Mfin.append(Mmax)

        Mfin = self._apply_lim(Mfin, 'max', zarr)
        
        zfin = np.array(zfin)  
        
        # Check for double-valued-ness
        # Just kludge and take largest value.
        
        zrev = zfin[-1::-1]
        for i, z in enumerate(zrev):
            if i == 0:
                continue
                                
            if z == self.pf['final_redshift']:
                break
        
        Nz = len(zfin)
            
        zfin[0:Nz-i] = self.pf['final_redshift']
        Mfin[0:Nz-i] = max(Mfin)
        
        return zarr, zfin, np.array(Mfin), data
        
    def scaling_relations_sorted(self, z=None):
        """

        """
        if not hasattr(self, '_scaling_relations_sorted'):
            self._scaling_relations_sorted = {}

        if z in self._scaling_relations_sorted:
            return self._scaling_relations_sorted[z]

        zform, data = self.scaling_relations
                        
        # Can't remember what this is all about.
        if self.constant_SFE:
            new_data = {}
            sorter = np.argsort(data['Mh'])
            for key in data.keys():
                if key == 'zmax':
                    continue
                new_data[key] = data[key][sorter]
        else:
            
            assert z is not None
            
            zf = max(float(self.halos.z.min()), self.pf['final_redshift'])

            if self.pf['sam_dz'] is not None:
                zfreq = int(round(self.pf['sam_dz'] / np.diff(self.halos.z)[0], 0))
            else:
                zfreq = 1

            zarr = self.halos.z[self.halos.z >= zf][::zfreq]
                        
            new_data = self._sort_sam(z, zarr, data)            
                          
        self._scaling_relations_sorted[z] = zform, new_data    

        return self._scaling_relations_sorted[z]
        
    def _sort_sam(self, z, zarr, data, sort_by='obs'):
        """
        Take results of a SAM and grab data for a single formation redshift.
        
        Parameters
        ----------
        z : int, float
            Redshift of interest
        zarr : np.ndarray
            Array of all redshifts used in SAM.
        data : dict
            
        
        Returns
        -------
        Dictionary containing trajectories 
        """
                
        # First grab all elements with the right redshift.
        tmp = {}
        k = np.argmin(np.abs(z - zarr))
        for key in data.keys():
            if data[key].ndim == 2:
                if sort_by == 'form':
                    tmp[key] = data[key][k]
                else:
                    tmp[key] = data[key][:,k]
            else:
                tmp[key] = data[key][k]

        # Next, make sure they are in order of increasing halo mass
        if sort_by == 'form':
            new_data = tmp
        else:
            new_data = {}
            sorter = np.argsort(tmp['Mh'])
            for key in tmp.keys():
                if data[key].ndim == 2:
                    new_data[key] = tmp[key][sorter]
                else:
                    new_data[key] = tmp[key]
            
        return new_data
        
    def _ScalingRelationsGeneralSFE(self, M0=None):
        """
        In this case, the formation time of a halo matters.
        
        Returns
        -------
        Dictionary of quantities, each having shape (z, z). 
        The first dimension corresponds to formation time, the second axis
        represents trajectories.
        
        """
        
        
        keys = ['Mh', 'Mg', 'Ms', 'MZ', 'cMs', 'Z', 't']
                
        zf = max(float(self.halos.z.min()), self.pf['final_redshift'])
        zi = min(float(self.halos.z.max()), self.pf['initial_redshift'])
        
        if self.pf['sam_dz'] is not None:
            zfreq = int(round(self.pf['sam_dz'] / np.diff(self.halos.z)[0], 0))
        else:
            zfreq = 1

        in_range = np.logical_and(self.halos.z >= zf, self.halos.z <= zi)
        zarr = self.halos.z[in_range][::zfreq]
        results = {key:np.zeros([zarr.size]*2) for key in keys}
                
        zmax = []                        
        zform = []
                
        for i, z in enumerate(zarr):
            #if (i == 0) or (i == len(zarr) - 1):
            #    zmax.append(zarr[i])
            #    zform.append(z)
            #    continue

            _zarr, _results = self._ScalingRelationsStaticSFE(z0=z, M0=M0)

            #print z, len(_zarr), len(_results['Mh'])
            #print _zarr
            #raw_input('<enter>')

            # Need to splice into the right elements of 2-D array
            for key in keys:
                dat = _results[key].copy()
                k = np.argmin(abs(_zarr.min() - zarr))
                results[key][i,k:k+len(dat)] = dat
                
                # Must keep in mind that different redshifts have different
                # halo mass-gridding effectively

            zform.append(z)
            
            zmax.append(_results['zmax'])

        results['zmax'] = np.array(zmax)

        return np.array(zform), results

    def _ScalingRelationsStaticSFE(self, z0=None, M0=0):
        """
        Evolve a halo from initial mass M0 at redshift z0 forward in time.

        Really this should be invoked any time any PQ has 'z' in its vars list.
        
        Parameters
        ----------
        z0 : int, float
            Formation redshift.
        dt : int, float
            Duration to consider [years]
        
        Returns
        -------
        redshifts, halo mass, gas mass, stellar mass, metal mass
    
        """

        zf = max(float(self.halos.z.min()), self.pf['final_redshift'])

        if self.pf['sam_dz'] is not None:
            dz = self.pf['sam_dz']
            zfreq = int(round(self.pf['sam_dz'] / np.diff(self.halos.z)[0], 0))
        else:
            dz = np.diff(self.halos.z)[0]
            zfreq = 1

        solver = ode(self._SAM).set_integrator('lsoda', nsteps=1e4, 
            atol=self.pf['sam_atol'], rtol=self.pf['sam_rtol'])
            
        has_e_limit = self.pf['pop_bind_limit'] is not None    
        has_T_limit = self.pf['pop_temp_limit'] is not None    
        has_t_limit = self.pf['pop_time_limit'] is not None    
        has_m_limit = self.pf['pop_mass_limit'] is not None
        has_a_limit = self.pf['pop_abun_limit'] is not None
        
        has_t_ceil = self.pf['pop_time_ceil'] is not None
                
        if self.pf['pop_time_limit'] == 0:
            has_t_limit = False
        if self.pf['pop_bind_limit'] == 0:
            has_e_limit = False    
                
        ##
        # Outputs have shape (z, z)
        ##
        
        # Our results don't depend on this, unless SFE depends on z
        if (z0 is None) and (M0 == 0):
            z0 = self.halos.z.max()
            M0 = self._tab_Mmin[-1]
        elif (M0 <= 1):
            M0 = np.interp(z0, self.halos.z, self._tab_Mmin)
        elif (M0 > 1):
            if z0 >= self.pf['initial_redshift']:
                M0 = np.interp(z0, self.halos.z, M0 * self._tab_Mmin)
            else:
                M0 = np.interp(z0, self.halos.z, self._tab_Mmin)

        in_range = np.logical_and(self.halos.z >= zf, self.halos.z <= z0)
        zarr = self.halos.z[in_range][::zfreq]
        Nz = zarr.size
        
        # Boundary conditions (pristine halo)
        Mg0 = self.cosm.fbar_over_fcdm * M0
        MZ0 = 0.0
        Mst0 = 0.0

        # Initial stellar mass -> 0, initial halo mass -> Mmin
        solver.set_initial_value(np.array([M0, Mg0, Mst0, MZ0, Mst0]), z0)

        # Only used occasionally
        zmax = None
        zmax_t = None
        zmax_m = None
        zmax_a = None
        zmax_T = None
        zmax_e = None
        
        # zmax really means the highest redshift where a certain
        # transition criterion is satisfied.

        Mh_t = []
        Mg_t = []
        Mst_t = []
        cMst_t = []
        metals = []
        lbtime = []
        Ehist = []
        redshifts = []
        for i in xrange(Nz):

            # In descending order
            redshifts.append(zarr[-1::-1][i])
            Mh_t.append(solver.y[0])
            Mg_t.append(solver.y[1])
            Mst_t.append(solver.y[2])
            metals.append(solver.y[3])
            cMst_t.append(solver.y[4])
            
            z = redshifts[-1]

            lbtime_myr = self.cosm.LookbackTime(z, z0) \
                / s_per_yr / 1e6

            lbtime.append(lbtime_myr)

            # t_ceil is a trump card.
            # For example, in some cases the critical metallicity will never
            # be met due to high inflow rates.                     
            if has_t_limit or has_t_ceil:     
                if has_t_limit:
                    tlim = self.time_limit(z=z, Mh=M0)
                elif has_t_ceil:
                    tlim = self.time_ceil(z=z, Mh=M0)
                  
                if lbtime_myr >= tlim:
                    hit_dt = True

                    lbtime_myr_prev = self.cosm.LookbackTime(redshifts[-2], z0) \
                        / s_per_yr / 1e6

                    zmax_t = np.interp(tlim,
                        [lbtime_myr_prev, lbtime_myr], redshifts[-2:])

            if has_m_limit:
                Mnow = solver.y[2]

                if Mnow >= self.mass_limit(z=z, Mh=M0) and (zmax_m is None):
                    zmax_m = np.interp(self.mass_limit(z=z, Mh=M0), cMst_t[-2:], 
                        redshifts[-2:])

            if has_a_limit and (zmax_a is None):
                                
                # Subtract off metals accrued before crossing Eb limit?
                #if (zmax_e is not None) and self.pf['pop_lose_metals'] and i > 0:
                #    MZ_e = np.interp(zmax_e, redshifts[-1::-1], metals[-1::-1])
                #    Mg_e = np.interp(zmax_e, redshifts[-1::-1], Mg_t[-1::-1])
                #                        
                #    Zpre = (metals[-2] - MZ_e) / solver.y[1]
                #    Znow = (solver.y[3] - MZ_e) / solver.y[1]
                #elif self.pf['pop_lose_metals']:
                #    Zpre = Znow = 0.0
                #else:                                      
                    
                Znow = solver.y[3] / solver.y[1]                                                                                          
                if Znow >= self.abun_limit(z=z, Mh=M0) and i > 0:                    
                    Zpre = metals[-2] / Mg_t[-2]
                    Z_t = [Zpre, Znow]                           
                    zmax_a = np.interp(self.abun_limit(z=z, Mh=M0), Z_t,
                        redshifts[-2:])
                                    
            # These next two are different because the condition might
            # be satisfied *at the formation time*, which cannot (by definition)
            # occur for time or mass-limited sources.
            if has_T_limit:
                Mtemp = self.halos.VirialMass(self.pf['pop_temp_limit'], z)
                                
                if solver.y[0] >= Mtemp:
                    zmax_T = np.interp(Mtemp, Mh_t[-2:], redshifts[-2:])
                    
            if has_e_limit and (zmax_e is None):
                
                Eblim = self.pf['pop_bind_limit']
                Ebnow = self.halos.BindingEnergy(Mh_t[-1], redshifts[-1])
                Ehist.append(Ebnow)

                if (Ebnow >= Eblim):
                    
                    # i == 0 means we satisfied this criterion at the
                    # formation redshift.
                    if i == 0:
                        zmax_e = z0
                    else:
                        zmax_e = np.interp(Eblim, Ehist[-2:], redshifts[-2:]) 
            
                    # Potentially require a halo to keep growing
                    # for pop_time_limit *after* crossing this barrier.
                    if has_t_limit and self.pf['pop_time_limit_delay']:
                        tlim = self.time_limit(z=z, Mh=M0)
                        
                        lbtime_myr = self.cosm.LookbackTime(z, zmax_e) \
                            / s_per_yr / 1e6
                    
                        if lbtime_myr >= tlim:
                            hit_dt = True
                        
                            lbtime_myr_prev = self.cosm.LookbackTime(redshifts[-2], z0) \
                                / s_per_yr / 1e6
                        
                            zmax_e = np.interp(tlim,
                                [lbtime_myr_prev, lbtime_myr], redshifts[-2:])
                        
            
            
            # Once zmax is set, keep solving the rate equations but don't adjust
            # zmax.
            if zmax is None:
            
                # If binding energy or Virial temperature are a limiter             
                if ((zmax_e is not None) and has_e_limit) or \
                   ((zmax_T is not None) and has_T_limit):
                    
                    # Only transition if time/mass/Z is ALSO satisfied
                    if (self.pf['pop_limit_logic'] == 'and') and \
                       (has_t_limit or has_m_limit or has_a_limit):
                                                
                        if (zmax_t is not None):
                            zmax = zmax_t
                        if (zmax_m is not None):
                            zmax = zmax_m
                        if (zmax_a is not None):
                            zmax = zmax_a
                        
                        # Take the *lowest* redshift.
                        if zmax is not None:
                            if has_e_limit:
                                zmax = min(zmax, zmax_e)
                            else:
                                zmax = min(zmax, zmax_T)
                            
                    else:
                        zmax = zmax_e if has_e_limit else zmax_T
                
                # If no binding or temperature arguments, use time or mass
                if not (has_e_limit or has_T_limit):
                    if (zmax_t is not None):
                        zmax = zmax_t
                    if (zmax_m is not None):
                        zmax = zmax_m
                    if (zmax_a is not None):
                        zmax = zmax_a 

                # play the trump card
                if has_t_ceil and (not has_t_limit):
                    zmax = max(zmax, zmax_t)

            ##
            # EVOLVE
            ##
            solver.integrate(solver.t-dz)

        if zmax is None:
            zmax = self.pf['final_redshift']

        # Everything will be returned in order of ascending redshift,
        # which will mean masses are (probably) declining from 0:-1
        z = np.array(redshifts)[-1::-1]
        Mh = np.array(Mh_t)[-1::-1]
        Mg = np.array(Mg_t)[-1::-1]
        Ms = np.array(Mst_t)[-1::-1]
        MZ = np.array(metals)[-1::-1]
        cMs = np.array(cMst_t)[-1::-1]
        tlb = np.array(lbtime)[-1::-1]

        # Derived
        results = {'Mh': Mh, 'Mg': Mg, 'Ms': Ms, 'MZ': MZ, 'cMs': cMs,
            'zmax': zmax, 't': tlb}
        results['Z'] = self.pf['pop_metal_retention'] \
            * (results['MZ'] / results['Mg'])

        for key in results:
            results[key] = np.maximum(results[key], 0.0)

        return z, results

    def _LuminosityDensity_LW(self, z):
        return self.LuminosityDensity(z, Emin=10.2, Emax=13.6)

    def _LuminosityDensity_LyC(self, z):
        return self.LuminosityDensity(z, Emin=13.6, Emax=24.6)
    
    def _LuminosityDensity_sXR(self, z):
        return self.LuminosityDensity(z, Emin=200., Emax=2e3)

    def _LuminosityDensity_hXR(self, z):
        return self.LuminosityDensity(z, Emin=2e3, Emax=1e4)

    def LuminosityDensity(self, z, Emin=None, Emax=None):
        """
        Return the integrated luminosity density in the (Emin, Emax) band.

        Parameters
        ----------
        z : int, flot
            Redshift of interest.
        
        Returns
        -------
        Luminosity density in erg / s / c-cm**3.
        
        """
        
        return self.Emissivity(z, E=None, Emin=Emin, Emax=Emax)

    def PhotonLuminosityDensity(self, z, Emin=None, Emax=None):
        """
        Return the photon luminosity density in the (Emin, Emax) band.
    
        Parameters
        ----------
        z : int, flot
            Redshift of interest.
    
        Returns
        -------
        Photon luminosity density in photons / s / c-cm**3.
    
        """

        # erg / s / cm**3
        if self.is_emissivity_scalable:
            rhoL = self.Emissivity(z, E=None, Emin=Emin, Emax=Emax)
            erg_per_phot = super(GalaxyCohort, 
                self)._get_energy_per_photon(Emin, Emax) * erg_per_ev
                               
            return rhoL / erg_per_phot
        else:
            return self.rho_N(z, Emin, Emax)

    def IonizingEfficiency(self, z):
        """
        Compute the ionizing efficiency.
        
        This only ever gets used to calculate the bubble size distribution
        using the excursion set approach. There, it really only gets used
        to translate halo masses to bubble masses.
        
        """

        z, data = self.scaling_relations_sorted(z=z)
        Mh = data['Mh']
        fstar = data['cMs'] / data['Mh']

        const = self.cosm.b_per_g * m_H / self.cosm.fbaryon
        return Mh, const * fstar * self.src.Nion * self.fesc(Mh=Mh, z=z)

    def ScalingFactor(self, z):
        return (self.cosm.h70 / 0.7)**-1 * (self.cosm.omega_m_0 / 0.27)**-0.5 * ((1. + z) / 21.)**-0.5
    
    def ModulationFactor(self, z0, z=None, r=None, lc=False):
        """
        Return the modulation factor as a function of redshift or comoving distance
        - Reference: Ahn et al. 2009
    
        :param z0: source redshift
        :param z: the redshift (whose LW intensity is) of interest
        :param r: the distance from the source in cMpc
        :lc: True or False, including the light cone effect

        :return:
        """
        if z != None and r == None:
            r_comov = self.cosm.ComovingRadialDistance(z0, z) / cm_per_mpc
        elif z == None and r != None:
            r_comov = r
        else:
            raise ValueError('Must specify either "z" or "r".')

        alpha = self.ScalingFactor(z0)
        _a = 0.167
        r_star = c * _a * self.cosm.HubbleTime(z0) * (1.+z0) / cm_per_mpc
        ans = np.maximum(1.7 * np.exp(-(r_comov / 116.29 / alpha)**0.68) - 0.7, 0.0)
        if lc == True:
            ans *= np.exp(-r/r_star)
    
        return ans
    
    def FluxProfile(self, z, r, logm, lc=False):
        kw = {'z':z, 'r':r, 'logm':logm}
        iM = np.argmin(np.abs(logm - self.halos.logM))
        return self.Lh(z)[iM] * self.ModulationFactor(z, r=r) / (4. * np.pi * r**2)
    
    def FluxProfileFT(self, z, k, logm, lc=False):
        _r_LW = 97.39 * self.ScalingFactor(z)
        #rarr = np.linspace(1e-5, _r_LW, Nr)
        
        dlogr = self.pf['powspec_dlogr']
        
        logr = np.arange(-5, _r_LW+dlogr, dlogr)
        rarr = 10**logr
        
        _numerator = 4. * np.pi * rarr**2 * (np.sin(k * rarr) / (k * rarr)) \
            * self.FluxProfile(z, rarr, logm, lc=lc)
        _denominator = 4. * np.pi * rarr**2 * self.FluxProfile(z, rarr, logm, lc=lc)
        
        return np.trapz(_numerator * rarr, dx=dlogr) \
             / np.trapz(_denominator * rarr, dx=dlogr)
              
    def _guess_Mmin(self):
        """
        Super non-general at the moment sorry.
        """
        
        fn = self.pf['feedback_LW_guesses']
        
        if fn is None:
            return None
        
        if type(fn) is str:
            anl = ModelSet(fn)
        elif isinstance(fn, ModelSet): 
            anl = fn
        else:
            zarr, Mmin = fn
            
            if np.all(np.logical_or(np.isinf(Mmin), np.isnan(Mmin))):
                print "Provided Mmin guesses are all infinite or NaN."
                return None
            
            return np.interp(self.halos.z, zarr, Mmin)
        
        # HARD CODING FOR NOW
        blob_name = 'popIII_Mmin'
        Mmin = anl.ExtractData(blob_name)[blob_name]
        zarr = anl.get_ivars(blob_name)[0]
        
        ##
        # Remember: ModelSet will have {}'s and guesses_from will not.
        ##                
        kw = {par: self.pf[par] \
            for par in self.pf['feedback_LW_guesses_from']}
                
        score = 0.0
        pid = self.pf['feedback_LW_sfrd_popid']
        for k, par in enumerate(self.pf['feedback_LW_guesses_from']):
            p_w_id = '%s{%i}' % (par, pid)
            
            if p_w_id not in anl.parameters:
                continue
        
            ind = list(anl.parameters).index(p_w_id)
        
            vals = anl.chain[:,ind]    
                            
            score += np.abs(np.log10(vals) - np.log10(kw[par]))
        
        best = np.argmin(score)
                
        return np.interp(self.halos.z, zarr, Mmin[best])
   
    def _guess_Mmin(self):
        """
        Super non-general at the moment sorry.
        """
        
        fn = self.pf['feedback_LW_guesses']
        
        if fn is None:
            return None
        
        if isinstance(fn, basestring):
            anl = ModelSet(fn)
        elif isinstance(fn, ModelSet): 
            anl = fn
        else:
            zarr, Mmin = fn
            
            if np.all(np.logical_or(np.isinf(Mmin), np.isnan(Mmin))):
                print("Provided Mmin guesses are all infinite or NaN.")
                return None
            
            return np.interp(self.halos.z, zarr, Mmin)
        
        # HARD CODING FOR NOW
        blob_name = 'popIII_Mmin'
        Mmin = anl.ExtractData(blob_name)[blob_name]
        zarr = anl.get_ivars(blob_name)[0]
        
        ##
        # Remember: ModelSet will have {}'s and guesses_from will not.
        ##                
        kw = {par: self.pf[par] \
            for par in self.pf['feedback_LW_guesses_from']}
                
        score = 0.0
        pid = self.pf['feedback_LW_sfrd_popid']
        for k, par in enumerate(self.pf['feedback_LW_guesses_from']):
            p_w_id = '{0!s}{{{1}}}'.format(par, pid)
            
            if p_w_id not in anl.parameters:
                continue
        
            ind = list(anl.parameters).index(p_w_id)
        
            vals = anl.chain[:,ind]    
                            
            score += np.abs(np.log10(vals) - np.log10(kw[par]))
        
        best = np.argmin(score)
                
        return np.interp(self.halos.z, zarr, Mmin[best])
        
    def save(self, prefix=None, fn=None, fmt='npz'):
        """
        Save properties of the population.
        """
        pass
        <|MERGE_RESOLUTION|>--- conflicted
+++ resolved
@@ -1668,11 +1668,6 @@
                     self._fstar = \
                         lambda **kwargs: self._fstar_inst.__call__(**kwargs) \
                             * boost
-<<<<<<< HEAD
-                            
-=======
-
->>>>>>> e592f630
             else:
                 raise ValueError('Unrecognized data type for pop_fstar!')  
 
