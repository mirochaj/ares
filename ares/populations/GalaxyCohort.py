--- conflicted
+++ resolved
@@ -1824,13 +1824,8 @@
                     continue
                 
                 if z > self.pf['initial_redshift']:
-<<<<<<< HEAD
-                    continue
-
-=======
                     continue    
                 
->>>>>>> 51ff5a8c
                 if z > self.zform:
                     continue
 
