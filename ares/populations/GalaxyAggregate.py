"""

GalaxyAggregate.py

Author: Jordan Mirocha
Affiliation: University of Colorado at Boulder
Created on: Sat May 23 12:13:03 CDT 2015

Description: 

"""

import sys
import numpy as np
from ..util import read_lit
import os, inspect, re
from types import FunctionType
from .Halo import HaloPopulation
from collections import namedtuple
from ..util.Math import interp1d
from scipy.integrate import quad, simps
from ..util.Warnings import negative_SFRD
from ..util.ParameterFile import get_pq_pars, pop_id_num
from scipy.optimize import fsolve, fmin, curve_fit
from scipy.special import gamma, gammainc, gammaincc
from ..sources import Star, BlackHole, StarQS, SynthesisModel
from ..util import ParameterFile, MagnitudeSystem, ProgressBar
from ..phenom.ParameterizedQuantity import ParameterizedQuantity
from ..physics.Constants import s_per_yr, g_per_msun, erg_per_ev, rhodot_cgs, \
    E_LyA, rho_cgs, s_per_myr, cm_per_mpc, h_p, c, ev_per_hz, E_LL
    
_sed_tab_attributes = ['Nion', 'Nlw', 'rad_yield', 'L1600_per_sfr']    
tiny_sfrd = 1e-15    
    
<<<<<<< HEAD
    E1 = pop.pf['pop_EminNorm']
    E2 = pop.pf['pop_EmaxNorm']

    # Deprecated? Just use ParameterizedQuantity now?
    if pop.pf['pop_rad_yield_Z_index'] is not None:
        Zfactor = (pop.pf['pop_Z'] / 0.02)**pop.pf['pop_rad_yield_Z_index']
    else:
        Zfactor = 1.
        
    if pop.pf['pop_rad_yield'] == 'from_sed':
        # In this case, the *Norm parameters are irrelevant
        E1 = pop.pf['pop_Emin']
        E2 = pop.pf['pop_Emax']
        return pop.src.rad_yield(E1, E2)
    else:    
        # Remove whitespace and convert everything to lower-case
        units = pop.pf['pop_rad_yield_units'].replace(' ', '').lower()
        if units == 'erg/s/sfr':
            return Zfactor * pop.pf['pop_rad_yield'] * s_per_yr / g_per_msun

    erg_per_phot = pop.src.AveragePhotonEnergy(E1, E2) * erg_per_ev
    energy_per_sfr = pop.pf['pop_rad_yield']
        
    if units == 'photons/baryon':
        energy_per_sfr *= erg_per_phot / pop.cosm.g_per_baryon
    elif units == 'photons/msun':
        energy_per_sfr *= erg_per_phot / g_per_msun
    elif units == 'photons/s/sfr':
        energy_per_sfr *= erg_per_phot * s_per_yr / g_per_msun
    else:
        raise ValueError('Unrecognized yield units: %s' % units)

    return energy_per_sfr * Zfactor

=======
>>>>>>> 045b0632
class GalaxyAggregate(HaloPopulation):
    def __init__(self, **kwargs):
        """
        Initializes a GalaxyPopulation object (duh).
        """

        # This is basically just initializing an instance of the cosmology
        # class. Also creates the parameter file attribute ``pf``.
        HaloPopulation.__init__(self, **kwargs)
        #self.pf.update(**kwargs)
        
        

    #def _sfrd_func(self, z):
    #    # This is a cheat so that the SFRD spline isn't constructed
    #    # until CALLED. Used only for tunneling (see `pop_tunnel` parameter). 
    #    
    #    return self.SFRD(z)    
    
    @property
    def _sfrd(self):
        if not hasattr(self, '_sfrd_'):
            if self.pf['pop_sfrd'] is None:
                self._sfrd_ = None
            elif type(self.pf['pop_sfrd']) is FunctionType:
                self._sfrd_ = self.pf['pop_sfrd']
            elif inspect.ismethod(self.pf['pop_sfrd']):
                self._sfrd_ = self.pf['pop_sfrd']
            elif inspect.isclass(self.pf['pop_sfrd']):
                
                # Translate to parameter names used by external class
                pmap = self.pf['pop_user_pmap']
                                
                # Need to be careful with pop ID numbers here.
                pars = {}
                for key in pmap:
                    
                    val = pmap[key]
                    
                    prefix, popid = pop_id_num(val)
                    
                    if popid != self.id_num:
                        continue
                    
                    pars[key] = self.pf[prefix]
                
                self._sfrd_ = self.pf['pop_sfrd'](**pars)
            elif isinstance(self.pf['pop_sfrd'], interp1d):
                self._sfrd_ = self.pf['pop_sfrd']
            elif self.pf['pop_sfrd'][0:2] == 'pq':
                pars = get_pq_pars(self.pf['pop_sfrd'], self.pf)
                self._sfrd_ = ParameterizedQuantity(**pars)
            elif type(self.pf['pop_sfrd']) is tuple:
                z, sfrd = self.pf['pop_sfrd']
                sfrd[sfrd <= tiny_sfrd] = tiny_sfrd
                interp = interp1d(z, np.log(sfrd), kind=self.pf['pop_interp_sfrd'],
                    bounds_error=False, fill_value=-np.inf)
                self._sfrd_ = lambda **kw: np.exp(interp(kw['z']))
            else:
                tmp = read_lit(self.pf['pop_sfrd'], verbose=self.pf['verbose'])
                self._sfrd_ = lambda z: tmp.SFRD(z, **self.pf['pop_kwargs'])
    
        return self._sfrd_
    
    @_sfrd.setter
    def _sfrd(self, value):
        self._sfrd_ = value
    
    def _sfrd_func(self, z):
        # This is a cheat so that the SFRD spline isn't constructed
        # until CALLED. Used only for tunneling (see `pop_tunnel` parameter). 
        return self.SFRD(z)
        
    def SFRD(self, z):
        """
        Compute the comoving star formation rate density (SFRD).
    
        Given that we're in the StellarPopulation class, we are assuming
        that all emissivities are tied to the star formation history. The
        SFRD can be supplied explicitly as a function of redshift, or can 
        be computed via the "collapsed fraction" formalism. That is, compute
        the SFRD given a minimum virial temperature of star forming halos 
        (Tmin) and a star formation efficiency (fstar).
    
        If supplied as a function, the units should be Msun yr**-1 cMpc**-3.
    
        Parameters
        ----------
        z : float
            redshift
    
        Returns
        -------
        Co-moving star-formation rate density at redshift z in units of
        g s**-1 cm**-3.
    
        """
        
        on = self.on(z)
        if not np.any(on):
            return z * on
    
        # SFRD given by some function
        if self.is_link_sfrd:    
            # Already in the right units
<<<<<<< HEAD
            return self._sfrd(z)
=======
            return self._sfrd(z) * on
>>>>>>> 045b0632
        elif self.is_user_sfrd:
            if self.pf['pop_sfrd_units'] == 'internal':
                return self._sfrd(z=z) * on
            else:
                return self._sfrd(z=z) * on / rhodot_cgs
    
        if (not self.is_fcoll_model) and (not self.is_user_sfe):
            raise ValueError('Must be an fcoll model!')
    
        # SFRD computed via fcoll parameterization
        sfrd = self.pf['pop_fstar'] * self.cosm.rho_b_z0 * self.dfcolldt(z) * on
    
        if sfrd < 0:
            negative_SFRD(z, self.pf['pop_Tmin'], self.pf['pop_fstar'], 
                self.dfcolldz(z) / self.cosm.dtdz(z), sfrd)
            sys.exit(1)
<<<<<<< HEAD

        return sfrd                           

    @property
    def reference_band(self):
        if not hasattr(self, '_reference_band'):
            if self.sed_tab:
                self._reference_band = self.src.Emin, self.src.Emax
            else:
                self._reference_band = \
                    (self.pf['pop_EminNorm'], self.pf['pop_EmaxNorm'])
        return self._reference_band

    @property
    def full_band(self):
        if not hasattr(self, '_full_band'):
            self._full_band = (self.pf['pop_Emin'], self.pf['pop_Emax'])
        return self._full_band    
        
    @property
    def model(self):
        return self.pf['pop_model']
    
    def _convert_band(self, Emin, Emax):
        """
        Convert from fractional luminosity in reference band to given bounds.
        
        If limits are None, will use (pop_Emin, pop_Emax).
    
        Parameters
        ----------
        Emin : int, float
            Minimum energy [eV]
        Emax : int, float
            Maximum energy [eV]
    
        Returns
        -------
        Multiplicative factor that converts LF in reference band to that 
        defined by ``(Emin, Emax)``.
    
        """
    
        # If we're here, it means we need to use some SED info
    
        different_band = False
    
        # Lower bound
        if (Emin is not None) and (self.src is not None):
            different_band = True
        else:
            Emin = self.pf['pop_Emin']
    
        # Upper bound
        if (Emax is not None) and (self.src is not None):
            different_band = True
        else:
            Emax = self.pf['pop_Emax']
        
        # Modify band if need be
        if different_band:    
    
            if (Emin, Emax) in self._conversion_factors:
                return self._conversion_factors[(Emin, Emax)]
    
            if Emin < self.pf['pop_Emin']:
                print "WARNING: Emin (%.2g eV) < pop_Emin (%.2g eV) [pop_id=%i]" \
                    % (Emin, self.pf['pop_Emin'], self.id_num)
            if Emax > self.pf['pop_Emax']:
                print "WARNING: Emax (%.2g eV) > pop_Emax (%.2g eV) [pop_id=%i]" \
                    % (Emax, self.pf['pop_Emax'], self.id_num)
=======
>>>>>>> 045b0632
    
        return sfrd                               
    
    def Emissivity(self, z, E=None, Emin=None, Emax=None):
        """
        Compute the emissivity of this population as a function of redshift
        and rest-frame photon energy [eV].
        
        ..note:: If `E` is not supplied, this is a luminosity density in the
            (Emin, Emax) band.
        
        Parameters
        ----------
        z : int, float

        Returns
        -------
        Emissivity in units of erg / s / c-cm**3 [/ eV]

        """

        on = self.on(z)
        if not np.any(on):
            return z * on
            
        if self.pf['pop_sed_model'] and (Emin is not None) and (Emax is not None):
            if (Emin > self.pf['pop_Emax']):
                return 0.0
            if (Emax < self.pf['pop_Emin']):
                return 0.0    
                        
        # This assumes we're interested in the (EminNorm, EmaxNorm) band
        rhoL = self.SFRD(z) * self.yield_per_sfr * on
                
        if not self.pf['pop_sed_model']:
            if (Emin, Emax) == (10.2, 13.6):
                return rhoL * self.pf['pop_Nlw'] * self.pf['pop_fesc_LW'] \
                    * self._get_energy_per_photon(Emin, Emax) * erg_per_ev \
                    / self.cosm.g_per_baryon
            elif (Emin, Emax) == (13.6, 24.6):
                return rhoL * self.pf['pop_Nion'] * self.pf['pop_fesc'] \
                    * self._get_energy_per_photon(Emin, Emax) * erg_per_ev \
                    / self.cosm.g_per_baryon #/ (Emax - Emin)
            else:
                return rhoL * self.pf['pop_fX'] * self.pf['pop_cX'] \
                    / (g_per_msun / s_per_yr)
                                                                
        # Convert from reference band to arbitrary band
        rhoL *= self._convert_band(Emin, Emax)
        if (Emax is None) or (Emin is None):
            pass
        elif Emax > 13.6 and Emin < self.pf['pop_Emin_xray']:
            rhoL *= self.pf['pop_fesc']
        elif Emax <= 13.6:
            rhoL *= self.pf['pop_fesc_LW']    

        if E is not None:
            return rhoL * self.src.Spectrum(E)
        else:
            return rhoL

    def NumberEmissivity(self, z, E=None, Emin=None, Emax=None):
        return self.Emissivity(z, E=E, Emin=Emin, Emax=Emax) / (E * erg_per_ev)

    def LuminosityDensity(self, z, Emin=None, Emax=None):
        """
        Return the luminosity density in the (Emin, Emax) band.
    
        Parameters
        ----------
        z : int, flot
            Redshift of interest.
    
        Returns
        -------
        Luminosity density in erg / s / c-cm**3.
    
        """
    
        return self.Emissivity(z, Emin=Emin, Emax=Emax)
    
    def PhotonLuminosityDensity(self, z, Emin=None, Emax=None):
        """
        Return the photon luminosity density in the (Emin, Emax) band.
    
        Parameters
        ----------
        z : int, flot
            Redshift of interest.
    
        Returns
        -------
        Photon luminosity density in photons / s / c-cm**3.
    
        """
    
        rhoL = self.LuminosityDensity(z, Emin, Emax)
        eV_per_phot = self._get_energy_per_photon(Emin, Emax)
        
        return rhoL / (eV_per_phot * erg_per_ev)
    
<<<<<<< HEAD
    def IonizingEfficiency(self, z):
        return self.pf['pop_Nion'] * self.pf['pop_fesc'] * self.pf['pop_fstar']
    
    
    @property
    def M_atom(self):
        if not hasattr(self, '_Matom'):
            Mvir = lambda z: self.halos.VirialMass(1e4, z, mu=self.pf['mu'])
            self._Matom = np.array(map(Mvir, self.halos.z))
        return self._Matom    
    
    @property
    def Mmin(self):
        if not hasattr(self, '_Mmin'):  
            self._Mmin = lambda z: \
                np.interp(z, self.halos.z, self._tab_Mmin)
    
        return self._Mmin
    
    @Mmin.setter
    def Mmin(self, value):
        if ismethod(value):
            self._Mmin = value
        else:
            self._tab_Mmin = value
            self._Mmin = lambda z: np.interp(z, self.halos.z, self._tab_Mmin)
    
    def Mmax(self, z):
        # Doesn't have a setter because of how we do things in Composite.
        # Long story.
        return np.interp(z, self.halos.z, self._tab_Mmax)
    
    @property
    def _tab_logMmin(self):
        if not hasattr(self, '_tab_logMmin_'):
            self._tab_logMmin_ = np.log(self._tab_Mmin)
        return self._tab_logMmin_
    
    @property
    def _tab_logMmax(self):
        if not hasattr(self, '_tab_logMmax_'):
            self._tab_logMmax_ = np.log(self._tab_Mmax)
        return self._tab_logMmax_    
    
    @property
    def _tab_Mmin(self):
        if not hasattr(self, '_tab_Mmin_'):
            # First, compute threshold mass vs. redshift
            if self.pf['feedback_LW_guesses'] is not None:
                guess = self._guess_Mmin()
                if guess is not None:
                    self._tab_Mmin = guess
                    return self._tab_Mmin_
    
            if self.pf['pop_Mmin'] is not None:
                if ismethod(self.pf['pop_Mmin']) or \
                   type(self.pf['pop_Mmin']) == FunctionType:
                    self._tab_Mmin_ = \
                        np.array(map(self.pf['pop_Mmin'], self.halos.z))
                elif type(self.pf['pop_Mmin']) is np.ndarray:
                    self._tab_Mmin_ = self.pf['pop_Mmin']
                    assert self._tab_Mmin.size == self.halos.z.size
                else:    
                    self._tab_Mmin_ = self.pf['pop_Mmin'] \
                        * np.ones(self.halos.Nz)
            else:
                Mvir = lambda z: self.halos.VirialMass(self.pf['pop_Tmin'],
                    z, mu=self.pf['mu'])
                self._tab_Mmin_ = np.array(map(Mvir, self.halos.z))
    
            self._tab_Mmin_ = self._apply_lim(self._tab_Mmin_, 'min')
    
        return self._tab_Mmin_
    
    @_tab_Mmin.setter
    def _tab_Mmin(self, value):
        if ismethod(value):
            self.Mmin = value
            self._tab_Mmin_ = np.array(map(value, self.halos.z), dtype=float)
        elif type(value) in [int, float, np.float64]:    
            self._tab_Mmin_ = value * np.ones(self.halos.Nz) 
        else:
            self._tab_Mmin_ = value
    
        self._tab_Mmin_ = self._apply_lim(self._tab_Mmin_, s='min')
    
    @property    
    def _tab_Mmin_floor(self):
        if not hasattr(self, '_tab_Mmin_floor_'):
            self._tab_Mmin_floor_ = self.halos.Mmin_floor(self.halos.z)
        return self._tab_Mmin_floor_
    
    def _apply_lim(self, arr, s='min', zarr=None):
        out = None
    
        if zarr is None:
            zarr = self.halos.z
    
        # Might need these if Mmin is being set dynamically
        if self.pf['pop_M%s_ceil' % s] is not None:
            out = np.minimum(arr, self.pf['pop_M%s_ceil'] % s)
        if self.pf['pop_M%s_floor' % s] is not None:
            out = np.maximum(arr, self.pf['pop_M%s_floor'] % s)
        if self.pf['pop_T%s_ceil' % s] is not None:
            _f = lambda z: self.halos.VirialMass(self.pf['pop_T%s_ceil' % s], 
                z, mu=self.pf['mu'])
            _MofT = np.array(map(_f, zarr))
            out = np.minimum(arr, _MofT)
        if self.pf['pop_T%s_floor' % s] is not None:
            _f = lambda z: self.halos.VirialMass(self.pf['pop_T%s_floor' % s], 
                z, mu=self.pf['mu'])
            _MofT = np.array(map(_f, zarr))
            out = np.maximum(arr, _MofT)
    
        if out is None:
            out = arr.copy()
    
        if s == 'min':
            out = np.maximum(out, self._tab_Mmin_floor)
    
        return out
     
=======
>>>>>>> 045b0632
    <|MERGE_RESOLUTION|>--- conflicted
+++ resolved
@@ -32,43 +32,6 @@
 _sed_tab_attributes = ['Nion', 'Nlw', 'rad_yield', 'L1600_per_sfr']    
 tiny_sfrd = 1e-15    
     
-<<<<<<< HEAD
-    E1 = pop.pf['pop_EminNorm']
-    E2 = pop.pf['pop_EmaxNorm']
-
-    # Deprecated? Just use ParameterizedQuantity now?
-    if pop.pf['pop_rad_yield_Z_index'] is not None:
-        Zfactor = (pop.pf['pop_Z'] / 0.02)**pop.pf['pop_rad_yield_Z_index']
-    else:
-        Zfactor = 1.
-        
-    if pop.pf['pop_rad_yield'] == 'from_sed':
-        # In this case, the *Norm parameters are irrelevant
-        E1 = pop.pf['pop_Emin']
-        E2 = pop.pf['pop_Emax']
-        return pop.src.rad_yield(E1, E2)
-    else:    
-        # Remove whitespace and convert everything to lower-case
-        units = pop.pf['pop_rad_yield_units'].replace(' ', '').lower()
-        if units == 'erg/s/sfr':
-            return Zfactor * pop.pf['pop_rad_yield'] * s_per_yr / g_per_msun
-
-    erg_per_phot = pop.src.AveragePhotonEnergy(E1, E2) * erg_per_ev
-    energy_per_sfr = pop.pf['pop_rad_yield']
-        
-    if units == 'photons/baryon':
-        energy_per_sfr *= erg_per_phot / pop.cosm.g_per_baryon
-    elif units == 'photons/msun':
-        energy_per_sfr *= erg_per_phot / g_per_msun
-    elif units == 'photons/s/sfr':
-        energy_per_sfr *= erg_per_phot * s_per_yr / g_per_msun
-    else:
-        raise ValueError('Unrecognized yield units: %s' % units)
-
-    return energy_per_sfr * Zfactor
-
-=======
->>>>>>> 045b0632
 class GalaxyAggregate(HaloPopulation):
     def __init__(self, **kwargs):
         """
@@ -80,8 +43,6 @@
         HaloPopulation.__init__(self, **kwargs)
         #self.pf.update(**kwargs)
         
-        
-
     #def _sfrd_func(self, z):
     #    # This is a cheat so that the SFRD spline isn't constructed
     #    # until CALLED. Used only for tunneling (see `pop_tunnel` parameter). 
@@ -174,11 +135,8 @@
         # SFRD given by some function
         if self.is_link_sfrd:    
             # Already in the right units
-<<<<<<< HEAD
-            return self._sfrd(z)
-=======
+
             return self._sfrd(z) * on
->>>>>>> 045b0632
         elif self.is_user_sfrd:
             if self.pf['pop_sfrd_units'] == 'internal':
                 return self._sfrd(z=z) * on
@@ -195,83 +153,9 @@
             negative_SFRD(z, self.pf['pop_Tmin'], self.pf['pop_fstar'], 
                 self.dfcolldz(z) / self.cosm.dtdz(z), sfrd)
             sys.exit(1)
-<<<<<<< HEAD
 
         return sfrd                           
-
-    @property
-    def reference_band(self):
-        if not hasattr(self, '_reference_band'):
-            if self.sed_tab:
-                self._reference_band = self.src.Emin, self.src.Emax
-            else:
-                self._reference_band = \
-                    (self.pf['pop_EminNorm'], self.pf['pop_EmaxNorm'])
-        return self._reference_band
-
-    @property
-    def full_band(self):
-        if not hasattr(self, '_full_band'):
-            self._full_band = (self.pf['pop_Emin'], self.pf['pop_Emax'])
-        return self._full_band    
-        
-    @property
-    def model(self):
-        return self.pf['pop_model']
-    
-    def _convert_band(self, Emin, Emax):
-        """
-        Convert from fractional luminosity in reference band to given bounds.
-        
-        If limits are None, will use (pop_Emin, pop_Emax).
-    
-        Parameters
-        ----------
-        Emin : int, float
-            Minimum energy [eV]
-        Emax : int, float
-            Maximum energy [eV]
-    
-        Returns
-        -------
-        Multiplicative factor that converts LF in reference band to that 
-        defined by ``(Emin, Emax)``.
-    
-        """
-    
-        # If we're here, it means we need to use some SED info
-    
-        different_band = False
-    
-        # Lower bound
-        if (Emin is not None) and (self.src is not None):
-            different_band = True
-        else:
-            Emin = self.pf['pop_Emin']
-    
-        # Upper bound
-        if (Emax is not None) and (self.src is not None):
-            different_band = True
-        else:
-            Emax = self.pf['pop_Emax']
-        
-        # Modify band if need be
-        if different_band:    
-    
-            if (Emin, Emax) in self._conversion_factors:
-                return self._conversion_factors[(Emin, Emax)]
-    
-            if Emin < self.pf['pop_Emin']:
-                print "WARNING: Emin (%.2g eV) < pop_Emin (%.2g eV) [pop_id=%i]" \
-                    % (Emin, self.pf['pop_Emin'], self.id_num)
-            if Emax > self.pf['pop_Emax']:
-                print "WARNING: Emax (%.2g eV) > pop_Emax (%.2g eV) [pop_id=%i]" \
-                    % (Emax, self.pf['pop_Emax'], self.id_num)
-=======
->>>>>>> 045b0632
-    
-        return sfrd                               
-    
+                    
     def Emissivity(self, z, E=None, Emin=None, Emax=None):
         """
         Compute the emissivity of this population as a function of redshift
@@ -370,129 +254,7 @@
         
         return rhoL / (eV_per_phot * erg_per_ev)
     
-<<<<<<< HEAD
     def IonizingEfficiency(self, z):
         return self.pf['pop_Nion'] * self.pf['pop_fesc'] * self.pf['pop_fstar']
-    
-    
-    @property
-    def M_atom(self):
-        if not hasattr(self, '_Matom'):
-            Mvir = lambda z: self.halos.VirialMass(1e4, z, mu=self.pf['mu'])
-            self._Matom = np.array(map(Mvir, self.halos.z))
-        return self._Matom    
-    
-    @property
-    def Mmin(self):
-        if not hasattr(self, '_Mmin'):  
-            self._Mmin = lambda z: \
-                np.interp(z, self.halos.z, self._tab_Mmin)
-    
-        return self._Mmin
-    
-    @Mmin.setter
-    def Mmin(self, value):
-        if ismethod(value):
-            self._Mmin = value
-        else:
-            self._tab_Mmin = value
-            self._Mmin = lambda z: np.interp(z, self.halos.z, self._tab_Mmin)
-    
-    def Mmax(self, z):
-        # Doesn't have a setter because of how we do things in Composite.
-        # Long story.
-        return np.interp(z, self.halos.z, self._tab_Mmax)
-    
-    @property
-    def _tab_logMmin(self):
-        if not hasattr(self, '_tab_logMmin_'):
-            self._tab_logMmin_ = np.log(self._tab_Mmin)
-        return self._tab_logMmin_
-    
-    @property
-    def _tab_logMmax(self):
-        if not hasattr(self, '_tab_logMmax_'):
-            self._tab_logMmax_ = np.log(self._tab_Mmax)
-        return self._tab_logMmax_    
-    
-    @property
-    def _tab_Mmin(self):
-        if not hasattr(self, '_tab_Mmin_'):
-            # First, compute threshold mass vs. redshift
-            if self.pf['feedback_LW_guesses'] is not None:
-                guess = self._guess_Mmin()
-                if guess is not None:
-                    self._tab_Mmin = guess
-                    return self._tab_Mmin_
-    
-            if self.pf['pop_Mmin'] is not None:
-                if ismethod(self.pf['pop_Mmin']) or \
-                   type(self.pf['pop_Mmin']) == FunctionType:
-                    self._tab_Mmin_ = \
-                        np.array(map(self.pf['pop_Mmin'], self.halos.z))
-                elif type(self.pf['pop_Mmin']) is np.ndarray:
-                    self._tab_Mmin_ = self.pf['pop_Mmin']
-                    assert self._tab_Mmin.size == self.halos.z.size
-                else:    
-                    self._tab_Mmin_ = self.pf['pop_Mmin'] \
-                        * np.ones(self.halos.Nz)
-            else:
-                Mvir = lambda z: self.halos.VirialMass(self.pf['pop_Tmin'],
-                    z, mu=self.pf['mu'])
-                self._tab_Mmin_ = np.array(map(Mvir, self.halos.z))
-    
-            self._tab_Mmin_ = self._apply_lim(self._tab_Mmin_, 'min')
-    
-        return self._tab_Mmin_
-    
-    @_tab_Mmin.setter
-    def _tab_Mmin(self, value):
-        if ismethod(value):
-            self.Mmin = value
-            self._tab_Mmin_ = np.array(map(value, self.halos.z), dtype=float)
-        elif type(value) in [int, float, np.float64]:    
-            self._tab_Mmin_ = value * np.ones(self.halos.Nz) 
-        else:
-            self._tab_Mmin_ = value
-    
-        self._tab_Mmin_ = self._apply_lim(self._tab_Mmin_, s='min')
-    
-    @property    
-    def _tab_Mmin_floor(self):
-        if not hasattr(self, '_tab_Mmin_floor_'):
-            self._tab_Mmin_floor_ = self.halos.Mmin_floor(self.halos.z)
-        return self._tab_Mmin_floor_
-    
-    def _apply_lim(self, arr, s='min', zarr=None):
-        out = None
-    
-        if zarr is None:
-            zarr = self.halos.z
-    
-        # Might need these if Mmin is being set dynamically
-        if self.pf['pop_M%s_ceil' % s] is not None:
-            out = np.minimum(arr, self.pf['pop_M%s_ceil'] % s)
-        if self.pf['pop_M%s_floor' % s] is not None:
-            out = np.maximum(arr, self.pf['pop_M%s_floor'] % s)
-        if self.pf['pop_T%s_ceil' % s] is not None:
-            _f = lambda z: self.halos.VirialMass(self.pf['pop_T%s_ceil' % s], 
-                z, mu=self.pf['mu'])
-            _MofT = np.array(map(_f, zarr))
-            out = np.minimum(arr, _MofT)
-        if self.pf['pop_T%s_floor' % s] is not None:
-            _f = lambda z: self.halos.VirialMass(self.pf['pop_T%s_floor' % s], 
-                z, mu=self.pf['mu'])
-            _MofT = np.array(map(_f, zarr))
-            out = np.maximum(arr, _MofT)
-    
-        if out is None:
-            out = arr.copy()
-    
-        if s == 'min':
-            out = np.maximum(out, self._tab_Mmin_floor)
-    
-        return out
-     
-=======
->>>>>>> 045b0632
+        
     