--- conflicted
+++ resolved
@@ -17,10 +17,7 @@
 from .GalaxyCohort import GalaxyCohort
 from .GalaxyAggregate import GalaxyAggregate
 from .GalaxyPopulation import GalaxyPopulation
-<<<<<<< HEAD
 from .BlackHoleAggregate import BlackHoleAggregate
-=======
->>>>>>> 173bf0f1
 
 try:
     # this runs with no issues in python 2 but raises error in python 3
@@ -37,18 +34,12 @@
         """
         Initialize a CompositePopulation object, i.e., a list of *Population instances.
         """
-<<<<<<< HEAD
         
         if pf is None:
             self.pf = ParameterFile(**kwargs)
         else:
             self.pf = pf
         
-=======
-
-        self.pf = ParameterFile(**kwargs)
-
->>>>>>> 173bf0f1
         N = self.Npops = self.pf.Npops
         self.pfs = self.pf.pfs
 
@@ -66,11 +57,6 @@
         to_attribute = [None for i in range(self.Npops)]
         link_args = [[] for i in range(self.Npops)]
         for i, pf in enumerate(self.pfs):
-<<<<<<< HEAD
-    
-=======
-
->>>>>>> 173bf0f1
             ct = 0            
             # Only link options that are OK at this stage.
 
@@ -110,11 +96,7 @@
     
                 if re.search('link', pf[option]):
                     options = pf[option].split(':')
-<<<<<<< HEAD
     
-=======
-                    
->>>>>>> 173bf0f1
                     if len(options) == 3:
                         junk, linkto, linkee = options
                         args = None
@@ -122,23 +104,13 @@
                         junk, linkto, linkee, args = options
                     else:
                         raise ValueError('Wrong number of options supplied via link!')
-<<<<<<< HEAD
     
                     to_copy[i] = int(linkee)
                     to_attribute[i] = linkto
     
                     if args is not None:
                         link_args[i] = map(float, args.split('-'))
-    
-=======
-                    
-                    to_copy[i] = int(linkee)
-                    to_attribute[i] = linkto
-                    
-                    if args is not None:
-                        link_args[i] = map(float, args.split('-'))
 
->>>>>>> 173bf0f1
         # Establish a link from one population's attribute to another
         for i, entry in enumerate(to_tunnel):
             if entry is None:
@@ -186,20 +158,13 @@
                 continue
     
             tmp = self.pfs[i].copy()
-<<<<<<< HEAD
     
             args = link_args[i]
     
-=======
-
-            args = link_args[i]
-            
->>>>>>> 173bf0f1
             # If the attribute is just an attribute (i.e., no nesting)
             if '.' not in to_attribute[i]:
                 self.pops[i].yield_per_sfr = \
                     self.pops[entry].__getattribute__(to_attribute[i])
-<<<<<<< HEAD
     
                 continue
     
@@ -214,21 +179,3 @@
             # is not a function.
             self.pops[i].yield_per_sfr = func(*args)
     
-=======
-            
-                continue
-                
-            ##    
-            # Nested attributes
-            ##
-            
-            # Recursively find the attribute we want
-            func = get_attribute(to_attribute[i], self.pops[entry])
-            
-            # This may need to be generalized if the nested attribute
-            # is not a function.
-            self.pops[i].yield_per_sfr = func(*args)
-        
-        
-                        
->>>>>>> 173bf0f1
