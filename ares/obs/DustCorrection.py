--- conflicted
+++ resolved
@@ -53,10 +53,7 @@
         normally distributed Auv
         """
 
-<<<<<<< HEAD
-
-=======
->>>>>>> 4f3a945c
+
         ##
         # Physical models!
         ##
@@ -67,10 +64,7 @@
         # Empirical prescriptions.
         ##
 
-<<<<<<< HEAD
-
-=======
->>>>>>> 4f3a945c
+
         if self.method is None:
             method = None
         elif type(self.method) is list:
@@ -132,10 +126,6 @@
 
         return Mobs
 
-<<<<<<< HEAD
-
-=======
->>>>>>> 4f3a945c
         #if type(MUV) in [np.ndarray, np.ma.core.MaskedArray, list, tuple]:
         #
         #    x = []
@@ -157,10 +147,7 @@
 
     #   ==========   Parametrization of Beta   ==========   #
     def Beta(self, z, mag):
-<<<<<<< HEAD
-
-=======
->>>>>>> 4f3a945c
+
         ##
         # Physical models!
         ##
@@ -169,11 +156,7 @@
 
             # Need a population instance.
 
-<<<<<<< HEAD
-        if isinstance(self.pf['dustcorr_beta'], basestring):
-=======
         if isinstance(self.pf['dustcorr_beta'], str):
->>>>>>> 4f3a945c
             return self._beta_fit(z, mag)
         elif type(self.pf['dustcorr_beta']) is FunctionType:
             return self.pf['dustcorr_beta'](z, mag)
