--- conflicted
+++ resolved
@@ -590,17 +590,10 @@
                         msg1 = "UPDATE: Setting {0} -> {1}".format(key,
                             str(other[key]).ljust(12))
                     if type(tmp[key]) in [int, float, np.float64]:
-<<<<<<< HEAD
-                        msg2 = "       previously {0} = {1:9.2e}".format(str(key).ljust(20),
-                            tmp[key])
-                    else:
-                        msg2 = "       previously {0} = {1}".format(str(key).ljust(20), tmp[key])
-=======
                         msg2 = "       previously {0} = {1:9.2e}".format(str(key),
                             tmp[key])
                     else:
                         msg2 = "       previously {0} = {1}".format(str(key), tmp[key])
->>>>>>> 1f93ebff
 
                     print(line('{0}'.format(msg1)))
                     print(line('[{0}]'.format(msg2)))
