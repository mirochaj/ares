--- conflicted
+++ resolved
@@ -1106,9 +1106,8 @@
     "hmf_database": None,
 
     # Directory where cosmology hmf tables are located
-<<<<<<< HEAD
-    "hmf_cosmology_location": None, 
-    # PCA eigenvectors
+    "hmf_cosmology_location": None,
+        # PCA eigenvectors
     "hmf_pca": None,
     "hmf_pca_coef0":None,
     "hmf_pca_coef1":None,
@@ -1133,8 +1132,6 @@
 
     # If a new tab_MAR should be computed when using the PCA
     "hmf_gen_MAR":True,    
-=======
-    "hmf_cosmology_location": None,
     
     # For halo model.
     "hps_zmin": 6,
@@ -1154,8 +1151,6 @@
     "hmf_window": 'tophat',
     "hmf_wdm_mass": None,
     "hmf_wdm_interp": True,
-    
->>>>>>> ed003d6d
     }
     
     pf.update(rcParams)
