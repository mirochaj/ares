--- conflicted
+++ resolved
@@ -20,28 +20,17 @@
 tau_prefix = os.path.join(ARES,'input','optical_depth') \
     if (ARES is not None) else '.'
     
-<<<<<<< HEAD
 pgroups = ['Grid', 'Physics', 'Cosmology', 'Source', 'Population', 
-    'Control', 'HaloMassFunction', 'Tanh', 'Slab', 'Fudge', 'MultiPhase']
-=======
-pgroups = ['Grid', 'Physics', 'Cosmology', 'Source', 'Population', 'Spectrum', 
-    'Control', 'HaloMassFunction', 'Tanh', 'Halo', 'LuminosityFunction',
-    'Gaussian']
->>>>>>> 3484466c
+    'Control', 'HaloMassFunction', 'Tanh', 'Gaussian']
 
 # Blob stuff
 _blob_redshifts = list('BCD')
 _blob_redshifts.extend([6, 7, 8, 9, 10, 15, 20, 25, 30, 35, 40])
 
 # Nothing population specific
-<<<<<<< HEAD
 _blob_names = ['z', 'igm_dTb', 'curvature', 'igm_Tk', 'igm_Ts', 'cgm_h_2', 
-    'igm_h_1']
-=======
-_blob_names = ['z', 'dTb', 'curvature', 'igm_Tk', 'Ts', 'cgm_h_2', 'igm_h_1',
- 'tau_e', 'cgm_Gamma_h_1', 'igm_heat_h_1', 'Ja']
->>>>>>> 3484466c
-
+    'igm_h_1', 'cgm_Gamma_h_1', 'igm_heat_h_1', 'Ja']
+    
 default_blobs = (_blob_names, _blob_names)
 
 # Start setting up list of parameters to be set
@@ -232,7 +221,6 @@
     pf.update(rcParams)
             
     return pf
-<<<<<<< HEAD
     
 def PopulationParameters():
     """
@@ -340,22 +328,6 @@
     "source_kwargs": {},
     "pop_kwargs": {},
 
-=======
-
-def CosmologyParameters():
-    # Last column of Table 4 in Planck XIII. Cosmological Parameters (2015)
-    pf = \
-    {
-    "omega_m_0": 0.3089,
-    "omega_b_0": round(0.0223 / 0.6774**2, 5),  # O_b / h**2
-    "omega_l_0": 1. - 0.3089,
-    "hubble_0": 0.6774,
-    "helium_by_number": 0.0813,
-    "helium_by_mass": 0.2453,   # predicted by BBN
-    "cmb_temp_0": 2.7255,
-    "sigma_8": 0.8159,
-    "primordial_index": 0.9667,
->>>>>>> 3484466c
     }
 
     pf.update(tmp)
@@ -451,80 +423,8 @@
     pf.update(SourceParameters())
     pf.update(rcParams)
     
-    return pf
-<<<<<<< HEAD
-
-=======
-    
-def PopulationParameters():
-    pf = \
-    {
-    "source_type": 'star',
-    "source_kwargs": None,
-
-    "model": -1, # Only BHs use this at this point
-
-    "zoff": 0.0,
-    "formation_redshift": 50.,
-    "extinction_redshift": 0.0,
-    
-    "is_lya_src": True,
-    "is_ion_src_cgm": True,
-    "is_ion_src_igm": True,
-    "is_heat_src_cgm": False,
-    "is_heat_src_igm": True,
-    
-    # Sets star formation history
-    "Tmin": 1e4, 
-    "Tmax": None,
-    "Mmin": None,
-    "Mmax": None,
-    "fstar": 0.1,
-    
-    # Scales X-ray emission
-    "cX": 3.4e40, # Furlanetto (2006) extrapolation
-    "fX": 0.2,    # Mineo et al. (2012) (from revised 0.5-8 keV L_X-SFR)
-    'fXh': None,
-    
-    # Scales Lyman-Werner emission
-    "Nlw": 9690.,
-    
-    # Scales ionizing emission
-    "fion": 1.0,                
-    "Nion": 4e3,
-    "fesc": 0.1,
-    
-    # Acknowledge degeneracy between fstar, etc.
-    "xi_XR": None,     # product of fstar and fX
-    "xi_LW": None,     # product of fstar and Nlw
-    "xi_UV": None,     # product of fstar, Nion, and fesc
-    
-    # Controls IGM ionization for approximate CXB treatments
-    "xray_Eavg": 500.,
-    "uv_Eavg": 30.,
-    
-    # Bypass fcoll prescriptions, use parameterizations
-    "sfrd": None,
-    "emissivity": None,
-    "heat_igm": None,
-    "Gamma_igm": None,
-    "Gamma_cgm": None,
-    "gamma_igm": None,
-    'Ja': None,
-    
-    # Black hole models
-    "rhoi": 1e2,
-    "fbh": 1e-5,
-    "fedd": 0.1,
-    "eta": 0.1,
-    "Mi": 100.,
-    }
-    
-    pf.update(rcParams)
-    
-    return pf      
-    
->>>>>>> 3484466c
+    return pf    
+    
 def HaloMassFunctionParameters():
     pf = \
     {
@@ -573,30 +473,7 @@
     pf.update(rcParams)
 
     return pf
-<<<<<<< HEAD
-
-=======
-    
-def LuminosityFunctionParameters():
-    pf = \
-    {
-     "lf": None,
-     "lf_norm": 1.0,
-     "lf_Lmin": 1e38,
-     "lf_Lstar": 1e42,
-     "lf_Emin": 2e3,
-     "lf_Emax": 8e3,
-     "lf_slope": -1.,
-     "lf_gamma1": None,
-     "lf_gamma2": None,
-     "lf_func": 'schecter', # or "dpl" for double power-law,
-     "lf_zfunc": None,      # governs redshift evolution
-    }
-
-    return pf
-
-    
->>>>>>> 3484466c
+    
 def ControlParameters():
     pf = \
     {
@@ -646,12 +523,7 @@
     "auto_generate_blobs": False,
     "override_blob_names": None,
     "override_blob_redshifts": None,
-<<<<<<< HEAD
-
-=======
-    ""
-    
->>>>>>> 3484466c
+
     # Real-time optical depth calculation once EoR begins
     "EoR_xavg": 1.0,        # ionized fraction indicating start of EoR (OFF by default)
     "EoR_dlogx": 0.001,
@@ -712,10 +584,6 @@
 
     return pf
     
-<<<<<<< HEAD
-
-    
-=======
 def GaussianParameters():
     pf = \
     {
@@ -728,5 +596,3 @@
     }
     
     return pf
->>>>>>> 3484466c
-
