"""
SetDefaultParameterValues.py

Author: Jordan Mirocha
Affiliation: University of Colorado at Boulder
Created on 2010-10-19.

Description: Defaults for all different kinds of parameters.
     
"""

import os, imp
import numpy as np
from ares import rcParams
from ..physics.Constants import m_H, cm_per_kpc, s_per_myr

inf = np.inf
ARES = os.environ.get('ARES')
    
tau_prefix = os.path.join(ARES,'input','optical_depth') \
    if (ARES is not None) else '.'
    
pgroups = ['Grid', 'Physics', 'Cosmology', 'Source', 'Population', 
    'Control', 'HaloMassFunction', 'Tanh', 'Gaussian', 'Slab',
<<<<<<< HEAD
    'MultiPhase', 'Dust', 'HaloProperty', 'Old', 'PowerSpectrum']
=======
    'MultiPhase', 'Dust', 'ParameterizedQuantity', 'Old']
>>>>>>> 70aff6ca

# Blob stuff
_blob_redshifts = list('BCD')
_blob_redshifts.extend([6, 7, 8, 9, 10, 15, 20, 25, 30, 35, 40])

# Nothing population specific
_blob_names = ['z', 'dTb', 'curvature', 'igm_Tk', 'igm_Ts', 'cgm_h_2', 
    'igm_h_1', 'cgm_k_ion', 'igm_k_heat', 'Ja', 'tau_e']
    
default_blobs = (_blob_names, _blob_names)

# Start setting up list of parameters to be set
defaults = []

for grp in pgroups:
    defaults.append('%sParameters()' % grp)

def SetAllDefaults():
    pf = {'problem_type': 1}
    
    for pset in defaults:
        exec('pf.update(%s)' % pset)
        
    return pf
    
def GridParameters():
    pf = \
    {
    "grid_cells": 64,
    "start_radius": 0.01,
    "logarithmic_grid": False,
    
    "density_units": 1e-3,            # H number density
    "length_units": 10. * cm_per_kpc,  
    "time_units": s_per_myr,  
    
    "include_He": False,
    "include_H2": False,
    
    # For MultiPhaseMedium calculations
    "include_cgm": True,
    "include_igm": True,
    
    # Line photons
    "include_injected_lya": True,

    "initial_ionization": [1. - 1e-8, 1e-8, 1.-2e-8, 1e-8, 1e-8],
    "initial_temperature": 1e4,
            
    # These have shape len(absorbers)
    "tables_logNmin": [None],
    "tables_logNmax": [None],
    "tables_dlogN": [0.1],   
    
    # overrides above parameters
    "tables_logN": None, 
    
    "tables_xmin": [1e-8],
    #
    
    "tables_discrete_gen": False,
    "tables_energy_bins": 100,
    "tables_prefix": None,
        
    "tables_logxmin": -4,
    "tables_dlogx": 0.1,
    "tables_dE": 5.,
    
    "tables_times": None,
    "tables_dt": s_per_myr,
            
    }
    
    pf.update(rcParams)

    return pf
    
def MultiPhaseParameters():
    """
    These are grid parameters -- we'll strip off the prefix in 
    MultiPhaseMedium calculations.
    """
    pf = \
    {
     "cgm_grid_cells": 1,
     "cgm_expansion": True,
     "cgm_initial_temperature": [1e4],
     "cgm_initial_ionization": [1.-1e-8, 1e-8, 1.-2e-8, 1e-8, 1e-8],
     "cgm_isothermal": True,
     "cgm_recombination": 'A',
     "cgm_collisional_ionization": False,
     "cgm_cosmological_ics": False,
     
     "photon_counting": False,
     "monotonic_EoR": 1e-6,

     "igm_grid_cells": 1,     
     "igm_expansion": True,
     "igm_initial_temperature": None,         
     'igm_initial_ionization': [1.-1e-8, 1e-8, 1.-2e-8, 1e-8, 1e-8],
     "igm_isothermal": False,
     "igm_recombination": 'B',
     "igm_compton_scattering": True,
     "igm_collisional_ionization": True,
     "igm_cosmological_ics": False,
     
    }    
    
    pf.update(rcParams)
    
    return pf
    
def SlabParameters():
    
    pf = \
    {
    "slab": 0,
    "slab_position": 0.1,
    "slab_radius": 0.05,
    "slab_overdensity": 100,
    "slab_temperature": 100,
    "slab_ionization": [1. - 1e-8, 1e-8],
    "slab_profile": 0,
    }
    
    pf.update(rcParams)
    
    return pf

# BoundaryConditionParameters?
def FudgeParameters():
    pf = \
    {
    "z_heII_EoR": 3.,
    }
    
    pf.update(rcParams)
    
    return pf

def AbsorberParameters():
    pf = \
    {
    'cddf_C': 0.25,
    'cddf_beta': 1.4,
    'cddf_gamma': 1.5,
    'cddf_zlow': 1.5,
    'cddf_gamma_low': 0.2,
    }
    
    pf.update(rcParams)
    
    return pf

def PhysicsParameters():
    pf = \
    {        
    "radiative_transfer": 1,
    "photon_conserving": 1, 
    "plane_parallel": 0,   
    "infinite_c": 1,
    
    "collisional_ionization": 1,
    
    "secondary_ionization": 1,  # 0 = Deposit all energy as heat
                                # 1 = Shull & vanSteenberg (1985)
                                # 2 = Ricotti, Gnedin, & Shull (2002)
                                # 3 = Furlanetto & Stoever (2010)
                                
    "secondary_lya": False,     # Collisionally excited Lyman alpha?
    
    "isothermal": 1,  
    "expansion": 0,             # Referring to cosmology  
    "collapse": 0,              # Referring to single-zone collapse
    "compton_scattering": 1,
    "recombination": 'B',

    "clumping_factor": 1,

    "approx_H": False,
    "approx_He": False,
    "approx_sigma": False,
    "approx_Salpha": 1, # 1 = Salpha = 1
                        # 2 = Chuzhoy, Alvarez, & Shapiro (2005),
                        # 3 = Furlanetto & Pritchard (2006)

    # Lyman alpha sources
    "lya_nmax": 23,
    
    "rate_source": 'fk94', # fk94, option for development here
    
    # Feedback parameters

    # LW
    'feedback_clear_solver': True,
    
    'feedback_LW': False,
    'feedback_LW_dt': 0.0,  # instantaneous response
    'feedback_LW_Mmin': 'visbal2014',
    'feedback_LW_fsh': None,
    'feedback_LW_Tcut': 1e4,
    'feedback_LW_mean_err': False,
    'feedback_LW_maxiter': 15,
    'feedback_LW_miniter': 0,
    'feedback_LW_softening': 'sqrt',
    
    'feedback_LW_Mmin_smooth': 0,
    'feedback_LW_Mmin_fit': 0,
    'feedback_LW_Mmin_afreq': 0,
    'feedback_LW_Mmin_rtol': 0.0,
    'feedback_LW_Mmin_atol': 0.0,
    'feedback_LW_sfrd_rtol': 1e-1,
    'feedback_LW_sfrd_atol': 1e-10,
    'feedback_LW_sfrd_popid': None,
    'feedback_LW_zstart': None,
    'feedback_LW_mixup_freq': 5,
    'feedback_LW_mixup_delay': 20,
    'feedback_LW_guesses': None,
    'feedback_LW_guesses_from': None,
    'feedback_LW_guesses_perfect': False,
    
    # Assume that uniform background only emerges gradually as 
    # the typical separation of halos becomes << Hubble length
    "feedback_LW_ramp": 0,
    
    'feedback_streaming': False,
    'feedback_vel_at_rec': 30.,

    'feedback_Z': None,
    'feedback_Z_Tcut': 1e4,
    'feedback_Z_rtol': 0.,
    'feedback_Z_atol': 1.,
    'feedback_Z_mean_err': False,
    'feedback_Z_Mmin_uponly': False,
    'feedback_Z_Mmin_smooth': False,
    
    'feedback_tau': None,
    'feedback_tau_Tcut': 1e4,
    'feedback_tau_rtol': 0.,
    'feedback_tau_atol': 1.,
    'feedback_tau_mean_err': False,
    'feedback_tau_Mmin_uponly': False,
    'feedback_tau_Mmin_smooth': False,
    
    'feedback_EoR': None,
    'feedback_EoR_Tcut': 1e4,
    'feedback_EoR_rtol': 0.,
    'feedback_EoR_atol': 1.,
    'feedback_EoR_mean_err': False,
    'feedback_EoR_Mmin_uponly': False,
    'feedback_EoR_Mmin_smooth': False,

    }

    pf.update(rcParams)

    return pf

def ParameterizedQuantityParameters():
    pf = \
    {
     "pq_func": 'dpl',
     "pq_func_fun": None,  # only used if pq_func == 'user'
     "pq_func_var": 'Mh',
     "pq_func_par0": None,
     "pq_func_par1": None,
     "pq_func_par2": None,
     "pq_func_par3": None,
     "pq_func_par4": None,
     "pq_func_par5": None,
     "pq_func_par6": None,
     "pq_func_par7": None,
     
     "pq_boost": 1.,
     "pq_iboost": 1.,
     "pq_val_ceil": None,
     "pq_val_floor": None,
     "pq_var_ceil": None,
     "pq_var_floor": None,      
         
    }  
    
    pf.update(rcParams)

    return pf

def DustParameters():
    pf = {}
    
    tmp = \
    {     
     'dustcorr_method': None,

     'dustcorr_beta': -2.,
     
     # Only used if method is a list
     'dustcorr_ztrans': None,
     
     # Intrinsic scatter in the AUV-beta relation
     'dustcorr_scatter_A': 0.0,
     # Intrinsic scatter in the beta-mag relation (gaussian)
     'dustcorr_scatter_B': 0.34,
          
     'dustcorr_Bfun_par0': -2.,
     'dustcorr_Bfun_par1': None,
     'dustcorr_Bfun_par2': None,

    }
        
    pf.update(tmp)
    pf.update(rcParams)

    return pf

def PowerSpectrumParameters():
    pf = {}

    tmp = \
    {     
     'powspec_redshifts': np.arange(6, 20, 1),
     'output_wavenumbers': np.logspace(-2, 2, 51),
     
     'include_auto_correlations': True,
     'include_cross_correlations': True,
    }

    pf.update(tmp)
    pf.update(rcParams)

    return pf

    
def PopulationParameters():
    """
    Parameters associated with populations of objects, which give rise to
    meta-galactic radiation backgrounds.
    """
    
    pf = {}
    
    # Grab all SourceParameters and replace "source_" with "pop_"
    srcpars = SourceParameters()
    for par in srcpars:
        pf[par.replace('source', 'pop')] = srcpars[par]
    
    tmp = \
    {
    
    "pop_type": 'galaxy',
    
    "pop_tunnel": None,

    "pop_sfr_model": 'fcoll', # or sfrd-func, sfrd-tab, sfe-func, sfh-tab, rates,
    "pop_sed_model": True,    # or False
    
    "pop_sfr_above_threshold": True,
    "pop_sfr_cross_threshold": True,
    "pop_sfr_cross_upto_Tmin": np.inf,
        
    # Mass accretion rate
    "pop_MAR": 'hmf',
    "pop_MAR_conserve_norm": False,

    "pop_tdyn": 1e7,
    "pop_sSFR": None,

    # the pop_lf pars here might be deprecated
    "pop_lf_z": None,
    "pop_lf_M": None,
    "pop_lf_Mstar": None,
    "pop_lf_pstar": None,
    "pop_lf_alpha": None,
    "pop_lf_mags": None,

    'pop_lf_Mmax': 1e15,

    "pop_fduty": 1.0,
    "pop_focc": 1.0,
    
    "pop_fsup": 0.0,  # Suppression of star-formation at threshold
        
    # Set the emission interval and SED
    "pop_sed": 'pl',
    
    # If pop_sed == 'user'
    "pop_E": None,
    "pop_L": None,
    
    # For synthesis models
    "pop_Z": 0.02,
    "pop_imf": 2.35,
    "pop_nebular": False,
    "pop_ssp": False,             # a.k.a., continuous SF
    "pop_psm_instance": None,
    "pop_tsf": 100.,
    "pop_binaries": False,        # for BPASS
    "pop_sed_by_Z": None,
    
    "pop_sfh": False,             # account for SFH in spectrum modeling

    # Option of setting Z, t, or just supplying SSP table?
    
    "pop_Emin": 2e2,
    "pop_Emax": 3e4,
    "pop_EminNorm": 5e2,
    "pop_EmaxNorm": 8e3,

    "pop_Emin_xray": 2e2,
    
    # Controls IGM ionization for approximate CXB treatments
    "pop_Ex": 500.,
    "pop_EminX": 2e2,
    "pop_Euv": 30.,
    
    "pop_lf": None,
    "pop_emissivity": None,
    
    # By-hand parameterizations
    "pop_Ja": None,
    "pop_Tk": None,
    "pop_xi": None,  
    "pop_ne": None,  
    
    # 
    "pop_ion_rate_cgm": None,
    "pop_ion_rate_igm": None,
    "pop_heat_rate": None,

    "pop_k_ion_cgm": None,
    "pop_k_ion_igm": None,
    "pop_k_heat_igm": None,
    

    # Set time interval over which emission occurs
    "pop_zform": 50.,
    "pop_zdead": 0.0,

    # Main parameters in our typical global 21-cm models
    "pop_fstar": 0.1,
    "pop_fstar_max": 1.0,
    "pop_fstar_negligible": 1e-5, # relative to maximum

    "pop_sfr": None,
    
    "pop_facc": 0.0,
    "pop_fsmooth": 1.0,

    # Next 3: relative to fraction of halo acquiring the material
    'pop_acc_frac_metals': 1.0,
    'pop_acc_frac_stellar': 1.0,
    'pop_acc_frac_gas': 1.0,
    'pop_metal_retention': 1.0,

    "pop_sfe": None,
    "pop_mlf": None,
    "pop_sfr": None,
    "pop_fshock": 1.0,

    "pop_fobsc": 0.0,

    "pop_tab_z": None,
    "pop_tab_Mh": None,
    "pop_tab_sfe": None,
    "pop_tab_sfr": None,
            
    "pop_Tmin": 1e4,
    "pop_Tmax": None,
    "pop_Mmin": None,
    "pop_Mmin_ceil": None,
    "pop_Mmin_floor": None,
    "pop_Tmin_ceil": None,
    "pop_Tmin_floor": None,
    "pop_Tmax_ceil": None,
    "pop_Tmax_floor": None,
    "pop_Mmax_ceil": None,
    "pop_Mmax_floor": None,
    "pop_Mmax": None,

    "pop_time_limit": None,
    "pop_time_limit_delay": True,
    "pop_mass_limit": None,
    "pop_abun_limit": None,
    "pop_bind_limit": None,
    "pop_temp_limit": None,
    "pop_lose_metals": False, 
    "pop_limit_logic": 'and', 
    
    "pop_time_ceil": None,
    
    "pop_initial_Mh": 1, # In units of Mmin. Zero means unused

    "pop_sfrd": None,
    "pop_sfrd_units": 'msun/yr/mpc^3',

    # Scales SFRD
    "pop_Nlw": 9690.,
    "pop_Nion": 4e3,
    "pop_fesc": 0.1,
    "pop_fX": 1.0,
    "pop_cX": 2.6e39,

    # Should
    "pop_fesc_LW": 1.,
    "pop_fesc_LyC": 0.1,

    # Parameters that sweep fstar under the rug
    "pop_xi_XR": None,     # product of fstar and fX
    "pop_xi_LW": None,     # product of fstar and Nlw
    "pop_xi_UV": None,     # product of fstar, Nion, and fesc
    
    # Override luminosity density
    "pop_rhoL": None,
    
    # For multi-frequency calculations
    "pop_E": None,
    "pop_LE": None,

    # What radiation does this population emit?
    # Should these be deprecated?
    "pop_lw_src": True,
    "pop_lya_src": True,
    "pop_ion_src_cgm": True,
    "pop_ion_src_igm": True,
    "pop_heat_src_cgm": False,
    "pop_heat_src_igm": True,
    
    "pop_biased": False,
    "pop_lya_fluct": False,
    "pop_ion_fluct": False,
    "pop_heat_fluct": False,
    "pop_dens_fluct": False,
    "pop_one_halo_term": True,
    "pop_two_halo_term": True,
    
    "pop_bubble_size": None,
    "pop_bubble_density": None,
    "pop_bubble_size_dist": None, # or FZH04, PC14
    
    # Generalized normalization    
    # Mineo et al. (2012) (from revised 0.5-8 keV L_X-SFR)
    "pop_rad_yield": 2.6e39,
    "pop_rad_yield_units": 'erg/s/sfr',
    "pop_rad_yield_Z_index": None,
    
    # Parameters for simple galaxy SAM
    "pop_sam_nz": 1,
    "pop_mass_yield": 0.5,
    "pop_metal_yield": 0.1,
    "pop_fpoll": 1.0,         # uniform pollution
    "pop_fstall": 0.0,
    "pop_mass_rec": 0.0,
    "pop_mass_escape": 0.0,
    "pop_fstar_res": 0.0,
    
    # Transition mass
    "pop_transition": 0,
    
    # deprecated?
    "pop_kappa_UV": 1.15e-28,
    
    "pop_L1600_per_sfr": None,
    "pop_calib_L1600": None,
    
    "pop_Lh_scatter": 0.0,
    
    'pop_fXh': None,
    
    'pop_frec_bar': 0.0,   # Neglect injected photons by default if we're
                           # treating background in approximate way

    "pop_approx_tau": True,     # shouldn't be a pop parameter?
    "pop_solve_rte": False,
    
    "pop_tau_Nz": 400,
    
    # Pre-created splines
    "pop_fcoll": None,
    "pop_dfcolldz": None,

    # Get passed on to litdata instances
    "source_kwargs": {},
    "pop_kwargs": {},

    "pop_test_param": None,

    }

    pf.update(tmp)
    pf.update(rcParams)

    return pf

def SourceParameters():
    pf = \
    {
    "source_type": 'star',
    "source_sed": 'bb',
    "source_position": 0.0,
    
    # only for schaerer2002 right now        
    "source_piecewise": True,
    "source_model": 'tavg_nms', # or "zams" or None
    
    "source_tbirth": 0,
    "source_lifetime": 1e10,
    
    "source_dlogN": [0.1],
    "source_logNmin": [None],
    "source_logNmax": [None],
    "source_table": None,
    
    "source_E": None,
    "source_LE": None,
    "source_multigroup": False,

    "source_Emin": 13.6,  
    "source_Emax": 1e2,  
    "source_EminNorm": None,
    "source_EmaxNorm": None,
    
    "source_logN": -inf,
    "source_hardening": 'extrinsic',

    # Synthesis models
    "source_sfh": None,
    "source_Z": 0.02,
    "source_imf": 2.35,
    "source_nebular": False,
    "source_ssp": False,             # a.k.a., continuous SF
    "source_psm_instance": None,
    "source_tsf": 100.,
    "source_binaries": False,        # for BPASS
    "source_sed_by_Z": None,
    "source_rad_yield": 'from_sed',
    
    "source_degradation": None,      # Degrade spectra to this \AA resolution
    "source_aging": True,
    
    # Stellar
    "source_temperature": 1e5,  
    "source_qdot": 5e48,
    
    # SFH
    "source_sfh": None,
    "source_meh": None,
    
    # BH
    "source_mass": 1e5,
    "source_rmax": 1e3,
    "source_alpha": -1.5,
    
    # SIMPL
    "source_fsc": 0.1,
    "source_uponly": True,
    "source_dlogE": 0.1,
    
    "source_Lbol": None,
    "source_mass": 10,  
    "source_fduty": 1.,
    
    "source_eta": 0.1,
    "source_isco": 6,  
    "source_rmax": 1e3,

    }
    
    pf.update(rcParams)
    
    return pf

def StellarParameters():
    pf = \
    {        
    "source_temperature": 1e5,  
    "source_qdot": 5e48,
    }

    pf.update(SourceParameters())
    pf.update(rcParams)

    return pf

def BlackHoleParameters():
    pf = \
    {
    #"source_mass": 1e5,
    "source_rmax": 1e3,
    "source_alpha": -1.5,
    
    "source_fsc": 0.1,
    "source_uponly": True,
    
    "source_Lbol": None,
    "source_mass": 10,  
    "source_fduty": 1.,
    
    "source_eta": 0.1,
    "source_isco": 6,  
    "source_rmax": 1e3,
    
    }
    
    pf.update(SourceParameters())
    pf.update(rcParams)
    
<<<<<<< HEAD
    return pf    
=======
    return pf

def SynthesisParameters():
    pf = \
    {
    # For synthesis models
    "source_sed": None,
    "source_Z": 0.02,
    "source_imf": 2.35,
    "source_nebular": False,
    "source_ssp": False,             # a.k.a., continuous SF
    "source_psm_instance": None,
    "source_tsf": 100.,
    "source_binaries": False,        # for BPASS
    "source_sed_by_Z": None,
    "source_rad_yield": 'from_sed',
    }

    return pf
>>>>>>> 70aff6ca

def HaloMassFunctionParameters():
    pf = \
    {
    "hmf_model": 'ST',
    
    "hmf_instance": None,
    "hmf_load": True,
    "hmf_load_ps": False,
    "hmf_load_growth": False,
    "hmf_table": None,
    "hmf_analytic": False,

    # Table resolution
    "hmf_logMmin": 4,
    "hmf_logMmax": 16,
    "hmf_dlogM": 0.01,
    "hmf_zmin": 3,
    "hmf_zmax": 60,
    "hmf_dz": 0.05,

    # to CAMB
    'hmf_dlna': 2e-6,           # hmf default value is 1e-2
    'hmf_dlnk': 1e-2,
    'hmf_lnk_min': -20.,
    'hmf_lnk_max': 10.,
    'hmf_transfer__k_per_logint': 11.,
    'hmf_transfer__kmax': 100., # hmf default value is 5
    
    "hmf_dfcolldz_smooth": False,
    "hmf_dfcolldz_trunc": False,
    
    # For, e.g., fcoll, etc
    "hmf_interp": 'cubic',
    
    # Mean molecular weight of collapsing gas
    "mu": 0.61,
    
    "hmf_database": None,
    
    }
    
    pf.update(rcParams)

    return pf

def CosmologyParameters():
    # Last column of Table 4 in Planck XIII. Cosmological Parameters (2015)
    pf = \
    {
    "omega_m_0": 0.3089,
    "omega_b_0": round(0.0223 / 0.6774**2, 5),  # O_b / h**2
    "omega_l_0": 1. - 0.3089,
    "hubble_0": 0.6774,
    "helium_by_number": 0.0813,
    "helium_by_mass": 0.2453,   # predicted by BBN
    "cmb_temp_0": 2.7255,
    "sigma_8": 0.8159,
    "primordial_index": 0.9667,
    "approx_highz": False,    
    }

    pf.update(rcParams)

    return pf
    
def ControlParameters():
    pf = \
    {
    
    'revision': None,
    
    # Start/stop/IO
    "dtDataDump": 1.,
    "dzDataDump": None,
    'logdtDataDump': None,
    'logdzDataDump': None,
    "stop_time": 500,
    
    "initial_redshift": 50.,
    "final_redshift": 5,
    "fallback_dz": 0.1, # only used when no other constraints 
    "kill_redshift": 0.0,
    
    "save_rate_coefficients": 1,
    
    "need_for_speed": False,

    "optically_thin": 0,

    # Solvers
    "solver_rtol": 1e-8,
    "solver_atol": 1e-8,
    "interp_tab": 'cubic',
    "interp_cc": 'linear',
    "interp_Z": 'linear',
    "interp_hist": 'linear',
    
    # Not implemented
    "extrap_Z": False,

    # Initialization
    "load_ics": True,
    "cosmological_ics": False,
    "load_sim": False,

    # Timestepping
    "max_timestep": 1.,
    "min_timestep": 1e-8,
    "epsilon_dt": 0.05,
    "initial_timestep": 1e-2,
    "tau_ifront": 0.5,
    "restricted_timestep": ['ions', 'neutrals', 'electrons', 'temperature'],
    
    "compute_fluxes_at_start": False,
    
    # Real-time analysis junk
    "stop": None,           # 'B', 'C', 'trans', or 'D'
    
    "stop_igm_h_2": 0.999,
    "stop_cgm_h_2": 0.999,
        
    "track_extrema": False,
    "delay_extrema": 5,      # Number of steps
    "delay_tracking": 1.,    # dz below initial_redshift when tracking begins
    "smooth_derivative": 0, 

    "blob_names": None,
    "blob_ivars": None,
    "blob_funcs": None,

    # Real-time optical depth calculation once EoR begins
    "EoR_xavg": 1.0,        # ionized fraction indicating start of EoR (OFF by default)
    "EoR_dlogx": 0.001,
    "EoR_approx_tau": False, # 0 = trapezoidal integration,
                             # 1 = mean ionized fraction, approx cross sections
                             # 2 = neutral approx, approx cross sections

    # Discretizing integration
    "tau_table": None,
    "tau_arrays": None,
    "tau_prefix": tau_prefix,
    "tau_instance": None,

<<<<<<< HEAD
    # Power spectrum stuff
    "powspec_logkmin": -3,
    "powspec_logkmax": 2,
    "powspec_dlogk": 0.5,    
    "powspec_dlogr": 0.1,
    "powspec_band": (11.2, 13.6),

=======
    "sam_dz": 2., # Usually good enough!
    "sam_atol": 1e-2,
    "sam_rtol": 1e-2,
    
>>>>>>> 70aff6ca
    # File format
    "preferred_format": 'npz',

    # Finding SED tables
    "load_sed": False,
    "sed_prefix": None,

    "unsampled_integrator": 'quad',
    "sampled_integrator": 'simps',
    "integrator_rtol": 1e-6,
    "integrator_atol": 1e-4,
    "integrator_divmax": 1e2,

    "interpolator": 'spline',

    "progress_bar": True,
    "verbose": True,
    "debug": False,
    }

    pf.update(rcParams)

    return pf
    
_sampling_parameters = \
{
 'parametric_model': False,
 'output_frequencies': None,
 'output_freq_min': 30.,
 'output_freq_max': 200.,
 'output_freq_res': 1.,    
 'output_dz': None,  # Redshift sampling 
 'output_redshifts': None,   
}

# Old != Deprecated
def OldParameters():
    pf = \
    {
     'xi_LW': None,
     'xi_UV': None,
     'xi_XR': None,
    }
    
    return pf

def TanhParameters():
    pf = \
    {
    'tanh_model': False,
    'tanh_J0': 10.0,
    'tanh_Jz0': 20.0,
    'tanh_Jdz': 3.,
    'tanh_T0': 1e3,
    'tanh_Tz0': 8.,
    'tanh_Tdz': 4.,
    'tanh_x0': 1.0,
    'tanh_xz0': 10.,
    'tanh_xdz': 2.,
    'tanh_bias_temp': 0.0,   # in mK
    'tanh_bias_freq': 0.0,   # in MHz
    }

    pf.update(rcParams)
    pf.update(_sampling_parameters)

    return pf
    
def GaussianParameters():
    pf = \
    {
     'gaussian_model': False,
     'gaussian_A': -100., 
     'gaussian_nu': 70.,
     'gaussian_sigma': 10.,
    }
    
    pf.update(rcParams)
    pf.update(_sampling_parameters)
    
    return pf
<|MERGE_RESOLUTION|>--- conflicted
+++ resolved
@@ -22,11 +22,7 @@
     
 pgroups = ['Grid', 'Physics', 'Cosmology', 'Source', 'Population', 
     'Control', 'HaloMassFunction', 'Tanh', 'Gaussian', 'Slab',
-<<<<<<< HEAD
-    'MultiPhase', 'Dust', 'HaloProperty', 'Old', 'PowerSpectrum']
-=======
-    'MultiPhase', 'Dust', 'ParameterizedQuantity', 'Old']
->>>>>>> 70aff6ca
+    'MultiPhase', 'Dust', 'ParameterizedQuantity', 'Old', 'PowerSpectrum']
 
 # Blob stuff
 _blob_redshifts = list('BCD')
@@ -732,9 +728,6 @@
     pf.update(SourceParameters())
     pf.update(rcParams)
     
-<<<<<<< HEAD
-    return pf    
-=======
     return pf
 
 def SynthesisParameters():
@@ -754,7 +747,6 @@
     }
 
     return pf
->>>>>>> 70aff6ca
 
 def HaloMassFunctionParameters():
     pf = \
@@ -899,7 +891,6 @@
     "tau_prefix": tau_prefix,
     "tau_instance": None,
 
-<<<<<<< HEAD
     # Power spectrum stuff
     "powspec_logkmin": -3,
     "powspec_logkmax": 2,
@@ -907,12 +898,10 @@
     "powspec_dlogr": 0.1,
     "powspec_band": (11.2, 13.6),
 
-=======
     "sam_dz": 2., # Usually good enough!
     "sam_atol": 1e-2,
     "sam_rtol": 1e-2,
     
->>>>>>> 70aff6ca
     # File format
     "preferred_format": 'npz',
 
