"""
SetDefaultParameterValues.py

Author: Jordan Mirocha
Affiliation: University of Colorado at Boulder
Created on 2010-10-19.

Description: Defaults for all different kinds of parameters.
     
"""

import os, imp
import numpy as np
from ares import rcParams
from ..physics.Constants import m_H, cm_per_kpc, s_per_myr

inf = np.inf
ARES = os.environ.get('ARES')
    
tau_prefix = os.path.join(ARES,'input','optical_depth') \
    if (ARES is not None) else '.'
    
pgroups = ['Grid', 'Physics', 'Cosmology', 'Source', 'Population', 
    'Control', 'HaloMassFunction', 'Tanh', 'Gaussian', 'Slab',
    'MultiPhase', 'Dust', 'HaloProperty', 'Old']

# Blob stuff
_blob_redshifts = list('BCD')
_blob_redshifts.extend([6, 7, 8, 9, 10, 15, 20, 25, 30, 35, 40])

# Nothing population specific
_blob_names = ['z', 'igm_dTb', 'curvature', 'igm_Tk', 'igm_Ts', 'cgm_h_2', 
    'igm_h_1', 'cgm_k_ion', 'igm_k_heat', 'igm_Ja', 'tau_e']
    
default_blobs = (_blob_names, _blob_names)

# Start setting up list of parameters to be set
defaults = []

for grp in pgroups:
    defaults.append('%sParameters()' % grp)

def SetAllDefaults():
    pf = {'problem_type': 1}
    
    for pset in defaults:
        exec('pf.update(%s)' % pset)
        
    return pf
    
def GridParameters():
    pf = \
    {
    "grid_cells": 64,
    "start_radius": 0.01,
    "logarithmic_grid": False,
    
    "density_units": 1e-3,            # H number density
    "length_units": 10. * cm_per_kpc,  
    "time_units": s_per_myr,  
    
    "include_He": False,
    "include_H2": False,
    
    # For MultiPhaseMedium calculations
    "include_cgm": True,
    "include_igm": True,
    
    # Line photons
    "include_H_Lya": False,

    "initial_ionization": [1. - 1e-8, 1e-8, 1.-2e-8, 1e-8, 1e-8],
    "initial_temperature": 1e4,
            
    # These have shape len(absorbers)
    "tables_logNmin": [None],
    "tables_logNmax": [None],
    "tables_dlogN": [0.1],        
    
    # overrides above parameters
    "tables_logN": None, 
    
    "tables_xmin": [1e-8],
    #
    
    "tables_discrete_gen": False,
    "tables_energy_bins": 100,
    "tables_prefix": None,
        
    "tables_logxmin": -4,
    "tables_dlogx": 0.1,
    "tables_dE": 5.,
    
    "tables_times": None,
    "tables_dt": s_per_myr,
            
    }
    
    pf.update(rcParams)

    return pf
    
def MultiPhaseParameters():
    """
    These are grid parameters -- we'll strip off the prefix in 
    MultiPhaseMedium calculations.
    """
    pf = \
    {
     "cgm_grid_cells": 1,
     "cgm_expansion": True,
     "cgm_initial_temperature": [1e4],
     "cgm_initial_ionization": [1.-1e-8, 1e-8, 1.-2e-8, 1e-8, 1e-8],
     "cgm_isothermal": True,
     "cgm_recombination": 'A',
     "cgm_collisional_ionization": False,
     "cgm_cosmological_ics": False,
     
     "photon_counting": False,
     "monotonic_EoR": 1e-6,

     "igm_grid_cells": 1,     
     "igm_expansion": True,
     "igm_initial_temperature": None,         
     'igm_initial_ionization': [1.-1e-8, 1e-8, 1.-2e-8, 1e-8, 1e-8],
     "igm_isothermal": False,
     "igm_recombination": 'B',
     "igm_compton_scattering": True,
     "igm_collisional_ionization": True,
     "igm_cosmological_ics": False,
     
    }    
    
    pf.update(rcParams)
    
    return pf
    
def SlabParameters():
    
    pf = \
    {
    "slab": 0,
    "slab_position": 0.1,
    "slab_radius": 0.05,
    "slab_overdensity": 100,
    "slab_temperature": 100,
    "slab_ionization": [1. - 1e-8, 1e-8],
    "slab_profile": 0,
    }
    
    pf.update(rcParams)
    
    return pf

# BoundaryConditionParameters?
def FudgeParameters():
    pf = \
    {
    "z_heII_EoR": 3.,
    }
    
    pf.update(rcParams)
    
    return pf

def AbsorberParameters():
    pf = \
    {
    'cddf_C': 0.25,
    'cddf_beta': 1.4,
    'cddf_gamma': 1.5,
    'cddf_zlow': 1.5,
    'cddf_gamma_low': 0.2,
    }
    
    pf.update(rcParams)
    
    return pf

def PhysicsParameters():
    pf = \
    {        
    "radiative_transfer": 1,
    "photon_conserving": 1, 
    "plane_parallel": 0,   
    "infinite_c": 1,  
    
    "collisional_ionization": 1,
    
    "secondary_ionization": 1,  # 0 = Deposit all energy as heat
                                # 1 = Shull & vanSteenberg (1985)
                                # 2 = Ricotti, Gnedin, & Shull (2002)
                                # 3 = Furlanetto & Stoever (2010)
                                
    "secondary_lya": False,     # Collisionally excited Lyman alpha?
    
    "isothermal": 1,  
    "expansion": 0,             # Referring to cosmology  
    "collapse": 0,              # Referring to single-zone collapse
    "compton_scattering": 1,
    "recombination": 'B',

    "clumping_factor": 1,

    "approx_H": False,
    "approx_He": False,
    "approx_sigma": False,
    "approx_Salpha": 1, # 1 = Salpha = 1
                        # 2 = Chuzhoy, Alvarez, & Shapiro (2005),
                        # 3 = Furlanetto & Pritchard (2006)

    # Lyman alpha sources
    "lya_nmax": 23,
    "lya_injected": True,
    'lya_continuum': True,
    'lya_frec_bar': 0.0,   # Neglect injected photons by default if we're
                           # treating background in approximate way
                     
    "rate_source": 'fk94', # fk94, option for development here
    
    }
    
    pf.update(rcParams)
            
    return pf
    
def HaloPropertyParameters():
    pf = {}
    
    tmp = \
    {
     "php_func": 'dpl',
     "php_func_var": 'mass',
     "php_func_par0": None,
     "php_func_par1": None,
     "php_func_par2": None,
     "php_func_par3": None,
     "php_func_par4": None,
     "php_func_par5": None,

     'php_faux': None,
     'php_faux_var': None,
     'php_faux_meth': 'multiply',
     'php_faux_par0': None,
     'php_faux_par1': None,
     'php_faux_par2': None,
     'php_faux_par3': None,
     'php_faux_par4': None,
     'php_faux_par5': None,

     "php_boost": 1.,
     "php_iboost": 1.,
     "php_ceil": None,
     "php_floor": None,
         
    }  
    
    # Hrm...can't remember what this is about.
    for i in range(6):
        for j in range(6):
            tmp['php_Mfun_par%i_par%i' % (i,j)] = None
    
    pf.update(tmp)
    pf.update(rcParams)

    return pf

def DustParameters():
    pf = {}
    
    tmp = \
    {     
     'dustcorr_Afun': None,

     'dustcorr_Bfun': 'constant',
     
     # Intrinsic scatter in the beta-mag relation (gaussian)
     's_beta': 0.34,
     
     # Intrinsic scatter in the AUV-beta relation
     's_AUV': 0.0,
          
     'dustcorr_Bfun_par0': -2.,
     'dustcorr_Bfun_par1': None,
     'dustcorr_Bfun_par2': None,

    }
        
    pf.update(tmp)
    pf.update(rcParams)

    return pf
    
def PopulationParameters():
    """
    Parameters associated with populations of objects, which give rise to
    meta-galactic radiation backgrounds.
    """
    
    pf = {}
    
    # Grab all SourceParameters and replace "source_" with "pop_"
    srcpars = SourceParameters()
    for par in srcpars:
        pf[par.replace('source', 'pop')] = srcpars[par]
    
    tmp = \
    {
    
    "pop_type": 'galaxy',
    
    "pop_tunnel": None,

    "pop_model": 'fcoll', # fcoll, hod, clf, ham, user

    "pop_halo_model": None, # clf or hod (not yet implemented)
    
    # Mass accretion rate
    "pop_MAR": 'hmf',
    "pop_MAR_conserve_norm": False,
    
    "pop_tdyn": 1e7,
    "pop_sSFR": None,

    # the pop_lf pars here might be deprecated
    "pop_lf_z": None,
    "pop_lf_M": None,
    "pop_lf_Mstar": None,
    "pop_lf_pstar": None,
    "pop_lf_alpha": None,
    "pop_lf_mags": None,
    
    'pop_lf_Mmax': 1e15,

    "pop_fduty": 1.0,
        
    # Set the emission interval and SED
    "pop_sed": 'pl',
    
    # For synthesis models
    "pop_Z": 0.02,
    "pop_imf": 2.35,
    "pop_nebular": False,
    "pop_ssp": False,             # a.k.a., continuous SF
    "pop_psm_instance": None,
    "pop_tsf": 100.,
    "pop_binaries": False,        # for BPASS

    # Option of setting Z, t, or just supplying SSP table?
    
    "pop_Emin": 2e2,
    "pop_Emax": 3e4,
    "pop_EminNorm": 5e2,
    "pop_EmaxNorm": 8e3,

    "pop_Emin_xray": 2e2,
    
    # Controls IGM ionization for approximate CXB treatments
    "pop_Ex": 500.,
    "pop_EminX": 2e2,
    "pop_Euv": 30.,
    
    "pop_lf": None,
    "pop_emissivity": None,
    
    # By-hand parameterizations
    "pop_Ja": None,
    "pop_k_ion_cgm": None,
    "pop_k_ion_igm": None,
    "pop_k_heat_igm": None,
    
    # Set time interval over which emission occurs
    "pop_zform": 50.,
    "pop_zdead": 0.0,
        
    # Main parameters in our typical global 21-cm models
    "pop_fstar": 0.1,
    
    "pop_sfe": None,
    "pop_mlf": None,
    "pop_sfr": None,

    "pop_Tmin": 1e4,
    "pop_Tmax": None,
    "pop_Mmin": None,
    "pop_Mmax": None,
    "pop_sfrd": None,
    "pop_sfrd_units": 'g/s/cm^3',
    
    # Scales SFRD
    "pop_Nlw": 9690.,
    "pop_Nion": 4e3,
    "pop_fesc": 0.1,
    
    # Should
    "pop_fesc_LW": 1.,
    "pop_fesc_LyC": 0.1,

    # Parameters that sweep fstar under the rug
    "pop_xi_XR": None,     # product of fstar and fX
    "pop_xi_LW": None,     # product of fstar and Nlw
    "pop_xi_UV": None,     # product of fstar, Nion, and fesc
    
    # Override luminosity density
    "pop_rhoL": None,
    
    # For multi-frequency calculations
    "pop_E": None,
    "pop_LE": None,

    # What radiation does this population emit?
    # Should these be deprecated?
    "pop_lya_src": True,
    "pop_ion_src_cgm": True,
    "pop_ion_src_igm": True,
    "pop_heat_src_cgm": False,
    "pop_heat_src_igm": True,
    
    # Generalized normalization    
    # Mineo et al. (2012) (from revised 0.5-8 keV L_X-SFR)
    "pop_yield": 2.6e39,
    "pop_yield_units": 'erg/s/sfr',
    
    "pop_kappa_UV": 1.15e-28,
    "pop_L1500_per_sfr": None,
    "pop_calib_rhoL1500": None,
    
    "pop_fstar_boost": 1.,

    # If pop_yield_units == 'erg/s/sfr/hz, this is the reference wavelength
    "pop_yield_wavelength": 1500.,

    'pop_fXh': None,

    "pop_approx_tau": True,     # shouldn't be a pop parameter
    "pop_solve_rte": False,
    "pop_tau_Nz": 400,

    # Pre-created splines
    "pop_fcoll": None,
    "pop_dfcolldz": None,

    # Get passed on to litdata instances
    "source_kwargs": {},
    "pop_kwargs": {},

    }

    pf.update(tmp)
    pf.update(rcParams)

    return pf

def SourceParameters():
    pf = \
    {
    "source_type": 'star',
    "source_sed": 'bb',
    "source_position": 0.0,
    
    "source_tbirth": 0,
    "source_lifetime": 1e10,
    
    "source_dlogN": [0.1],
    "source_logNmin": [None],
    "source_logNmax": [None],
    "source_table": None,
    
    "source_E": None,
    "source_LE": None,
    "source_multigroup": False,

    "source_Emin": 13.6,  
    "source_Emax": 1e2,  
    "source_EminNorm": None,
    "source_EmaxNorm": None,
    
    "source_logN": -inf,
    "source_hardening": 'extrinsic',
    
    # Stellar
    "source_temperature": 1e5,  
    "source_qdot": 5e48,
    
    # BH
    "source_mass": 1e5,
    "source_rmax": 1e3,
    "source_alpha": -1.5,
    
    "source_fsc": 0.1,
    "source_uponly": True,
    
    "source_Lbol": None,
    "source_mass": 10,  
    "source_fduty": 1.,
    
    "source_eta": 0.1,
    "source_isco": 6,  
    "source_rmax": 1e3,

    }
    
    pf.update(rcParams)
    
    return pf

def StellarParameters():
    pf = \
    {        
    "source_temperature": 1e5,  
    "source_qdot": 5e48,
    }

    pf.update(SourceParameters())
    pf.update(rcParams)

    return pf

def BlackHoleParameters():
    pf = \
    {
    "source_mass": 1e5,
    "source_rmax": 1e3,
    "source_alpha": -1.5,
    
    "source_fsc": 0.1,
    "source_uponly": True,
    
    "source_Lbol": None,
    "source_mass": 10,  
    "source_fduty": 1.,
    
    "source_eta": 0.1,
    "source_isco": 6,  
    "source_rmax": 1e3,
    
    }
    
    pf.update(SourceParameters())
    pf.update(rcParams)
    
    return pf    
    
def HaloMassFunctionParameters():
    pf = \
    {
    "hmf_func": 'ST',
    
    "hmf_instance": None,
    "hmf_load": True,
    "hmf_table": None,
    "hmf_analytic": False,
    
    # Table resolution
    "hmf_logMmin": 4,
    "hmf_logMmax": 16,
    "hmf_dlogM": 0.01,
    "hmf_zmin": 3,
    "hmf_zmax": 60,
    "hmf_dz": 0.05,
    
    # Mean molecular weight of collapsing gas
    "mu": 0.61,
    
    }
    
    pf.update(rcParams)

    return pf

def CosmologyParameters():
    # Last column of Table 4 in Planck XIII. Cosmological Parameters (2015)
    pf = \
    {
    "omega_m_0": 0.3089,
    "omega_b_0": round(0.0223 / 0.6774**2, 5),  # O_b / h**2
    "omega_l_0": 1. - 0.3089,
    "hubble_0": 0.6774,
    "helium_by_number": 0.0813,
    "helium_by_mass": 0.2453,   # predicted by BBN
    "cmb_temp_0": 2.7255,
    "sigma_8": 0.8159,
    "primordial_index": 0.9667,
    "approx_highz": False,    
    }

    pf.update(rcParams)

    return pf
    
def ControlParameters():
    pf = \
    {
    
    # Start/stop/IO
    "dtDataDump": 1,
    "dzDataDump": None,
    'logdtDataDump': None,
    'logdzDataDump': None,
    "stop_time": 500,
    
    "initial_redshift": 50.,
    "final_redshift": 6,
    "first_light_redshift": 50.,
    
    "save_rate_coefficients": 1,
    
    "need_for_speed": False,

    "optically_thin": 0,

    # Solvers
    "solver_rtol": 1e-8,
    "solver_atol": 1e-8,
    "interp_method": 'cubic',
<<<<<<< HEAD
    "interp_cc": 'linear',
=======
    
    "interp_cc": 'cubic',
>>>>>>> eb87393a

    # Initialization
    "load_ics": True,
    "cosmological_ics": False,
    "load_sim": False,

    # Timestepping
    "max_dt": 1.,
    "max_dz": None,
    "max_timestep": 1.,
    "epsilon_dt": 0.05,
    "initial_timestep": 1e-2,
    "tau_ifront": 0.5,
    "restricted_timestep": ['ions', 'neutrals', 'electrons', 'temperature'],
    
    # Real-time analysis junk
    "stop": None,           # 'B', 'C', 'trans', or 'D'
    "stop_xavg": 0.999,   # stop at given ionized fraction
    "track_extrema": False,
    "delay_extrema": 5,      # Number of steps
    "smooth_derivative": 0, 

    "blob_names": None,
    "blob_ivars": None,
    "blob_funcs": None,

    # Real-time optical depth calculation once EoR begins
    "EoR_xavg": 1.0,        # ionized fraction indicating start of EoR (OFF by default)
    "EoR_dlogx": 0.001,
    "EoR_approx_tau": False, # 0 = trapezoidal integration,
                             # 1 = mean ionized fraction, approx cross sections
                             # 2 = neutral approx, approx cross sections

    # Discretizing integration
    #"redshift_bins": None,
    "tau_Nz": 400,
    "tau_table": None,
    "tau_prefix": tau_prefix,

    # File format
    "preferred_format": 'pkl',

    # Finding SED tables
    "load_sed": False,
    "sed_prefix": None,

    "unsampled_integrator": 'quad',
    "sampled_integrator": 'simps',
    "integrator_rtol": 1e-6,
    "integrator_atol": 1e-4,
    "integrator_divmax": 1e2,

    "interpolator": 'spline',

    "progress_bar": True,
    "verbose": True,
    }

    pf.update(rcParams)

    return pf
    
_sampling_parameters = \
{
 'output_frequencies': None,
 'output_freq_min': 30.,
 'output_freq_max': 200.,
 'output_freq_res': 1.,    
 'output_dz': None,  # Redshift sampling    
}

# Old != Deprecated
def OldParameters():
    pf = \
    {
     'xi_LW': None,
     'xi_UV': None,
     'xi_XR': None,
    }
    
    return pf

def TanhParameters():
    pf = \
    {
    'tanh_model': False,
    'tanh_J0': 10.0,
    'tanh_Jz0': 20.0,
    'tanh_Jdz': 3.,
    'tanh_T0': 1e3,
    'tanh_Tz0': 8.,
    'tanh_Tdz': 4.,
    'tanh_x0': 1.0,
    'tanh_xz0': 10.,
    'tanh_xdz': 2.,
    'tanh_bias_temp': 0.0,   # in mK
    'tanh_bias_freq': 0.0,   # in MHz
    }

    pf.update(rcParams)
    pf.update(_sampling_parameters)

    return pf
    
def GaussianParameters():
    pf = \
    {
     'gaussian_model': False,
     'gaussian_A': -100., 
     'gaussian_nu': 70.,
     'gaussian_sigma': 10.,
    }
    
    pf.update(rcParams)
    pf.update(_sampling_parameters)
    
    return pf
<|MERGE_RESOLUTION|>--- conflicted
+++ resolved
@@ -613,12 +613,7 @@
     "solver_rtol": 1e-8,
     "solver_atol": 1e-8,
     "interp_method": 'cubic',
-<<<<<<< HEAD
-    "interp_cc": 'linear',
-=======
-    
-    "interp_cc": 'cubic',
->>>>>>> eb87393a
+    "interp_cc": 'linear',    
 
     # Initialization
     "load_ics": True,
