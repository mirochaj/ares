--- conflicted
+++ resolved
@@ -244,17 +244,13 @@
 }
 
 for i in range(6):
-    sfe_parameters['pq_func_par%i' % i] = r'$p_{%i}$' % i
-<<<<<<< HEAD
+    sfe_parameters['pq_func_par{}'.format(i)] = r'$p_{%i}$' % i
         
 powspec = \
 {
  'k': r'$k \ [\mathrm{cMpc}^{-1}]$',
  'dpow': r'$\overline{\delta T_b}^2 \Delta_{21}^2 \ \left[\mathrm{mK}^2 \right]$',
  'pow': r'$P(k)$',
-=======
->>>>>>> e592f630
-
 }
 other = \
 {
