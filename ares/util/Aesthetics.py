"""

Aesthetics.py

Author: Jordan Mirocha
Affiliation: University of Colorado at Boulder
Created on: Wed Sep 24 16:15:52 MDT 2014

Description: 

"""

import os, imp, re
from .ParameterFile import par_info

# Load custom defaults    
HOME = os.environ.get('HOME')
if os.path.exists('{!s}/.ares/labels.py'.format(HOME)):
    f, filename, data = imp.find_module('labels', ['{!s}/.ares/'.format(HOME)])
    custom_labels = imp.load_module('labels.py', f, filename, data).pf
else:
    custom_labels = {}
    
prefixes = ['igm_', 'cgm_']
    
#
## Common axis labels
label_flux_nrg = r'$J_{\nu} \ (\mathrm{erg} \ \mathrm{s}^{-1} \ \mathrm{cm}^{-2} \ \mathrm{Hz}^{-1} \ \mathrm{sr}^{-1})$'
label_flux_phot = r'$J_{\nu} \ (\mathrm{s}^{-1} \ \mathrm{cm}^{-2} \ \mathrm{Hz}^{-1} \ \mathrm{sr}^{-1})$'    
label_nrg = r'$h\nu \ (\mathrm{eV})$'
label_heat_mpc = r'$\epsilon_{\mathrm{heat}} \ (\mathrm{erg} \ \mathrm{s}^{-1} \ \mathrm{cMpc}^{-3})$'
label_dTbdnu = r'$d (\delta T_{\mathrm{b}}) / d\nu \ (\mathrm{mK/MHz})$'

states = \
{
'h_1': r'$x_{\mathrm{HI}}$',
'h_2': r'$x_{\mathrm{HII}}$',
'he_1': r'$x_{\mathrm{HeI}}$',
'he_2': r'$x_{\mathrm{HeII}}$',
'he_3': r'$x_{\mathrm{HeIII}}$',
'Tk': r'$T_K$',
}

rates = \
{
 'k_ion': r'$\kappa_{\mathrm{ion}}$',
 'k_ion2': r'$\kappa_{\mathrm{ion, sec}}$',
 'k_heat': r'$\kappa_{\mathrm{heat}}$',
 'k_diss': r'$\kappa_{\mathrm{diss}}$',
}

derived = \
{
 'Ts': r'$T_S$',
 'dTb': r'$\delta T_b \ (\mathrm{mK})$',
 #'hwhm_diff': r'$\Delta \nu_{\min}$',
 #'squash': r'$\delta T_b(\nu_{\min}) / \mathrm{FWHM}$',
 'hwhm_diff': r'$\mathcal{A} \ (\mathrm{MHz})$',
 'squash': r'$\mathcal{W} \ (\mathrm{mK} \ \mathrm{MHz}^{-1})$',
 'fwhm': r'$\mathrm{FWHM}$',
 'fwqm': r'$\mathrm{FWQM}$',
 'mean_slope': r'$\langle \delta T_b^{\prime} \rangle$',
 'mean_slope_hi': r'$\langle \delta T_b^{\prime} \rangle_{\mathrm{hi}}$',
 'mean_slope_lo': r'$\langle \delta T_b^{\prime} \rangle_{\mathrm{lo}}$',
}

labels = {}
labels.update(states)
labels.update(rates)
labels.update(derived)

# Also account for prefixes
labels_w_prefix = {}
for prefix in prefixes:
    for key in labels:
        labels_w_prefix['{0!s}{1!s}'.format(prefix, key)] = labels[key]

labels.update(labels_w_prefix)

common = \
{
 'nu': r'$\nu \ (\mathrm{MHz})$',
 't_myr': r'$t \ (\mathrm{Myr})$',
 'flux': label_flux_phot, 
 'flux_E': label_flux_nrg, 
 'intensity_AA': r'$\mathrm{erg} \ \mathrm{s}^{-1} \ \mathrm{\AA}^{-1}$', 
 'lambda_AA': r'$\lambda \ (\AA)$', 
 'E': label_nrg,  
 'heat_mpc': label_heat_mpc,  
 'dTbdnu': label_dTbdnu,
 'fX': r'$f_X$',
 'fstar': r'$f_{\ast}$',
 'fesc': r'$f_{\mathrm{esc}}$',
 'Nion': r'$N_{\mathrm{ion}}$',
 'Tmin': r'$T_{\mathrm{min}}$',
 'Nlw': r'$N_{\alpha}$',
 'fbh': r'$f_{\bullet}$',
 'xi_XR': r'$\xi_{X}$',
 'xi_LW': r'$\xi_{\mathrm{LW}}$',
 'xi_UV': r'$\xi_{\mathrm{ion}}$',
 'sfrd': r'$\dot{\rho}_{\ast} \ [M_{\odot} \ \mathrm{yr}^{-1} \ \mathrm{cMpc}^{-3}]$',
 'emissivity': r'$\epsilon \ [\mathrm{erg} \ \mathrm{s}^{-1} \ \mathrm{cMpc}^{-3}]$',
 'nh': r'$n_h \ [\mathrm{cMpc}^{-3}]$',
 'extinction_redshift': r'$z_{\mathrm{ext}}$',
 
 'source_logN': r'$\log_{10} N_{\mathrm{H}}$',
 'source_alpha': r'$\alpha$',
 'source_temperature': r'$T_{\ast}$',
 'z': r'$z$',
 'igm_k_heat_h_1': r'$\epsilon_{X, \mathrm{HI}}$',
 'igm_k_heat_he_1': r'$\epsilon_{X, \mathrm{HI}}$',
 'igm_k_heat_he_2': r'$\epsilon_{X, \mathrm{HI}}$', 
 'igm_k_heat': r'$\epsilon_X$', 
 'cgm_k_ion_h_1': r'$\Gamma_{\mathrm{HI},\mathrm{cgm}}}$',
 'igm_k_ion_h_1': r'$\Gamma_{\mathrm{HI},\mathrm{igm}}}$',
 'igm_k_ion_he_1': r'$\Gamma_{\mathrm{HeI}}$',
 'igm_k_ion_he_2': r'$\Gamma_{\mathrm{HeII}}$',

 'igm_k_ion2_h_1': r'$\gamma_{\mathrm{HI}}$',
 'igm_k_ion2_he_1': r'$\gamma_{\mathrm{HeI}}$',
 'igm_k_ion2_he_2': r'$\gamma_{\mathrm{HeII}}$',
 
 # Partial secondary ionizations
 'igm_k_ion2_h_1_h_1': r'$\gamma_{\mathrm{HI},\mathrm{HI}}$',
 'igm_k_ion2_h_1_he_1': r'$\gamma_{\mathrm{HI}, \mathrm{HeI}}$',
 'igm_k_ion2_h_1_he_2': r'$\gamma_{\mathrm{HI}, \mathrm{HeII}}$',
 'Tk': r'$T_K \ (\mathrm{K})$',
 
 'tau_e': r'$\tau_e$',
 'tau_tot': r'$\tau_e$', 
 'z_dec': r'$z_{\mathrm{dec}}$',
 
 'skewness_absorption': r'$\mu_{3, \mathrm{abs}}$',
 'kurtosis_absorption': r'$\mu_{4, \mathrm{abs}}$',
 'skewness_emission': r'$\mu_{3, \mathrm{em}}$',
 'kurtosis_emission': r'$\mu_{4, \mathrm{em}}$',
 
 'igm_initial_temperature': r'$T_0$',
}    
##
#


history_elements = \
{
 'igm_h_1': r'$x_{\mathrm{HI}}$',
 'igm_h_2': r'$x_{\mathrm{HII}}$',
 'igm_he_1': r'$x_{\mathrm{HeI}}$',
 'igm_he_2': r'$x_{\mathrm{HeII}}$',
 'igm_he_3': r'$x_{\mathrm{HeIII}}$',
 'igm_Tk': r'$T_K$',
 'cgm_h_2': r'$Q_{\mathrm{HII}}$',
 'xavg': r'$\overline{x}_i$',
 'Ts': r'$T_S$',
 'z': r'$z$',
 'nu': r'$\nu$', 
 'Ja': r'$J_{\alpha}$', 
 'Jlw': r'$J_{\mathrm{LW}}$', 
 'dTb': r'$\delta T_b \ (\mathrm{mK})$',
 'dlogTk_dlogt': r'$d\log T_K / d\log t$',
 
 'slope': r'$\delta^{\prime} T_b \ [\mathrm{mK} \ \mathrm{MHz}^{-1}]$',
 'curvature': r'$\delta^{\prime \prime} T_b \ [\mathrm{mK}^2 \ \mathrm{MHz}^{-2}]$', 
}

tp_parameters = {}
hist_plus_derived = history_elements
hist_plus_derived.update(derived)
for key in hist_plus_derived:
    for tp in ['A', 'B', 'C', 'D', 'ZC']:        
        if key in ['z', 'nu']:
            tp_parameters['{0!s}_{1!s}'.format(key, tp)] = \
                r'{0!s}_{{\mathrm{{{1!s}}}}}$'.format(hist_plus_derived[key][0:-1], tp)
        else:
            tp_parameters['{0!s}_{1!s}'.format(key, tp)] = \
                r'{0!s}(\nu_{{\mathrm{{{1!s}}}}})$'.format(hist_plus_derived[key][0:-1], tp)

for key in hist_plus_derived:
    for tp in ['A', 'B', 'C', 'D']:        
        if key in ['z', 'nu']:
            tp_parameters['{0!s}_{1!s}p'.format(key, tp)] = \
                r'{0!s}_{{\mathrm{{{1!s}}}}}^{{\prime}}$'.format(hist_plus_derived[key][0:-1], tp)
        else:
            tp_parameters['{0!s}_{1!s}p'.format(key, tp)] = \
                r'{0!s}(\nu_{{\mathrm{{{1!s}}}}}^{{\prime}})$'.format(hist_plus_derived[key][0:-1], tp)


tanh_parameters = \
{
 'tanh_J0': r'$\left(J_0 / J_{21}\right)$', 
 'tanh_Jz0': r'$z_J$',
 'tanh_Jdz': r'$\Delta z_J$', 
 'tanh_T0': r'$T_0$', 
 'tanh_Tz0': r'$z_T$',
 'tanh_Tdz': r'$\Delta z_T$', 
 'tanh_x0': r'$\overline{x}_{i,0}$', 
 'tanh_xz0': r'$z_x$', 
 'tanh_xdz': r'$\Delta z_x$', 
 'tanh_bias_freq': r'$b_{\nu}$',
 'tanh_bias_temp': r'$b_{\mathrm{T}}$',
}

gauss_parameters = \
{
 'gaussian_A': r'$A_0 \ (\mathrm{mK})$',
 'gaussian_nu': r'$\nu_0 \ (\mathrm{MHz})$',
 'gaussian_sigma': r'$\sigma_0 \ (\mathrm{MHz})$',
}

lf_parameters = \
{
 'pop_lf_Mstar': r'$M_{\ast}$',
 'pop_lf_pstar': r'$\phi_{\ast}$',
 'pop_lf_alpha': r'$\alpha$',
 'Mpeak': r'$M_{\mathrm{peak}}$',
 'fpeak': r'$f_{\ast} (M_{\mathrm{peak}})$',
 'gamma': r'$\gamma$',
 'Mh': r'$M_h / M_{\odot}$',
 'Lh': r'$L_h / (\mathrm{erg} \ \mathrm{s}^{-1} \ \mathrm{Hz}^{-1})$', 
}

pop_parameters = \
{
 'pop_Z': r'$Z/Z_{\odot}$',
 'pop_sfr': r'$\dot{M}_{\ast}$',
 'pop_lf_beta': r'$\Beta_{\mathrm{UV}}$',
 'pop_fstar': r'$f_{\ast}$',
 'pop_fobsc': r'$f_{\mathrm{obsc}}$',
 'fobsc': r'$f_{\mathrm{obsc}}$',
 'pop_acc_frac_stellar': r'$f_{\ast}^{\mathrm{acc}}$',
 'pop_acc_frac_metals': r'$f_Z^{\mathrm{acc}}$',
 'pop_acc_frac_gas': r'$f_g^{\mathrm{acc}}$',
 'pop_metal_retention': r'$f_{\mathrm{ret,Z}}$',
 'pop_abun_limit': r'$\mathcal{Z}_c$',
 'pop_bind_limit': r'$\mathcal{E}_c$',
 'pop_time_limit': r'$\mathcal{T}_c$',
}

sfe_parameters = \
{
 "lf": r'$\phi(M_{\mathrm{UV}}) \ [\mathrm{mag}^{-1} \ \mathrm{cMpc}^{-3}]$',
 "galaxy_lf": r'$\phi(M_{\mathrm{UV}}) \ [\mathrm{mag}^{-1} \ \mathrm{cMpc}^{-3}]$',
 "smf": r'$\phi(M_{\ast}) \ [\mathrm{dex}^{-1} \ \mathrm{cMpc}^{-3}]$',
}

for i in range(6):
    sfe_parameters['php_Mfun_par{}'.format(i)] = r'$p_{{{}}}$'.format(i)
    for j in range(6):
        sfe_parameters['php_Mfun_par{0}_par{1}'.format(i,j)] =\
            r'$p_{{{0},{1}}}$'.format(i,j)
        

other = \
{
 'load': 'processor #',
 'contrast': r'$1 - T_{\gamma} / T_S$',
}

labels.update(history_elements)
labels.update(tanh_parameters)
labels.update(gauss_parameters)
labels.update(other)
labels.update(common)
labels.update(lf_parameters)
labels.update(pop_parameters)
labels.update(tp_parameters)
labels.update(sfe_parameters)

# Add custom labels
labels.update(custom_labels)

def logify_str(s, sup=None):
    s_no_dollar = str(s.replace('$', ''))
    
    new_s = s_no_dollar
    
    if sup is not None:
        new_s += '[{!s}]'.format(sup_scriptify_str(s))
        
    return r'$\mathrm{log}_{10}' + new_s + '$'
    
def undo_mathify(s):
    return str(s.replace('$', ''))
    
def mathify_str(s):
    return r'${!s}$'.format(s)    
            
class Labeler(object):
    def __init__(self, pars, is_log=False, extra_labels={}, **kwargs):
        self.pars = self.parameters = pars
        self.base_kwargs = kwargs
        self.extras = extra_labels
        
        self.labels = labels.copy()
        self.labels.update(self.extras)
        
        if type(is_log) == bool:
            self.is_log = {par:is_log for par in pars}
        else:
            self.is_log = {}
            for par in pars:
                if par in self.parameters:
                    k = self.parameters.index(par)
                    self.is_log[par] = is_log[k]
                else:
                    # Blobs are never log10-ified before storing to disk
                    self.is_log[par] = False        
        
    def units(self, prefix):
        units = None
        for kwarg in self.base_kwargs:
            if not re.search(prefix, kwarg):
                continue
            
            if re.search('units', kwarg):
                units = self.base_kwargs[kwarg]
        
        return units
                
    def _find_par(self, popid, phpid):
        kwarg = None
        look_for_1 = '{{{}}}'.format(popid)
        look_for_2 = '[{}]'.format(phpid)
        for kwarg in self.base_kwargs:
            if phpid is not None:
                if self.base_kwargs[kwarg] == 'pq[{}]'.format(phpid):
                    break
                
        return kwarg.replace('{{{}}}'.format(popid), '')
                
    def label(self, par, take_log=False, un_log=False):
        """
        Create a pretty label for this parameter (if possible).
        """
        
        if par in self.labels:
            label = self.labels[par]
            
            if par in self.parameters:
                if take_log:        
                    return mathify_str('\mathrm{log}_{10}' + undo_mathify(label))
                elif self.is_log[par] and (not un_log):
                    return mathify_str('\mathrm{log}_{10}' + undo_mathify(label))
                else:
                    return label
            else:
                return label

        prefix, popid, phpid = par_info(par)

        _par = par        
        # Correct prefix is phpid is not None
        if phpid is not None:
            s = 'pq[{}]'.format(phpid)
                
            for _par in self.base_kwargs:
                if self.base_kwargs[_par] != s:
                    continue
                break
                
            prefix = _par        
                
        units = self.units(prefix)
        
        label = None
                
        # Simplest case. Not popid, not a PQ, label found.
        if popid == phpid == None and (prefix in self.labels):
            label = self.labels[prefix]
        # Has pop ID number but is not a PQ, label found.
        elif (popid is not None) and (phpid is None) and (prefix in self.labels):
            label = self.labels[prefix]
        elif (popid is not None) and (phpid is None) and (prefix.strip('pop_') in self.labels):
            label = self.labels[prefix.strip('pop_')]    
        # Has Pop ID, not a PQ, no label found.      
        elif (popid is not None) and (phpid is None) and (prefix not in self.labels):
            try:
                hard = self._find_par(popid, phpid)
            except:
                hard = None
        
            if hard is not None:    
                # If all else fails, just typset the parameter decently
<<<<<<< HEAD
                parnum = int(re.findall(r'\d+', par)[0]) # there can only be one
                label = r'${0!s}\{{{1}\}}[{2}]<{3}>$'.format(hard.replace('_', '\_'),
                    popid, phpid, parnum)    
=======
                label = prefix
                #parnum = int(re.findall(r'\d+', prefix)[0]) # there can only be one
                #label = r'${0!s}\{{{1}\}}[{2}]<{3}>$'.format(hard.replace('_', '\_'),
                #    popid, phpid, parnum)    
>>>>>>> 1e6b7e0d
        # Is PQ, label found. Just need to parse []s.
        elif phpid is not None and (prefix in self.labels):
            parnum = list(map(int, re.findall(r'\d+', par.replace('[{}]'.format(phpid),''))))
            if len(parnum) == 1:
                label = r'${0!s}^{{\mathrm{{par}}\ {1}}}$'.format(\
                    undo_mathify(self.labels[prefix]), parnum[0])
            else:
                label = r'${0!s}^{{\mathrm{{par}}\ {1},{2}}}$'.format(\
                    undo_mathify(self.labels[prefix]), parnum[0], parnum[1])
        # Otherwise, just use number. Not worth the trouble right now.
        elif (popid is None) and (phpid is not None) and par.startswith('pq_'):
            label = 'par {}'.format(self.parameters.index(par))
            
        # Troubleshoot if label not found
        if label is None:         
            label = prefix
            if re.search('pop_', prefix):
                if prefix[4:] in self.labels:
                    label = self.labels[prefix[4:]]
            else:
                label = r'${!s}$'.format(par.replace('_', '\_'))

        if par in self.parameters: 
            #print('{0} {1} {2} {3}'.format(par, take_log, self.is_log[par],\
            #    un_log))
            if take_log:
                return mathify_str('\mathrm{log}_{10}' + undo_mathify(label))
            elif self.is_log[par] and (not un_log):
                return mathify_str('\mathrm{log}_{10}' + undo_mathify(label))
            else:
                return label

        return label

        
    <|MERGE_RESOLUTION|>--- conflicted
+++ resolved
@@ -381,16 +381,10 @@
         
             if hard is not None:    
                 # If all else fails, just typset the parameter decently
-<<<<<<< HEAD
-                parnum = int(re.findall(r'\d+', par)[0]) # there can only be one
-                label = r'${0!s}\{{{1}\}}[{2}]<{3}>$'.format(hard.replace('_', '\_'),
-                    popid, phpid, parnum)    
-=======
                 label = prefix
                 #parnum = int(re.findall(r'\d+', prefix)[0]) # there can only be one
                 #label = r'${0!s}\{{{1}\}}[{2}]<{3}>$'.format(hard.replace('_', '\_'),
                 #    popid, phpid, parnum)    
->>>>>>> 1e6b7e0d
         # Is PQ, label found. Just need to parse []s.
         elif phpid is not None and (prefix in self.labels):
             parnum = list(map(int, re.findall(r'\d+', par.replace('[{}]'.format(phpid),''))))
