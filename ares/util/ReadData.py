"""

ReadData.py

Author: Jordan Mirocha
Affiliation: University of Colorado at Boulder
Created on: Wed Aug 27 10:55:19 MDT 2014

Description: 

"""

import numpy as np
import imp as _imp
import os, re, sys, glob
from .Pickling import read_pickle_file

try:
    import h5py
    have_h5py = True
except ImportError:
    have_h5py = False

try:
    from mpi4py import MPI
    rank = MPI.COMM_WORLD.rank
except ImportError:
    rank = 0
    
HOME = os.environ.get('HOME')
ARES = os.environ.get('ARES')
sys.path.insert(1, '{!s}/input/litdata'.format(ARES))

_lit_options = glob.glob('{!s}/input/litdata/*.py'.format(ARES))
lit_options = []
for element in _lit_options:
    lit_options.append(element.split('/')[-1].replace('.py', ''))

def read_lit(prefix, path=None, verbose=True):
    """
    Read data from the literature.
    
    Parameters
    ----------
    prefix : str
        Everything preceeding the '.py' in the name of the module.
    path : str
        If you want to look somewhere besides $ARES/input/litdata, provide
        that path here.

    """

    if path is not None:
        prefix = '{0!s}/{1!s}'.format(path, prefix)
    
    has_local = os.path.exists('./{!s}.py'.format(prefix))
    has_home = os.path.exists('{0!s}/.ares/{1!s}.py'.format(HOME, prefix))
    has_litd = os.path.exists('{0!s}/input/litdata/{1!s}.py'.format(ARES, prefix))
    
    # Load custom defaults
    if has_local:
        loc = '.'    
    elif has_home:
        loc = '{!s}/.ares/'.format(HOME)
    elif has_litd:
        loc = '{!s}/input/litdata/'.format(ARES)
    else:
        return None

    if has_local + has_home + has_litd > 1:
        print("WARNING: multiple copies of {!s} found.".format(prefix))
        print("       : precedence: CWD -> $HOME -> $ARES/input/litdata")

    _f, _filename, _data = _imp.find_module(prefix, [loc])
    mod = _imp.load_module(prefix, _f, _filename, _data)
    
    # Save this for sanity checks later
    mod.path = loc
    
    return mod
    
def flatten_energies(E):
    """
    Take fluxes sorted by band and flatten to single energy dimension.
    """
    
    to_return = []
    for i, band in enumerate(E):
        if type(band) is list:
            to_return.extend(np.concatenate(band))
        elif type(band) is np.ndarray:
            to_return.extend(band)
        else:
            to_return.append(float(band))

    return to_return

def flatten_energies_OLD(E):
    """
    Take fluxes sorted by band and flatten to single energy dimension.
    """

    to_return = []
    for i, band in enumerate(E):
        if type(band) is list:
            for j, flux_seg in enumerate(band):
                to_return.extend(flux_seg)
        else:
            try:
                to_return.extend(band)
            except TypeError:
                to_return.append(band)

    return np.array(to_return)

def flatten_flux(arr):
    return flatten_energies(arr)

def flatten_emissivities(arr, z, Eflat):
    """
    Return an array as function of redshift and (flattened) energy.
    
    The input 'arr' will be a nested thing that is pretty nasty to deal with.

    The first dimension corresponds to band 'chunks'. Elements within each
    chunk may be a single array (2D: function of redshift and energy), or, in
    the case of sawtooth regions of the spectrum, another list where each
    element is some sub-chunk of a sawtooth background.

    """

    to_return = np.zeros((z.size, Eflat.size))

    k1 = 0
    k2 = 0
    for i, band in enumerate(arr):
        if type(band) is list:
            for j, flux_seg in enumerate(band):
                # flux_seg will be (z, E)
                N = len(flux_seg[0].squeeze())
                if k2 is None:
                    k2 = N
                k2 += N    
                    
                print('{} {} {} {} {}'.format(i, j, N, k1, k2))
                to_return[:,k1:k2] = flux_seg.squeeze()
                k1 += N
                
        else:
            # First dimension is redshift.
            print('{!s}'.format(band.shape))
            to_save = band.squeeze()
            
            # Rare occurence...
            if to_save.ndim == 1:
                if np.all(to_save == 0):
                    continue
            
            N = len(band[0].squeeze())
            if k2 is None:
                k2 = N
            print('{} {} {} {} {} {}'.format('hey', i, j, N, k1, k2))
            k2 += N
            to_return[:,k1:k2] = band.copy()
            k1 += N


    return to_return

def split_flux(energies, fluxes):
    """
    Take flattened fluxes and re-sort into band-grouped fluxes.
    """
    
    i_E = np.cumsum(list(map(len, energies)))
    fluxes_split = np.hsplit(fluxes, i_E)

    return fluxes_split

def _sort_flux_history(all_fluxes):
    pass    

def _sort_history(all_data, prefix='', squeeze=False):
    """
    Take list of dictionaries and re-sort into 2-D arrays.
    
    Parameters
    ----------
    all_data : list
        Each element is a dictionary corresponding to data at a particular 
        snapshot.
    prefix : str
        Will prepend to all dictionary keys in output dictionary.

    Returns
    -------
    Dictionary, sorted by gas properties, with entire history for each one.

    """

    data = {}
    for key in all_data[0]:
        if type(key) is int and not prefix.strip():
            name = int(key)
        else:
            name = '{0!s}{1!s}'.format(prefix, key)

        data[name] = []

    # Loop over time snapshots
    for element in all_data:

        # Loop over fields
        for key in element:
            if type(key) is int and not prefix.strip():
                name = int(key)
            else:
                name = '{0!s}{1!s}'.format(prefix, key)
                
            data[name].append(element[key])

    # Cast everything to arrays
    for key in data:
        if squeeze:
            data[key] = np.array(data[key]).squeeze()
        else:
            data[key] = np.array(data[key])

    return data

tanh_gjah_to_ares = \
{
 'J_0/J_21': 'tanh_J0',
 'dz_J': 'tanh_Jdz',
 'z_{0,j}': 'tanh_Jz0',
 'T_0': 'tanh_T0',
 'dz_T': 'tanh_Tdz',
 'z_{0,T}': 'tanh_Tz0',
 'x_0': 'tanh_x0',
 'dz_x': 'tanh_xdz',
 'z_{0,x}': 'tanh_xz0',
 'b_\\nu': 'tanh_bias_freq',
 'b_T': 'tanh_bias_temp',
}    

fcoll_gjah_to_ares = \
{
'\\log_{10}\\xi_\\mathrm{LW}': 'xi_LW',
'\\log_{10}\\xi_\\mathrm{XR}': 'xi_XR',
'\\log_{10}xi_\\mathrm{UV}': 'xi_UV',
'\\log_{10}T_\\mathrm{min}': 'Tmin',
}
    
def _load_hdf5(fn):    
    inits = {}
    f = h5py.File(fn, 'r')
    for key in f.keys():
        inits[key] = np.array(f[key].value)
    f.close()

    return inits

def _load_npz(fn):
    data = np.load(fn)
    new = {'z': data['z'].copy(), 'Tk': data['Tk'].copy(), 'xe': data['xe'].copy()}
    data.close()
    return new

def _load_inits(fn=None):

    if fn is None:
        assert ARES is not None, "$ARES environment variable has not been set!"
        fn = '{!s}/input/inits/initial_conditions.npz'.format(ARES)
        inits = _load_npz(fn)

    else:
        if re.search('.hdf5', fn):
            inits = _load_hdf5(fn)
        else:
            inits = _load_npz(fn)

    return inits        

def read_pickled_blobs(fn):
    """
    Reads arbitrary meta-data blobs from emcee that have been pickled.
    
    Parameters
    ----------
    chain : str
        Name of file containing flattened chain.
    logL : str
        Name of file containing likelihoods.
    pars : str
        List of parameters corresponding to second dimension of chain.
        
    Returns
    -------
    All the stuff.
    
    """

    pass
    
def flatten_blobs(data):
    """
    Take a 3-D array, eliminate dimension corresponding to walkers, thus
    reducing it to 2-D
    """

    # Prevents a crash in MCMC.ModelFit
    if np.all(data == {}):
        return None

    if len(data.shape) != 4:
        raise ValueError('chain ain\'t the right shape.')    

    new = []
    for i in range(data.shape[1]):
        new.extend(data[:,i,:,:])

    return new
    
def flatten_chain(data):
    """
    Take a 3-D array, eliminate dimension corresponding to walkers, thus
    reducing it to 2-D
    """

    if len(data.shape) != 3:
        raise ValueError("Chain shape {} incorrect. Should be 3-D".format(data.shape))    

    new = []
    for i in range(data.shape[1]):
        new.extend(data[:,i,:])

    # Is there a reason not to cast this to an array?
    return new

def flatten_logL(data):
    """
    Take a 2-D array, eliminate dimension corresponding to walkers, thus
    reducing it to 1-D
    """

    if len(data.shape) != 2:
        raise ValueError("loglikelihood shape {} incorrect. Should be 2-D".format(data.shape))

    new = []
    for i in range(data.shape[1]):
        new.extend(data[:,i])

    return new
            
def concatenate(lists):
    return np.concatenate(lists, axis=0)

def read_pickled_blobs(fn):
    return concatenate(read_pickle_file(fn, nloads=None, verbose=False))
    
def read_pickled_logL(fn):    
    # Removes chunks dimension
    data = concatenate(read_pickle_file(fn, nloads=None, verbose=False))
    
    Nd = len(data.shape)
    
    # A flattened logL should have dimension (iterations)
    if Nd == 1:
        return data
        
    # (walkers, iterations)
    elif Nd >= 2:
        new_data = []
        for element in data:
            if Nd == 2:
                new_data.extend(element)
            else:
                new_data.extend(element[0,:])
        return np.array(new_data)
    
   
    else:
        raise ValueError('unrecognized logL shape')
    
def read_pickled_chain(fn):
<<<<<<< HEAD

=======
        
>>>>>>> 1e6b7e0d
    # Removes chunks dimension
    data = concatenate(read_pickle_file(fn, nloads=None, verbose=False))
    
    Nd = len(data.shape)
    
    # Flattened chain
    if Nd == 2:
        return np.array(data)
    
    # Unflattnened chain
    elif Nd == 3:
        new_data = []
        for element in data:
            new_data.extend(element)
            
        return np.array(new_data)
        
    else:
        raise ValueError('Unrecognized chain shape')
        
    
    <|MERGE_RESOLUTION|>--- conflicted
+++ resolved
@@ -383,11 +383,7 @@
         raise ValueError('unrecognized logL shape')
     
 def read_pickled_chain(fn):
-<<<<<<< HEAD
-
-=======
-        
->>>>>>> 1e6b7e0d
+
     # Removes chunks dimension
     data = concatenate(read_pickle_file(fn, nloads=None, verbose=False))
     
