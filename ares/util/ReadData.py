--- conflicted
+++ resolved
@@ -352,7 +352,6 @@
 
     return new
             
-<<<<<<< HEAD
 def read_pickle_file(fn):
     f = open(fn, 'rb')
 
@@ -362,7 +361,7 @@
         try:
             data = pickle.load(f)
             results.extend(data)
-            ct += 1
+            ct +=1
         except EOFError:
             break
 
@@ -371,10 +370,9 @@
     f.close()
     
     return np.array(results)
-=======
+
 def concatenate(lists):
     return np.concatenate(lists, axis=0)
->>>>>>> 045b0632
 
 def read_pickled_blobs(fn):
     return concatenate(read_pickle_file(fn, nloads=None, verbose=False))
