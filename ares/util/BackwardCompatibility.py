--- conflicted
+++ resolved
@@ -38,7 +38,6 @@
     if ptype == 101:
         pf = {}
         
-<<<<<<< HEAD
         if 'Tmin' in kwargs:
             for i in range(3):
                 pf['pop_Tmin{%i}' % i] = kwargs['Tmin']
@@ -49,10 +48,8 @@
                 pf['pop_Mmin{%i}' % i] = kwargs['Mmin']        
                 pf['pop_Tmin{%i}' % i] = None
             
-=======
         # Fetch star formation efficiency. If xi_* kwargs are passed, must
         # 'undo' this as it will be applied later.
->>>>>>> 7af8d9f5
         if 'fstar' in kwargs:
             for i in range(3):
                 pf['pop_fstar{%i}' % i] = kwargs['fstar']
