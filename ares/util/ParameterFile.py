"""

ParameterFile.py

Author: Jordan Mirocha
Affiliation: University of Colorado at Boulder
Created on: Fri Nov 28 16:19:26 CST 2014

Description: 

"""

import re
from .ProblemTypes import ProblemType
from .BackwardCompatibility import backward_compatibility
from .CheckForParameterConflicts import CheckForParameterConflicts
from .SetDefaultParameterValues import ParameterizedQuantityParameters
from .SetDefaultParameterValues import SetAllDefaults, CosmologyParameters
try:
    # this runs with no issues in python 2 but raises error in python 3
    basestring
except:
    # this try/except allows for python 2/3 compatible string type checking
    basestring = str

try:
    from mpi4py import MPI
    rank = MPI.COMM_WORLD.rank
except ImportError:
    rank = 0

<<<<<<< HEAD
old_pars = ['fX', 'cX', 'fXh', 'fstar', 'fesc', 'Nion', 'Nlw', 'Tmin']
=======
old_pars = ['fX', 'cX', 'fstar', 'fesc', 'Nion', 'Nlw', 'Tmin']
>>>>>>> 045b0632

_cosmo_params = CosmologyParameters()

def bracketify(**kwargs):
    """
    Convert underscores to brackets.
    """
    kw = {}
    for par in kwargs:
        m = re.search(r"\_([0-9])\_", par)
        
        if m is None:
            kw[par] = kwargs[par]
            continue
            
        prefix = par.split(m.group(0))[0]
        
        kw['{0!s}{{{1}}}'.format(prefix, int(m.group(1)))] = kwargs[par]
    
    return kw

def pop_id_num(par):
    """
    Split apart parameter prefix and ID number.
    """
    
    # Spare us from using re.search if we can. 
    if not (par.startswith('pop') or par.startswith('pq') or par.startswith('source')):
        return par, None
        
    # Look for integers within curly braces
    m = re.search(r"\{([0-9])\}", par)

    if m is None:
        
        # Look for integers within underscores
        m = re.search(r"\_([0-9])\_", par)
        
        if m is None:
            return par, None
    
    prefix = par.replace(m.group(0), '')
    
    return prefix, int(m.group(1))

def par_info(par):
    """
    Break apart parameter name, a population ID #, and potentially another
    identification number that corresponds to a ParameterizedQuantity.
    """
    
    prefix1, popid = pop_id_num(par)    
        
    if prefix1 is not None:
        m = re.search(r"\[(\d+(\.\d*)?)\]", prefix1)
    else:
        print('hey')
        m = None
        prefix1 = par

    if m is None:
        return prefix1, popid, None

    prefix2 = prefix1.replace(m.group(0), '')
    phpid = m.group(1)

    return prefix2, popid, int(phpid)

def count_populations(**kwargs):
    """
    Count the number of populations to be used for this calculation.
    """
    # Count populations
    popIDs = [0]
    for par in kwargs:

        prefix, num = pop_id_num(par)
        if num is None:
            continue
            
        if num not in popIDs:
            popIDs.append(num)

    return len(popIDs)
    
def count_properties(**kwargs):
    """
    Count the number of parameterized halo properties in this model.
    """
    
    phps = []    
    phpIDs = []
    for par in kwargs:

        if not isinstance(kwargs[par], basestring):
            continue

        if kwargs[par][0:2] != 'pq':
            continue
        
        prefix, popid, phpid = par_info(kwargs[par])
                
        if phpid is None:
            phpid = 0

        if phpid not in phpIDs:
            phps.append(par)
            phpIDs.append(phpid)

    return len(phpIDs), phps
    
def identify_pqs(**kwargs):
    """
    Count the number of parameterized halo properties in this model.
    
    Sort them by population ID #.
    
    Returns
    -------
    List of lists: ParameterizedQuantity ID numbers for each population.
    NOTE: they are not in order.
    """
    
    Npops = count_populations(**kwargs)
    phps = [[] for i in range(Npops)]
    
    for par in kwargs:

        if not isinstance(kwargs[par], basestring):
            continue

        if (kwargs[par] != 'pq') and (kwargs[par][0:3] != 'pq['):
            continue
            
        # This will NOT have a pop ID
        just_php, nothing, phpid = par_info(kwargs[par])
        
        # This might have a popid
        prefix, popid, age = par_info(par)
                                        
        if (popid is None) and (Npops == 1):
            # I think this is guaranteed to be true
            if prefix not in phps[0]:
                phps[0].append(prefix)
        elif (popid is not None):
            if prefix in phps[popid]:
                continue
                
            phps[popid].append(prefix)
        else:
            # Not clear why this happens...
            continue

    return phps

def get_pq_pars(par, pf):
    """
    Find ParameterizedQuantity parameters...for this parameter.
    
    ..note:: par isn't the name of the parameter, it is the value. Usually,
        it's something like 'pq[0]'.
        
    For example, if in the parameter file, you set:
    
        'pop_fesc{0}'='pq[1]'
        
    This routine runs off and finds all parameters that look like:
    
        'pq_*par?{0}[1]'
        
    Returns
    -------
    Dictionary of parameters to be used to initialize a new HaloProperty.
        
    """

    prefix, popid, phpid = par_info(par)
    
    pars = {}
    for key in pf:
        
        # If this isn't a PQ parameter, move on
        if key[0:2] != 'pq':
            continue

        # This is to prevent unset PQ parameters from causing
        if not re.search('\[{}\]'.format(phpid), key):
                        
            if (pf.Npqs == 1):
                # In this case, the default for this parameter will
                # be found since PQs are listed in defaults without any
                # ID number.
                pass
            else:
                # In this case, no default will be found, so an error will
                # get thrown unless we tag an ID on?
                continue

        # Break apart parameter name, pop ID number, and PQ ID number
        p, popid, phpid_ = par_info(key)
        
        # If there's only one PQ, not having an ID number is OK. We'll just 
        # grab whatever is in the parameter file already, which will be
        # the default if nothing else was supplied.
        if (phpid is None) and (pf.Npqs == 1):
            pars[p] = pf['{!s}'.format(p)]

        # This means we probably have some parameters bracketed
        # and some not...should make it so this doesn't happen
        elif (phpid is not None) and (pf.Npqs == 1):
            
            try:
                pars[p] = pf['{0!s}[{1}]'.format(p, phpid)]
            except KeyError:
                # This means it's just default values
                pars[p] = pf['{!s}'.format(p)]
        else:
            pars[p] = pf['{0!s}[{1}]'.format(p, phpid)]

    return pars
    
# All defaults
defaults = SetAllDefaults()
   
# Defaults w/o all parameters that are population-specific
# This is to-be-used in reconstructing a master parameter file
defaults_pop_dep = {}
defaults_pop_indep = {}
for key in defaults:
    if re.search('pop_', key) or re.search('source_', key): #or re.search('pq_', key):
        defaults_pop_dep[key] = defaults[key]
        continue
    
    defaults_pop_indep[key] = defaults[key]

class ParameterFile(dict):
    def __init__(self, **kwargs):
        """
        Build parameter file instance.
        """

        # Keep user-supplied kwargs as attribute 
        self._kwargs = kwargs.copy()
        
        #print len(kwargs), len(defaults)
        #if len(kwargs) < 0.5 * len(defaults):
        #    for par in self._kwargs:
        #        if par not in _cosmo_params:
        #            continue
        #            
        #        if self._kwargs[par] == _cosmo_params[par]:
        #            continue
        #        
        #        print "WARNING: {!s} is cosmological parameter.".format(par)
        #        print "       : Must update initial conditions and HMF tables!"
        
        
        # Fix up everything
        self._parse(**kwargs)
        
        # Check for stuff that'll break...stuff
        self._check_for_conflicts(**kwargs)
        
        if self.orphans:
            if (rank == 0) and self['verbose']:
                for key in self.orphans:
                    print("WARNING: {!s} is an `orphan` parameter.".format(\
                        key))

    @property
    def Npops(self):
        if not hasattr(self, '_Npops'):
            
            tmp = {}
            if 'problem_type' in self._kwargs:
                tmp.update(ProblemType(self._kwargs['problem_type']))
            tmp.update(self._kwargs)

            self._Npops = count_populations(**tmp)

        return self._Npops

    @property
    def Npqs(self):
        if not hasattr(self, '_Npqs'):
            tmp = {}    
            if 'problem_type' in self._kwargs:
                tmp.update(ProblemType(self._kwargs['problem_type']))
            tmp.update(self) 

            self._Npqs, self._pqs = count_properties(**tmp)

        return self._Npqs
    
    @property
    def pqs(self):
        """
        List of parameterized halo properties.
        """
        if not hasattr(self, '_pqs'):
            tmp = self.Npqs
        return self._pqs
    
    def _parse(self, **kw):
        """
        Parse kwargs dictionary.
        
        There has to be a better way...
        
        If Npops == 1, the master dictionary should *not* have any parameters
        with curly braces.
        If Npops > 1, all population-specific parameters *must* be associated
        with a population, i.e., have curly braces in the name.
                      
        """
                
        # Start w/ problem specific parameters (always)
        if 'problem_type' not in kw:
            kw['problem_type'] = defaults['problem_type']    
            
        # Change underscores to brackets in parameter names
        kw = bracketify(**kw)
        
        # Read in kwargs for this problem type
        kwargs = ProblemType(kw['problem_type'])
        
        # Add in user-supplied kwargs
        tmp = kwargs.copy()
        tmp.update(kw)
                
        # Change names of parameters to ensure backward compatibility        
        tmp.update(backward_compatibility(kw['problem_type'], **tmp))        
        kwargs.update(tmp)            
                        
        ##    
        # Up until this point, just problem_type-specific kwargs and any
        # modifications passed in by the user.
        ##
            
        pf_base = {}  # Temporary master parameter file   
                      # Should have no {}'s
                    
        pf_base.update(defaults)  
                                    
        # For single-population calculations, we're done for the moment
        if self.Npops == 1:
            pfs_by_pop = self.update_pq_pars([pf_base], **kwargs)
            pfs_by_pop[0].update(kwargs)
            
            self.pfs = pfs_by_pop
            
        # Otherwise, we need to go through and make separate dictionaries
        # for each population
        else:

            # First: make base parameter file that contains only parameters
            # that are NOT population specific.
            # Second: 

            # Can't add kwargs yet (all full of curly braces)

            # Only add non-pop-specific parameters from ProblemType defaults
            prb = ProblemType(kwargs['problem_type'])
            for par in defaults_pop_indep:
                
                # Just means this parameter is not default to the 
                # problem type. 
                if par not in prb:
                    continue
                    
                pf_base[par] = prb[par]

            # and kwargs
            for par in kwargs:
                if par in defaults_pop_indep:
                    pf_base[par] = kwargs[par]
                else:
                    
                    # This is exclusively to handle the case where
                    # we have a PQ that's NOT attached to a population.
                    prefix, popid, phpid = par_info(par)
                    
                    if (phpid is not None) and (popid is None):
                        pf_base[par] = kwargs[par]
                        
            # We now have a parameter file containing all non-pop-specific
            # parameters, which we can use as a base for all pop-specific
            # parameter files.        
            pfs_by_pop = [pf_base.copy() for i in range(self.Npops)]
            
            pfs_by_pop = self.update_pq_pars(pfs_by_pop, **kwargs)
             
            # Some pops are linked together: keep track of them, apply
            # fixes at the end.
            linked_pars = []
    
            # Add population-specific changes
            for par in kwargs:
                    
                # See if this parameter belongs to a particular population
                # We DON'T care at this stage about []'s
                #prefix, popid, phpid = par_info(par)
                prefix, popid = pop_id_num(par)
                
                if (popid is None):
                    # We already handled non-pop-specific parameters
                    continue
                    
                # If we're here, it means this parameter has a population
                # or source tag (i.e., an ID number in {}'s or _'s)

                # See if this parameter is linked to another population
                # OR another parameter within the same population.
                # The latter only occurs for PHPs.
                if isinstance(kwargs[par], basestring):
                    prefix_link, popid_link, phpid_link = par_info(kwargs[par])
                    if (popid_link is None) and (phpid_link is None):
                        # Move-on: nothing to see here
                        # Just a parameter that can be a string
                        pass
                    
                    if (phpid_link is None):
                        pass
                    # In this case, might have some intra-population link-age    
                    elif kwargs[par] == 'pq[{}]'.format(phpid_link):
                        # This is the only false alarm I think
                        prefix_link, popid_link, phpid_link = None, None, None
                else:
                    prefix_link, popid_link, phpid_link = None, None, None
                
                # If it is linked, we'll handle it in just a sec
                if (popid_link is not None) or (phpid_link is not None):                    
                    linked_pars.append(par)
                    continue
    
                # Otherwise, save it
                pfs_by_pop[popid][prefix] = kwargs[par]
    
            # Update linked parameters
            for par in linked_pars:
                
                # Grab info for linker and linkee
                
                # Info for the parameter whose value is linked to another
                prefix, popid, phpid = par_info(par)
                
                # Parameter whose value were taking
                prefix_link, popid_link, phpid_link = par_info(kwargs[par])
                            
                # Account for the fact that the parameter name might have []'s            
                if phpid is None:
                    name = prefix
                else:
                    name = '{0!s}[{1}]'.format(prefix, phpid)
                    
                if phpid_link is None:
                    name_link = prefix_link
                else:
                    name_link = '{0!s}[{1}]'.format(prefix_link, phpid_link)
            
                # If we didn't supply this parameter for the linked population,
                # assume default parameter value
                if name_link not in pfs_by_pop[popid_link]:
                    val = defaults[prefix_link]
                else:
                    val = pfs_by_pop[popid_link][name_link]
                                
                pfs_by_pop[popid][name] = val

            # Save as attribute
            self.pfs = pfs_by_pop
                                    
        # Master parameter file    
        # Only tag ID number to pop or source parameters
        for i, poppf in enumerate(self.pfs):
            
            # Loop over all population parameters and add them to the
            # master parameter file with their {ID}.
            for key in poppf:
                
                # Remember, `key` won't have any {}'s
                
                if self.Npops > 1 and key in defaults_pop_dep:
                    self['{0!s}{{{1}}}'.format(key, i)] = poppf[key]
                else:
                    self[key] = poppf[key]
                    
        # Distribute 'master' parameters.
                    
                    
                    
                    

    def update_pq_pars(self, pfs_by_pop, **kwargs):
        # In a given population, there may be 1+ parameterized halo
        # properties ('phps') denoted by []'s. We need to update the
        # defaults to have these square brackets!
        phps = identify_pqs(**kwargs)
        php_defs = ParameterizedQuantityParameters()
        
        # Need to do this even for single population runs
        for i, pf in enumerate(pfs_by_pop):
            if len(phps[i]) < 2:
                continue

            for key in php_defs:
                del pf[key]
                for k in range(len(phps[i])):
                    pf['{0!s}[{1}]'.format(key, k)] = php_defs[key]

        return pfs_by_pop

    @property
    def not_default(self):
        """
        Show the parameters that are not defaults.
        """
        if not hasattr(self, '_not_default'):
            self._not_default = {}
            
            ptype = ProblemType(self['problem_type'])
            
            for key in self:
                if key in defaults_pop_indep:
                    if self[key] != defaults_pop_indep[key]:
                        self._not_default[key] = self[key]
                
                elif key in ptype:
                    if self[key] != ptype[key]:
                        self._not_default[key] = self[key]
                
                # Additional population?
                else:
                    prefix, num = pop_id_num(key)
                         
                    if prefix in defaults:
                        if self[key] != defaults[prefix]:
                            self._not_default[key] = self[key]
                
        return self._not_default

    @property    
    def orphans(self):
        """
        Return dictionary of parameters that aren't associated with a population.
        """
        
        if not hasattr(self, '_orphans'):
        
            if self.Npops == 1:
                self._orphans = {}
            else:
                self._orphans = {}
                for par in self._kwargs:
                    if par[0:3] != 'pop':
                        continue
                        
                    prefix, idnum = pop_id_num(par)
                    
                    if idnum is None:
                        self._orphans[par] = self._kwargs[par]
                
        return self._orphans
    
    def _check_for_conflicts(self, **kwargs):
        """
        Run through parsed parameter file looking for conflicts.
        """
        
        try:
            verbose = kwargs['verbose']
        except KeyError:
            verbose = defaults['verbose']

        for kwarg in kwargs:

            par, num = pop_id_num(kwarg)
            if num is None:
                par = kwarg
            
            if par in defaults.keys():
                continue
                
            if par in old_pars:
                continue
            
            if re.search('\[', par):
                continue 
            
            if verbose:
                print('WARNING: Unrecognized parameter: {!s}'.format(par))
    
        #conflicts = CheckForParameterConflicts(kwargs)
    
        #if conflicts:
        #    raise Exception('Conflict(s) in input parameters.')
    
    <|MERGE_RESOLUTION|>--- conflicted
+++ resolved
@@ -29,11 +29,7 @@
 except ImportError:
     rank = 0
 
-<<<<<<< HEAD
-old_pars = ['fX', 'cX', 'fXh', 'fstar', 'fesc', 'Nion', 'Nlw', 'Tmin']
-=======
 old_pars = ['fX', 'cX', 'fstar', 'fesc', 'Nion', 'Nlw', 'Tmin']
->>>>>>> 045b0632
 
 _cosmo_params = CosmologyParameters()
 
