"""

Misc.py

Author: Jordan Mirocha
Affiliation: University of Colorado at Boulder
Created on: Sun Oct 19 19:50:31 MDT 2014

Description:

"""
import os
import subprocess

import numpy as np
<<<<<<< HEAD
from ..data import ARES
from .Stats import bin_e2c
=======
>>>>>>> 4f3a945c

from ..data import ARES

numeric_types = [int, float, np.int64, np.float64]

def get_cmd_line_kwargs(argv):

    cmd_line_kwargs = {}

    for arg in argv[1:]:
        try:
            pre, post = arg.split('=')
        except ValueError:
            # To deal with parameter values that have an '=' in them.
            pre = arg[0:arg.find('=')]
            post = arg[arg.find('=')+1:]

        # Need to do some type-casting
        if post.isdigit():
            cmd_line_kwargs[pre] = int(post)
        elif post.isalpha():
            if post == 'None':
                cmd_line_kwargs[pre] = None
            elif post in ['True', 'False']:
                cmd_line_kwargs[pre] = True if post == 'True' else False
            else:
                cmd_line_kwargs[pre] = str(post)
        elif post[0] == '[':
            vals = post[1:-1].split(',')
            cmd_line_kwargs[pre] = np.array([float(val) for val in vals])
        else:
            try:
                cmd_line_kwargs[pre] = float(post)
            except ValueError:
                # strings with underscores will return False from isalpha
                cmd_line_kwargs[pre] = str(post)

    return cmd_line_kwargs

def get_hash(repo_path=ARES, repo_env=None):
    """
    Return the unique git hash associated with the HEAD of some repository.

    This intended to be used to save the current version of some code you're
    using with any output files to help with debugging later. For example,
    I have some output files for a calculation I've done that change over time,
    indicating a problem/development, and I want to know precisely when that
    change happened. In practice, I usually save the output of this function
    as metadata in an hdf5 file (e.g., as an attribute of some dataset or
    as a dataset of its own).

    Parameters
    ----------
    repo_path : str, None
        Absolute path to root directory of repo of interest (where .git lives)
    repo_env : str, None
        Name of environment variable that points to repo (again, the root
        directory where .git lives).

    Returns
    -------
    A string containing the unique hash of the current HEAD of git repo.

    Known Flaws
    -----------
    If you run your code with uncommitted changes, then this hash may not help
    you find a bug, as the bug could have been in your uncommitted changes.
    There's not really a good solution to this, other than to always run your
    code with a 'clean' install!

    """

    assert (repo_path is not None) or (repo_env is not None), \
        "Must supply path to git repo or environment variable that points to it."

    try:
        cwd = os.getcwd()

        if repo_env is not None:
            PATH = os.environ.get(repo_env)
        else:
            PATH = repo_path

        os.chdir(PATH)

        # git rev-parse HEAD
        pipe = subprocess.Popen(["git", "rev-parse", "HEAD"],
            stdout=subprocess.PIPE)

        # Move back to where we were
        os.chdir(cwd)
    except Exception as err:
        print("Failure to obtain hash due to following error: {}".format(err))
        return 'unknown'

    return pipe.stdout.read().strip()

def num_freq_bins(Nx, zi=40, zf=10, Emin=2e2, Emax=3e4):
    """
    Compute number of frequency bins required for given log-x grid.

    Defining the variable x = 1 + z, and setting up a grid in log-x containing
    Nx elements, compute the number of frequency bins required for a 1:1
    mapping between redshift and frequency.

    """
    x = np.logspace(np.log10(1.+zf), np.log10(1.+zi), Nx)
    R = x[1] / x[0]

    # Create mapping to frequency space
    Etmp = 1. * Emin
    n = 1
    while Etmp < Emax:
        Etmp = Emin * R**(n - 1)
        n += 1

    # Subtract 2: 1 because we overshoot Emax in while loop, another because
    # n is index-1-based (?)

    return n-2

def get_attribute(s, ob):
    """
    Break apart a string `s` and recursively fetch attributes from object `ob`.
    """
    spart = s.partition('.')

    f = ob
    for part in spart:
        if part == '.':
            continue

        f = f.__getattribute__(part)

    return f

def split_by_sign(x, y):
    """
    Split apart an array into its positive and negative chunks.
    """

    splitter = np.diff(np.sign(y))

    if np.all(splitter == 0):
        ych = [y]
        xch = [x]
    else:
        splits = np.atleast_1d(np.argwhere(splitter != 0).squeeze()) + 1
        ych = np.split(y, splits)
        xch = np.split(x, splits)

    return xch, ych

def get_field_from_catalog(field, pos, Lbox, dims=512, mesh=None,
    weight_by_field=True, by_volume=True):
    """
    Convert a catalog, i.e., a list of (lum, x, y, z), to luminosity
    (or whatever) on a mesh.

    .. note :: If you're applying some threshold like Mmin, do so
        BEFORE running this routine. In this case, ``catalog`` should
        be a numpy masked array.

    .. note :: If weight_by_field == False, the units of the output
        will just number of halos per voxel, i.e., independent
        of the field.

    Parameters
    ----------
    catalog : np.ndarray
        Should have shape (Ngalaxies, 4)
    dims : int
        Linear dimensions of box to create. Can alternatively provide
        desired grid resolution (in Mpc / h) via ``mesh`` keyword
        argument (see below).
    mesh : int, float
        If supplied, should be the linear dimension of voxels used
        in histogram [Mpc / h].
    weight_by_field : bool
        If True, will weight by field (density or luminosity usually)
    by_volume : bool
        If True, will divide by voxel volume so field has units of
        x / cMpc^3, where x = whatever the field is (e.g., mass, luminosity).
        Otherwise, units will be the same as the input array. We generally
        set this to True for things like halo mass density, and False
        for things like the total ionizing photon output, which we want
        as an absolute photon production rate, not production rate density.

    """

    if mesh is None:
        mesh = Lbox / float(dims)

    xe = np.arange(0, Lbox+mesh, mesh)
    ye = np.arange(0, Lbox+mesh, mesh)
    ze = np.arange(0, Lbox+mesh, mesh)

    _x, _y, _z = pos.T

    data = np.array([_x, _y, _z]).T
    hist, edges = np.histogramdd(data, bins=[xe, ye, ze],
        weights=field if weight_by_field else None, normed=False)

    if by_volume:
        hist /= mesh**3

    return bin_e2c(xe), hist<|MERGE_RESOLUTION|>--- conflicted
+++ resolved
@@ -11,15 +11,9 @@
 """
 import os
 import subprocess
-
 import numpy as np
-<<<<<<< HEAD
 from ..data import ARES
 from .Stats import bin_e2c
-=======
->>>>>>> 4f3a945c
-
-from ..data import ARES
 
 numeric_types = [int, float, np.int64, np.float64]
 
