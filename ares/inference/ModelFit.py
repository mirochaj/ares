"""

MCMC.py

Author: Jordan Mirocha
Affiliation: University of Colorado at Boulder
Created on: Fri Oct 23 19:02:38 PDT 2015

Description: 

"""

import numpy as np
from .PriorSet import PriorSet
from ..util.Stats import get_nu
from ..util.MPIPool import MPIPool
from ..util.PrintInfo import print_fit
from ..physics.Constants import nu_0_mhz
from ..util.ParameterFile import par_info
import gc, os, sys, copy, types, time, re
from ..analysis import Global21cm as anlG21
from types import FunctionType, InstanceType
from ..analysis.BlobFactory import BlobFactory
from ..analysis.TurningPoints import TurningPoints
from ..analysis.InlineAnalysis import InlineAnalysis
from ..util.Stats import Gauss1D, GaussND, rebin, get_nu
from ..util.SetDefaultParameterValues import _blob_names, _blob_redshifts
from ..util.ReadData import flatten_chain, flatten_logL, flatten_blobs, \
    read_pickled_chain

#try:
#    import dill as pickle
#except ImportError:
import pickle    

try:
    import emcee
    from emcee.utils import sample_ball
except ImportError:
    pass

emcee_mpipool = False
     
try:
    from mpi4py import MPI
    rank = MPI.COMM_WORLD.rank
    size = MPI.COMM_WORLD.size
except ImportError:
    rank = 0
    size = 1
    
sqrt_twopi = np.sqrt(2 * np.pi)
    
guesses_shape_err = "If you supply guesses as 2-D array, it must have" 
guesses_shape_err += " shape (nwalkers, nparameters)!"

jitter_shape_err = "If you supply jitter as an array, it must have"
jitter_shape_err += " shape (nparameters)"

def_kwargs = {'verbose': False, 'progress_bar': False}

def _str_to_val(p, par, pvals, pars):
    """
    Convert string to parameter value.

    Parameters
    ----------
    p : str
        Name of parameter that the prior for this paramemeter is linked to.
    par : str
        Name of parameter who's prior is linked.
    pars : list
        List of values for each parameter on this step.

    Returns
    -------
    Numerical value corresponding to this linker-linkee relationship.    
    
    """
    
    # Look for populations
    m = re.search(r"\{([0-9])\}", p)

    # Single-pop model? I guess.
    if m is None:
        raise NotImplemented('This should never happen.')

    # Population ID number
    num = int(m.group(1))

    # Pop ID including curly braces
    prefix = p.split(m.group(0))[0]

    return pvals[pars.index('%s{%i}' % (prefix, num))]
        
def guesses_from_priors(pars, prior_set, nwalkers):
    """
    Generate initial position vectors for nwalkers.

    Parameters
    ----------
    pars : list 
        Names of parameters
    prior_set : PriorSet object

    nwalkers : int
        Number of walkers

    """

    guesses = []
    for i in range(nwalkers):
        draw = prior_set.draw()
        guesses.append([draw[pars[ipar]] for ipar in range(len(pars))])

    return np.array(guesses)    
        
class LogLikelihood(object):
    def __init__(self, xdata, ydata, error, parameters, is_log,\
        base_kwargs, param_prior_set=None, blob_prior_set=None,\
        prefix=None, blob_info=None, checkpoint_by_proc=False):
        """
        This is only to be inherited by another log-likelihood class.

        Parameters
        ----------

        """

        self.parameters = parameters # important that they are in order?
        self.is_log = is_log
        self.checkpoint_by_proc = checkpoint_by_proc
        
        self.base_kwargs = base_kwargs
        
        if blob_info is not None:
            self.blob_names = blob_info['blob_names']
            self.blob_ivars = blob_info['blob_ivars']
            self.blob_funcs = blob_info['blob_funcs']
            self.blob_nd = blob_info['blob_nd']
            self.blob_dims = blob_info['blob_dims']
        else:
            self.blob_names = self.blob_ivars = self.blob_funcs = \
                self.blob_nd = self.blob_dims = None
        
        ##
        # Note: you might think using np.array is innocuous, but we have to be
        # a little careful below since sometimes xdata, ydata, etc. are
        # masked arrays, and casting them to regular arrays screws things up.
        ##
        
        # Not flat
        if type(xdata) is list:
            self.xdata = np.array(xdata)
        else:
            self.xdata = xdata
        
        # Flat
        if type(ydata) is list:
            self.ydata = np.array(ydata)
        else:
            self.ydata = ydata
        
        if type(error) is list:
            self.error = np.array(error)
        else:
            self.error = error
        
        self.prefix = prefix

        self.priors_P = param_prior_set
        if len(self.priors_P.params) != len(self.parameters):
            raise ValueError("The number of parameters of the priors given " +\
                             "to a loglikelihood object is not equal to " +\
                             "the number of parameters given to the object.")
        
        if blob_info is None:
            self.priors_B = PriorSet()
        elif isinstance(blob_prior_set, PriorSet):
            self.priors_B = blob_prior_set
        else:
            try:
                # perhaps the prior tuples
                # (prior, params, transformations) were given
                self.priors_B = PriorSet(prior_tuples=blob_prior_set)
            except:
                raise ValueError("The value given as the blob_prior_set " +\
                                 "argument to the initializer of a " +\
                                 "Loglikelihood could not be cast " +\
                                 "into a PriorSet.")


    def _compute_blob_prior(self, sim):
        blob_vals = {}
        for key in self.priors_B.params:
            blob_vals[key] = sim.get_blob(key)
        
        try:
            # will return 0 if there are no blobs
            return self.priors_B.log_prior(blob_vals)
        except:
            # some of the blobs were not retrieved (then they are Nones)!
            return -np.inf
    
    @property
    def blank_blob(self):
        if not hasattr(self, '_blank_blob'):
            
            if self.blob_names is None:
                self._blank_blob = []
                return []
    
            self._blank_blob = []
            for i, group in enumerate(self.blob_names):
                if self.blob_ivars[i] is None:
                    self._blank_blob.append([np.inf] * len(group))
                else:
                    if self.blob_nd[i] == 0:
                        self._blank_blob.append([np.inf] * len(group))
                    elif self.blob_nd[i] == 1:
                        arr = np.ones([len(group), self.blob_dims[i][0]])
                        self._blank_blob.append(arr * np.inf)
                    elif self.blob_nd[i] == 2:
                        dims = len(group), self.blob_dims[i][0], \
                            self.blob_dims[i][1]
                        arr = np.ones(dims)
                        self._blank_blob.append(arr * np.inf)
    
        return self._blank_blob
        
    def checkpoint(self, **kwargs):
        if self.checkpoint_by_proc:
            procid = str(rank).zfill(4)
            fn = '%s.checkpt.proc_%s.pkl' % (self.prefix, procid)
            with open(fn, 'wb') as f:
                pickle.dump(kwargs, f)

class ModelFit(BlobFactory):
    def __init__(self, **kwargs):
        """
        Initialize a wrapper class for MCMC simulations.
        
        Mostly just handles setup, file I/O, parallelization.

        Optional Keyword Arguments
        --------------------------
        Anything you want based to each ares.simulations.Global21cm call.
        
        """

        self.base_kwargs = def_kwargs.copy()
        self.base_kwargs.update(kwargs)          
          
    @property
    def info(self):
        print_fit(self)      
    
    @property
    def pf(self):
        if not hasattr(self, '_pf'):    
            self._pf = self.base_kwargs
        return self._pf
    
    @pf.setter
    def pf(self, value):
        self._pf = value
        
    @property
    def blob_info(self):
        if not hasattr(self, '_blob_info'):
            self._blob_info = \
                {'blob_names': self.blob_names, 
                 'blob_ivars': self.blob_ivars,
                 'blob_funcs': self.blob_funcs,
                 'blob_nd': self.blob_nd,
                 'blob_dims': self.blob_dims}
        return self._blob_info
                                                                                  
    @property
    def loglikelihood(self):
        if not hasattr(self, '_loglikelihood'):
            raise AttributeError("Must set loglikelihood by hand!")
    
        return self._loglikelihood
            
    @loglikelihood.setter
    def loglikelihood(self, value):
        """
        Supply log-likelihood function.
        """        
        
        self._loglikelihood = value
            
<<<<<<< HEAD
=======
    @property
    def seed(self):
        if not hasattr(self, '_seed'):
            self._seed = None

        return self._seed
        
    @seed.setter
    def seed(self, value):
        if rank > 0:
            return
        
        self._seed = value

>>>>>>> 7918667f
    @property 
    def xdata(self):
        if not hasattr(self, '_xdata'):
            raise AttributeError("Must set xdata by hand!")
        return self._xdata
        
    @xdata.setter
    def xdata(self, value):
        self._xdata = value
        
    @property
    def ydata(self):
        if not hasattr(self, '_ydata'):
            raise AttributeError("Must set ydata by hand!")
        return self._ydata
        
    @ydata.setter
    def ydata(self, value):
        self._ydata = value    
    
    @property
    def error(self):
        if not hasattr(self, '_error'):    
            raise AttributeError("Must set error by hand!")
        return self._error

    @error.setter
    def error(self, value):
        """
        Can be 1-D or 2-D.
        """
        self._error = np.array(value)

    @property
    def prior_set_P(self):
        if not hasattr(self, '_prior_set_P'):
            ps = self.prior_set
            subset = PriorSet()
            for (prior, params, transforms) in ps._data:
                are_pars_P = [(par in self.parameters) for par in params]
                are_pars_P = np.array(are_pars_P)

                if np.all(are_pars_P):
                    subset.add_prior(prior, params, transforms)
                elif not np.all(are_pars_P == False):
                    raise AttributeError("Blob priors and parameter " +\
                                         "priors are coupled!")
            self._prior_set_P = subset
        return self._prior_set_P
    
    @property
    def prior_set_B(self):
        if not hasattr(self, '_prior_set_B'):
            ps = self.prior_set
            subset = PriorSet()
            for (prior, params, transforms) in ps._data:
                are_pars_B = [(par in self.all_blob_names) for par in params]
                are_pars_B = np.array(are_pars_B)
                
                if np.all(are_pars_B):
                    subset.add_prior(prior, params, transforms)
                elif not np.all(are_pars_B == False):
                    raise AttributeError("Blob priors and parameter " +\
                                         "priors are coupled!")
            self._prior_set_B = subset
        return self._prior_set_B

    @property
    def prior_set(self):
        if not hasattr(self, '_prior_set'):
            raise ValueError('Must set prior_set by hand!')

        return self._prior_set

    @prior_set.setter
    def prior_set(self, value):
        if isinstance(value, PriorSet):
            # could do more error catching but it would enforce certain
            # attributes being set before others which could complicate things
            self._prior_set = value

            # Warn user if a prior has no match in parameters or blobs
            for param in self._prior_set.params:
                if param in self.parameters:
                    continue
                if param in self.all_blob_names:
                    continue
                
                warn = ("Setting prior on %s but %s " % (param, param,)) +\
                        "not in parameters or blobs!"
            
                if size == 1:
                    raise KeyError(warn)
                else:
                    print warn
                    MPI.COMM_WORLD.Abort()
        else:
            try:
                self._prior_set = PriorSet(prior_tuples=value)
            except:
                raise ValueError("The prior_set property was set to " +\
                                 "something which was not a PriorSet " +\
                                 "and could not be cast as a PriorSet.")

    @property
    def nwalkers(self):
        if not hasattr(self, '_nw'):
            self._nw = self.Nd * 2
            
            if rank == 0:
                print "Defaulting to nwalkers=2*Nd=%i." % self._nw
            
        return self._nw
        
    @nwalkers.setter
    def nwalkers(self, value):
        self._nw = int(value)
        
    @property
    def Nd(self):
        if not hasattr(self, '_Nd'):
            self._Nd = len(self.parameters)
        return self._Nd
        
    @property
    def guesses(self):
        """
        Generate initial position vectors for all walkers.
        """
        
        if hasattr(self, '_guesses'):
            return self._guesses
        
        # Set using priors
        if (not hasattr(self, '_guesses')) and hasattr(self, '_prior_set'):            
            self._guesses = guesses_from_priors(self.parameters, 
                self.prior_set, self.nwalkers)
        else:
            raise AttributeError('Must set guesses or prior_set by hand!')
                     
        return self._guesses

    @guesses.setter
    def guesses(self, value):
        """
        Initial guesses for walkers. 
        
        .. note :: You can either supply a 1-D array, representing best guess
            for each parameter AND set the ``jitter`` attribute, which is a
            fractional offset in each dimension about this best guess point. 
            OR you can supply
            
        """
        
        if rank > 0:
            return
        
        if type(value) is dict:
            guesses_tmp = np.array([value[par] for par in self.parameters])
        else:    
            guesses_tmp = np.array(value)
                    
        if guesses_tmp.ndim == 1:
            self._guesses = sample_ball(guesses_tmp, self.jitter, 
                size=self.nwalkers)
        elif guesses_tmp.ndim == 2:
            assert (guesses_tmp.shape == (self.nwalkers, len(self.parameters))), \
                guesses_shape_err
            
            self._guesses = guesses_tmp
        else:
            raise ValueError('Dunno about this shape')
                        
    # I don't know how to integrate this using the new prior system
    # Can you help, Jordan?
    #
    #def _fix_guesses(self, pos):
    #    
    #    if rank > 0:
    #        return
    #    
    #    guesses = pos.copy()
    #    
    #    # Fix parameters whose values lie outside prior space
    #    for i, par in enumerate(self.parameters):
    #        if par not in self.priors:
    #            continue
    #            
    #        if self.priors[par][0] != 'uniform':
    #            continue
    #        
    #        mi, ma = self.priors[par][1:]
    #        
    #        ok_lo = guesses[:,i] >= mi
    #        ok_hi = guesses[:,i] <= ma
    #        
    #        if np.all(ok_lo) and np.all(ok_hi):
    #            continue
    #            
    #        # Draw from uniform distribution for failed cases
    #        
    #        not_ok_lo = np.logical_not(ok_lo)
    #        not_ok_hi = np.logical_not(ok_hi)
    #        not_ok = np.logical_or(not_ok_hi, not_ok_lo)
    #        
    #        bad_mask = np.argwhere(not_ok)
    #        
    #        for j in bad_mask:
    #            #print "Fixing guess for walker %i parameter %s" % (j[0], par)
    #            guesses[j[0],i] = np.random.uniform(mi, ma)
    #            
    #    return guesses
        
    @property 
    def jitter(self):
        if not hasattr(self, '_jitter'):
            if not hasattr(self, '_jitter'):    
                raise AttributeError("Must set jitter by hand!")
        return self._jitter
            
    @jitter.setter
    def jitter(self, value):
        
        if type(value) in [int, float]:
            self._jitter = np.ones(len(self.parameters)) * value
        else:
            assert (len(value) == len(self.parameters)), jitter_shape_error 
                
            self._jitter = np.array(value)
            
    @property
    def parameters(self):
        if not hasattr(self, '_parameters'):
            if not hasattr(self, '_parameters'):    
                raise AttributeError("Must set parameters by hand!")
        return self._parameters
        
    @parameters.setter
    def parameters(self, value):
        self._parameters = value
    
    @property
    def is_log(self):
        if not hasattr(self, '_is_log'):
            self._is_log = [False] * self.Nd
        return self._is_log
          
    @is_log.setter         
    def is_log(self, value):
        if type(value) is bool:
            self._is_log = [value] * self.Nd
        else:
            self._is_log = value
            
    def prep_output_files(self, restart, clobber):
        if restart:
            pos = self._prep_from_restart()
        else:
            pos = None
            self._prep_from_scratch(clobber)    
    
        return pos
    
    def _prep_from_restart(self):

        prefix = self.prefix
        
        f = open('%s.pinfo.pkl' % prefix, 'rb')
        pars, is_log = pickle.load(f)
        f.close()
                                            
        if pars != self.parameters:
            if size > 1:
                if rank == 0:
                    print 'parameters from file dont match those supplied!'
                MPI.COMM_WORLD.Abort()
            raise ValueError('parameters from file dont match those supplied!')
        if is_log != self.is_log:
            if size > 1:
                if rank == 0:
                    print 'is_log from file dont match those supplied!'
                MPI.COMM_WORLD.Abort()
            raise ValueError('is_log from file dont match those supplied!')
                    
        f = open('%s.setup.pkl' % prefix, 'rb')
        base_kwargs = pickle.load(f)
        f.close()  
        
        #for kwarg in base_kwargs:
        #    if type(base_kwargs[kwarg])
        #if base_kwargs != self.base_kwargs:
        #    if size > 1:
        #        if rank == 0:
        #            print 'base_kwargs from file dont match those supplied!'
        #        MPI.COMM_WORLD.Abort()
        #    raise ValueError('base_kwargs from file dont match those supplied!')   
                    
        # Start from last step in pre-restart calculation
        chain = read_pickled_chain('%s.chain.pkl' % prefix)
        
        pos = chain[-self.nwalkers:,:]
        
        return pos
        
    @property
    def checkpoint_by_proc(self):
        if not hasattr(self, '_checkpoint_by_proc'):
            self._checkpoint_by_proc = True
        return self._checkpoint_by_proc
        
    @checkpoint_by_proc.setter
    def checkpoint_by_proc(self, value):
        self._checkpoint_by_proc = value

    def _prep_from_scratch(self, clobber):
        
        prefix = self.prefix
        
        if clobber:
            # Delete only the files made by this routine. Don't want to risk
            # deleting other files the user may have created with similar
            # naming convention!
            
            for suffix in ['chain', 'logL', 'facc', 'pinfo', 'setup', 'prior_set']:
                os.system('rm -f %s.%s.pkl' % (prefix, suffix))
            
            os.system('rm -f %s.fail*.pkl' % prefix)
            os.system('rm -f %s.blob*.pkl' % prefix)
                    
        # Each processor gets its own fail file
        for i in range(size):
            f = open('%s.fail.%s.pkl' % (prefix, str(i).zfill(3)), 'wb')
            f.close()  
        
        # Main output: MCMC chains (flattened)
        f = open('%s.chain.pkl' % prefix, 'wb')
        f.close()
        
        # Main output: log-likelihood
        f = open('%s.logL.pkl' % prefix, 'wb')
        f.close()
        
        # Store acceptance fraction
        f = open('%s.facc.pkl' % prefix, 'wb')
        f.close()
        
        # File for blobs themselves
        if self.blob_names is not None:
            
            for i, group in enumerate(self.blob_names):
                for blob in group:
                    fntup = (prefix, self.blob_nd[i], blob)
                    f = open('%s.blob_%id.%s.pkl' % fntup, 'wb')
                    f.close()
        
        # Parameter names and list saying whether they are log10 or not
        f = open('%s.pinfo.pkl' % prefix, 'wb')
        pickle.dump((self.parameters, self.is_log), f)
        f.close()
        
        # Priors!
        if hasattr(self, '_prior_set'):
            f = open('%s.prior_set.pkl' % prefix, 'wb')
            pickle.dump(self.prior_set, f)
            f.close()
        
        # Constant parameters being passed to ares.simulations.Global21cm
        f = open('%s.setup.pkl' % prefix, 'wb')
        tmp = self.base_kwargs.copy()
        to_axe = []
        for key in tmp:
            # this might be big, get rid of it
            if re.search(key, 'tau_table'):
                to_axe.append(key)
            #if re.search(key, 'hmf_instance'):
            #    to_axe.append(key)    
        
        for key in to_axe:
            tmp[key] = 'unpicklable'
            
        pickle.dump(tmp, f)
        del tmp
        f.close()

    def run(self, prefix, steps=1e2, burn=0, clobber=False, restart=False, 
        save_freq=500):
        """
        Run MCMC.

        Parameters
        ----------
        prefix : str
            Prefix for all output files.
        steps : int
            Number of steps to take.
        burn : int
            Number of steps to burn.
        save_freq : int
            Number of steps to take before writing data to disk.
        clobber : bool  
            Overwrite pre-existing files of the same prefix if one exists?
        restart : bool
            Append to pre-existing files of the same prefix if one exists?
            
        """
                
        self.prefix = prefix

        if os.path.exists('%s.chain.pkl' % prefix) and (not clobber):
            if not restart:
                msg = '%s exists! Remove manually, set clobber=True,' % prefix
                msg += ' or set restart=True to append.' 
                raise IOError(msg)

        if not os.path.exists('%s.chain.pkl' % prefix) and restart:
            msg = "This can't be a restart, %s*.pkl not found." % prefix
            raise IOError(msg)
            
        # Initialize Pool
        if size > 1:
            self.pool = MPIPool()
            
            if not emcee_mpipool:
                self.pool.start()
            
            # Non-root processors wait for instructions until job is done,
            # at which point, they don't need to do anything below here.
            if not self.pool.is_master():
                
                if emcee_mpipool:
                    self.pool.wait()
                    
                sys.exit(0)

        else:
            self.pool = None

        # Initialize sampler
        self.sampler = emcee.EnsembleSampler(self.nwalkers,
            self.Nd, self.loglikelihood, pool=self.pool)
                
        pos = self.prep_output_files(restart, clobber)    
        
        state = None#np.random.RandomState(self.seed)
                        
        # Burn in, prep output files     
        if (burn > 0) and (not restart):
            
            if rank == 0:
                print "Starting burn-in: %s" % (time.ctime())
            
            t1 = time.time()
            pos, prob, state, blobs = \
                self.sampler.run_mcmc(self.guesses, burn, rstate0=state)
            self.sampler.reset()
            t2 = time.time()

            if rank == 0:
                print "Burn-in complete in %.3g seconds." % (t2 - t1)

            # Find maximum likelihood point
            mlpt = pos[np.argmax(prob)]

            pos = sample_ball(mlpt, np.std(pos, axis=0), size=self.nwalkers)
            #pos = self._fix_guesses(pos)
            
        elif not restart:
            pos = self.guesses
            state = None
        else:
            state = None # should this be saved and restarted?

        #
        ## MAIN CALCULATION BELOW
        #

        if rank == 0:
            print "Starting MCMC: %s" % (time.ctime())
            
        # Take steps, append to pickle file every save_freq steps
        ct = 0
        pos_all = []; prob_all = []; blobs_all = []
        for pos, prob, state, blobs in self.sampler.sample(pos, 
            iterations=steps, rstate0=state, storechain=False):
            # Only the rank 0 processor ever makes it here
            ct += 1

            pos_all.append(pos.copy())
            prob_all.append(prob.copy())
            blobs_all.append(blobs)

            if ct % save_freq != 0:
                continue

            # Remember that pos.shape = (nwalkers, ndim)
            # So, pos_all has shape = (nsteps, nwalkers, ndim)

            data = [flatten_chain(np.array(pos_all)),
                    flatten_logL(np.array(prob_all)),
                    blobs_all]

            for i, suffix in enumerate(['chain', 'logL', 'blobs']):
            
                # Blobs
                if suffix == 'blobs':
                    if self.blob_names is None:
                        continue
                    self.save_blobs(data[i])
                # Other stuff
                else:
                    fn = '%s.%s.pkl' % (prefix, suffix)
                    with open(fn, 'ab') as f:
                        pickle.dump(data[i], f)
                    
            # This is a running total already so just save the end result 
            # for this set of steps
            f = open('%s.facc.pkl' % prefix, 'ab')
            pickle.dump(self.sampler.acceptance_fraction, f)
            f.close()

            print "Checkpoint #%i: %s" % (ct / save_freq, time.ctime())

            del data, pos_all, prob_all, blobs_all
            gc.collect()

            # Delete chain, logL, etc., to be conscious of memory
            self.sampler.reset()

            pos_all = []; prob_all = []; blobs_all = []

        if self.pool is not None and emcee_mpipool:
            self.pool.close()
        elif self.pool is not None:
            self.pool.stop()

        if rank == 0:
            print "Finished on %s" % (time.ctime())
    
    def save_blobs(self, blobs, uncompress=True):
        """
        Write blobs to disk.
        
        Parameters
        ----------
        blobs : list

        uncompress : bool
            True for MCMC, False for model grids.
        """
                
        # Number of steps taken between the last checkpoint and this one
        blen = len(blobs)
        # Usually this will just be = save_freq
        
        # Weird shape: must re-organize a bit
        # First, get rid of # walkers dimension and compress
        # the # of steps dimension
        if uncompress:
            blobs_now = []
            for k in range(blen):
                blobs_now.extend(blobs[k])
        else:
            blobs_now = blobs
        # We're saving one file per blob
        # The shape of the array will be just blob_nd

        for j, group in enumerate(self.blob_names):
            for k, blob in enumerate(group):
                to_write = []
                for l in range(self.nwalkers * blen):  
                    # indices: walkers*steps, blob group, blob
                    barr = blobs_now[l][j][k]
                    to_write.append(barr)   
                    
                bfn = '%s.blob_%id.%s.pkl' \
                    % (self.prefix, self.blob_nd[j], blob)
                with open(bfn, 'ab') as f:
                    pickle.dump(np.array(to_write), f) 
                    
                       <|MERGE_RESOLUTION|>--- conflicted
+++ resolved
@@ -291,8 +291,6 @@
         
         self._loglikelihood = value
             
-<<<<<<< HEAD
-=======
     @property
     def seed(self):
         if not hasattr(self, '_seed'):
@@ -307,7 +305,6 @@
         
         self._seed = value
 
->>>>>>> 7918667f
     @property 
     def xdata(self):
         if not hasattr(self, '_xdata'):
