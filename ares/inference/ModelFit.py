--- conflicted
+++ resolved
@@ -892,7 +892,6 @@
         """
                 
         self.prefix = prefix
-<<<<<<< HEAD
         
         if rank == 0:
             if os.path.exists('%s.chain.pkl' % prefix) and (not clobber):
@@ -904,17 +903,10 @@
         if size > 1:
             MPI.COMM_WORLD.Barrier()
 
-        if self.checkpoint_append:
-            if not os.path.exists('%s.chain.pkl' % prefix) and restart:
-                msg = "This can't be a restart, %s*.pkl not found." % prefix
-                raise IOError(msg)
-=======
-
-        if os.path.exists('%s.chain.pkl' % prefix) and (not clobber):
-            if not restart:
-                msg = '%s exists! Remove manually, set clobber=True,' % prefix
-                msg += ' or set restart=True to append.' 
-                raise IOError(msg)
+        #if self.checkpoint_append:
+        #    if not os.path.exists('%s.chain.pkl' % prefix) and restart:
+        #        msg = "This can't be a restart, %s*.pkl not found." % prefix
+        #        raise IOError(msg)
         
         if restart:
             # below checks for checkpoint_append==True failure
@@ -927,7 +919,6 @@
             if cptapdtrfl or cptapdflsfl:
                 raise IOError("This can't be a restart, " +\
                               ("%s*.pkl not found." % (prefix,)))
->>>>>>> a14d0054
 
         # Initialize Pool
         if size > 1:
