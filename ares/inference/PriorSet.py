--- conflicted
+++ resolved
@@ -22,11 +22,8 @@
 
 list_types = [list, tuple, np.ndarray]
 valid_transforms = ['log', 'log10', 'square', 'arcsin']
-<<<<<<< HEAD
 
 lnln10 = np.log(np.log(10))
-=======
->>>>>>> 4bedf1ed
 
 def _check_if_valid_transform(transform):
     #
@@ -52,11 +49,7 @@
     elif transform == 'log':
         return -1. * np.log(value)
     elif transform == 'log10':
-<<<<<<< HEAD
         return -1. * np.log(value) - lnln10
-=======
-        return -1. * np.log(np.log(10) * value)
->>>>>>> 4bedf1ed
     elif transform == 'square':
         return np.log(2 * value)
     elif transform == 'arcsin':
@@ -93,11 +86,7 @@
     if transform is None:
         return value
     elif transform == 'log':
-<<<<<<< HEAD
         return np.e ** value
-=======
-        return np.exp(value)
->>>>>>> 4bedf1ed
     elif transform == 'log10':
         return 10. ** value
     elif transform == 'square':
