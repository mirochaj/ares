"""

FitGLF.py

Author: Jordan Mirocha
Affiliation: University of Colorado at Boulder
Created on: Fri Oct 23 14:34:01 PDT 2015

Description:

"""

import gc, os
import numpy as np
from ..util import read_lit
from ..util.Pickling import write_pickle_file
from ..util.ParameterFile import par_info
from ..util.Stats import symmetrize_errors
from ..populations import GalaxyCohort, GalaxyEnsemble, GalaxyHOD
from .ModelFit import LogLikelihood, FitBase, def_kwargs

try:
    # this runs with no issues in python 2 but raises error in python 3
    basestring
except:
    # this try/except allows for python 2/3 compatible string type checking
    basestring = str

try:
    from mpi4py import MPI
    rank = MPI.COMM_WORLD.rank
    size = MPI.COMM_WORLD.size
except ImportError:
    rank = 0
    size = 1

twopi = 2. * np.pi

_b14 = read_lit('bouwens2014')
hst_shallow = _b14.filt_shallow
hst_deep = _b14.filt_deep

class loglikelihood(LogLikelihood):

    @property
    def redshifts(self):
        return self._redshifts
    @redshifts.setter
    def redshifts(self, value):
        self._redshifts = value

    @property
    def metadata(self):
        return self._metadata
    @metadata.setter
    def metadata(self, value):
        self._metadata = value

    @property
    def units(self):
        return self._units
    @units.setter
    def units(self, value):
        self._units = value

    @property
    def zmap(self):
        if not hasattr(self, '_zmap'):
            self._zmap = {}
        return self._zmap

    @zmap.setter
    def zmap(self, value):
        self._zmap = value

    @property
    def mask(self):
        if not hasattr(self, '_mask'):
            if type(self.xdata) is np.ma.core.MaskedArray:
                self._mask = self.xdata.mask
            else:
                self._mask = np.zeros(len(self.xdata))

        return self._mask

    @property
    def include(self):
        if not hasattr(self, '_include'):

            assert self.metadata is not None

            self._include = []
            for item in self.metadata:
                if item in self._include:
                    continue

                self._include.append(item)

        return self._include

    @property
    def monotonic_beta(self):
        if not hasattr(self, '_monotonic_beta'):
            self._monotonic_beta = False
        return self._monotonic_beta

    @monotonic_beta.setter
    def monotonic_beta(self, value):
        self._monotonic_beta = bool(value)

    def __call__(self, sim):
        """
        Compute log-likelihood for model generated via input parameters.

        Returns
        -------
        Tuple: (log likelihood, blobs)

        """

        # Figure out if `sim` is a population object or not.
        # OK if it's a simulation, will loop over LF-bearing populations.
        if not (isinstance(sim, GalaxyCohort.GalaxyCohort) \
            or isinstance(sim, GalaxyEnsemble.GalaxyEnsemble) or isinstance(sim, GalaxyHOD.GalaxyHOD) ):
            pops = []
            for pop in sim.pops:
                if not hasattr(pop, 'LuminosityFunction'):
                    continue

                pops.append(pop)

        else:
            pops = [sim]

        if len(self.ydata) == 0:
            raise ValueError("Problem: data is empty.")

        if len(pops) > 1:
            raise NotImplemented('careful! need to think about this.')

        # Loop over all data points individually.
        #try:
        phi = np.zeros_like(self.ydata)
        for i, quantity in enumerate(self.metadata):

            if self.mask[i]:
                #print('masked:', rank, self.redshifts[i], self.xdata[i])
                continue

            xdat = self.xdata[i]
            z = self.redshifts[i]

            if quantity in self.zmap:
                zmod = self.zmap[quantity][z]
            else:
                zmod = z

            for j, pop in enumerate(pops):

                # Generate model LF
                if quantity == 'lf':

                    # New convention: LuminosityFunction always in terms of
                    # observed magnitudes.

                    # Compute LF
                    p = pop.LuminosityFunction(z=zmod, x=xdat, mags=True)

                    if not np.isfinite(p):
<<<<<<< HEAD
                        print('WARNING: LF is inf or nan!', zmod, xdat, p)
                        return -np.inf

                elif quantity == 'smf':
                    M = np.log10(xdat)
                    p = pop.StellarMassFunction(zmod, M)
=======
                        print('LF is inf or nan!', zmod, xdat)
                        raise ValueError('LF is inf or nan!', zmod, xdat)
                                                                
                elif quantity.startswith('smf'):
                    if quantity in ['smf', 'smf_tot']:
                        M = np.log10(xdat)
                        p = pop.StellarMassFunction(zmod, M)
                                            
                    else:
                        M = np.log10(xdat)
                        p = pop.StellarMassFunction(zmod, M, sf_type=quantity)
>>>>>>> 97f8551d

                elif quantity == 'beta':

                    zstr = int(round(zmod))

                    if zstr >= 7:
                        filt_hst = hst_deep
                    else:
                        filt_hst = hst_shallow

                    M = xdat
                    p = pop.Beta(zmod, MUV=M, presets='hst', dlam=20.,
                        return_binned=True, rest_wave=None)

                    if not np.isfinite(p):
                        print('WARNING: beta is inf or nan!', z, M)
                        return -np.inf
                        #raise ValueError('beta is inf or nan!', z, M)

                else:
                    raise ValueError('Unrecognized quantity: {!s}'.format(\
                        quantity))

                # If UVLF or SMF, could do multi-pop in which case we'd
                # increment here.
                phi[i] = p

        ##
        # Apply restrictions to beta
        if self.monotonic_beta:

            if type(self.monotonic_beta) in [int, float, np.float64]:
                Mlim = self.monotonic_beta
            else:

                # Don't let beta turn-over in the range of magnitudes that
                # overlap with UVLF constraints, or 2 extra mags if no UVLF
                # fitting happening (rare).

                xmod = []
                ymod = []
                zmod = []
                xlf = []
                for i, quantity in enumerate(self.metadata):
                    if quantity == 'lf':
                        xlf.append(self.xdata[i])

                    z = self.redshifts[i]

                    if quantity in self.zmap:
                        _zmod = self.zmap[quantity][z]
                    else:
                        _zmod = z

                    xmod.append(self.xdata[i])
                    ymod.append(phi[i])
                    zmod.append(_zmod)

                i_lo = np.argmin(xmod)
                M_lo = xmod[i_lo]
                b_lo = ymod[i_lo]

                if 'lf' in self.metadata:
                    Mlim = np.nanmin(xlf) - 1.
                else:
                    Mlim = M_lo - 2.

            b_hi = {}
            for i, quantity in enumerate(self.metadata):
                if quantity != 'beta':
                    continue

                if zmod[i] not in b_hi:
                    b_hi[zmod[i]] = pop.Beta(zmod[i], MUV=Mlim, presets='hst',
                        dlam=20., return_binned=True, rest_wave=None)

                if not (np.isfinite(Mlim) or np.isfinite(b_hi[zmod[i]])):
                    raise ValueError("Mlim={}, beta_hi={:.2f}".format(Mlim, b_hi))

                # Bit overkill to check every magnitude, but will *really*
                # enforce monotonic behavior.
                if b_hi[zmod[i]] < ymod[i]:
                    print('beta is not monotonic!', zmod[i],
                        Mlim, b_hi[zmod[i]], xmod[i], ymod[i])
                    return -np.inf
                #else:
                #    print("beta monotonic at z={}: beta(MUV={})={}, beta(MUV={})={}".format(zmod[i],
                #        Mlim, b_hi[zmod[i]], xmod[i], ymod[i]))

        #except:
        #    return -np.inf, self.blank_blob

        #phi = np.ma.array(_phi, mask=self.mask)

        #del sim, pops
        lnL = -0.5 * np.ma.sum((phi - self.ydata)**2 / self.error**2)

        return lnL + self.const_term

class FitGalaxyPopulation(FitBase):

    @property
    def loglikelihood(self):
        if not hasattr(self, '_loglikelihood'):
            self._loglikelihood = loglikelihood(self.xdata_flat,
                self.ydata_flat, self.error_flat)

            self._loglikelihood.redshifts = self.redshifts_flat
            self._loglikelihood.metadata = self.metadata_flat
            self._loglikelihood.zmap = self.zmap
            self._loglikelihood.monotonic_beta = self.monotonic_beta

            self.info

        return self._loglikelihood

    @property
    def monotonic_beta(self):
        if not hasattr(self, '_monotonic_beta'):
            self._monotonic_beta = False
        return self._monotonic_beta

    @monotonic_beta.setter
    def monotonic_beta(self, value):
        self._monotonic_beta = bool(value)

    @property
    def zmap(self):
        if not hasattr(self, '_zmap'):
            self._zmap = {}
        return self._zmap

    @zmap.setter
    def zmap(self, value):
        self._zmap = value

    @property
    def redshift_bounds(self):
        if not hasattr(self, '_redshift_bounds'):
            raise ValueError('Set by hand or include in litdata.')

        return self._redshift_bounds

    @redshift_bounds.setter
    def redshift_bounds(self, value):
        assert len(value) == 2

        self._redshift_bounds = tuple(value)

    @property
    def redshifts(self):
        if not hasattr(self, '_redshifts'):
            raise ValueError('Set by hand or include in litdata.')

        return self._redshifts

    @redshifts.setter
    def redshifts(self, value):
        # This can be used to override the redshifts in the dataset and only
        # use some subset of them

        # Need to be ready for 'lf' or 'smf' designation.
        if len(self.include) > 1:
            assert type(value) is dict

        if type(value) in [int, float]:
            value = [value]

        self._redshifts = value

    @property
    def ztol(self):
        if not hasattr(self, '_ztol'):
            self._ztol = 0.
        return self._ztol

    @ztol.setter
    def ztol(self, value):
        self._ztol = value

    @property
    def data(self):
        if not hasattr(self, '_data'):
            raise AttributeError('Must set data by hand!')
        return self._data

    @data.setter
    def data(self, value):
        """
        Set the data (duh).

        The structure is as follows. The highest level division is between
        different quantities (e.g., 'lf' vs. 'smf'). Each of these quantities
        is an element of the returned dictionary. For each, there is a list
        of dictionaries, one per redshift. Each redshift dictionary contains
        the magnitudes (or masses) along with number density measurements
        and error-bars.

        """

        if isinstance(value, basestring):
            value = [value]

        if type(value) in [list, tuple]:
            self._data = {quantity:[] for quantity in self.include}
            self._units = {quantity:[] for quantity in self.include}

            z_by_range = hasattr(self, '_redshift_bounds')
            z_by_hand = hasattr(self, '_redshifts')

            if not z_by_hand:
                self._redshifts = {quantity:[] for quantity in self.include}

            # Loop over data sources
            for src in value:

                # Grab the data
                litdata = read_lit(src)

                # Loop over LF, SMF, etc.
                for quantity in self.include:
                    if quantity not in litdata.data.keys():
                        continue

                    # Short hand
                    data = litdata.data[quantity]
                    redshifts = litdata.redshifts

                    # This is always just a number or str, i.e.,
                    # no need to breakdown by redshift so just do it now
                    self._units[quantity].append(litdata.units[quantity])

                    # Now, be careful about what redshifts to include.
                    if not (z_by_range or z_by_hand):
                        srcdata = data
                        srczarr = redshifts
                        print('not by hand', srczarr)
                    else:
                        srczarr = []
                        srcdata = {}
                        for z in redshifts:

                            if z_by_range:
                                zb = self.redshift_bounds
                                if (zb[0] <= z <= zb[1]):
                                    srczarr.append(z)
                                    srcdata[z] = data[z]
                                    continue

                            # z by hand from here down.
                            # Find closest redshift to those requested,
                            # see if it meets our tolerance.
                            zreq = np.array(self._redshifts[quantity])
                            iz = np.argmin(np.abs(z - zreq))

                            # Does this redshift match any we've requested?
                            if abs(z - zreq[iz]) > self.ztol:
                                continue

                            srczarr.append(z)
                            srcdata[z] = data[z]

                    self._data[quantity].append(srcdata)

                    if not z_by_hand:
                        self._redshifts[quantity].extend(srczarr)

            # Check to make sure we find requested measurements.
            for quantity in self.include:
                zlit = []
                for element in self._data[quantity]:
                    zlit.extend(list(element.keys()))

                zlit = np.array(zlit).ravel()
                zreq = self._redshifts[quantity]

                # Problems straight away if we don't have enough redshifts
                if len(zlit) != len(zreq):
                    s = "Found {} suitable redshifts for {}.".format(len(zlit),
                        quantity)
                    s += " Requested {}.".format(len(zreq))
                    s += "z_requested={}, z_found={}.".format(zreq, zlit)
                    s += " Perhaps rounding issue? Toggle `ztol` attribute"
                    s += " to be more lenient in finding match with measurements."
                    raise ValueError(s)

                # Need to loop over all sources. When we're done, should be
                # able to account for all requested redshifts.
                for j, z in enumerate(zreq):

                    if z != zlit[j]:
                        s = "# Will fit to {} at z={}".format(quantity, zlit[j])
                        s += " as it lies within ztol={} of requested z={}".format(
                            self.ztol, z)
                        if rank == 0:
                            print(s)

        else:
            raise NotImplemented('help!')

    @property
    def include(self):
        if not hasattr(self, '_include'):
            self._include = ['lf']
        return self._include

    @include.setter
    def include(self, value):
        self._include = value

    @property
    def xdata_flat(self):
        if not hasattr(self, '_xdata_flat'):
            self._mask = []
            self._xdata_flat = []; self._ydata_flat = []
            self._error_flat = []; self._redshifts_flat = []
            self._metadata_flat = []

            for quantity in self.include:

                # Sorted by sources
                for i, dataset in enumerate(self.data[quantity]):

                    for j, redshift in enumerate(self.data[quantity][i]):
                        M = self.data[quantity][i][redshift]['M']

                        # These could still be in log10 units
                        if quantity == 'beta':
                            phi = self.data[quantity][i][redshift]['beta']
                        else:
                            phi = self.data[quantity][i][redshift]['phi']

                        err = self.data[quantity][i][redshift]['err']

                        if hasattr(M, 'mask'):
                            self._mask.extend(M.mask)
                            self._xdata_flat.extend(M.data)
                        else:
                            self._mask.extend(np.zeros_like(M))
                            self._xdata_flat.extend(M)

                        if self.units[quantity][i] == 'log10':
                            _phi = 10**phi
                        else:
                            _phi = phi

                        if hasattr(M, 'mask'):
                            self._ydata_flat.extend(_phi.data)
                        else:
                            self._ydata_flat.extend(_phi)

                        # Cludge for asymmetric errors
                        for k, _err in enumerate(err):

                            if self.units[quantity][i] == 'log10':
                                _err_ = symmetrize_errors(phi[k], _err,
                                    operation='min')
                            else:
                                _err_ = _err

                            if type(_err_) in [tuple, list]:
                                self._error_flat.append(np.mean(_err_))
                            else:
                                self._error_flat.append(_err_)

                        zlist = [redshift] * len(M)
                        self._redshifts_flat.extend(zlist)
                        self._metadata_flat.extend([quantity] * len(M))

            self._mask = np.array(self._mask)
            self._xdata_flat = np.ma.array(self._xdata_flat, mask=self._mask)
            self._ydata_flat = np.ma.array(self._ydata_flat, mask=self._mask)
            self._error_flat = np.ma.array(self._error_flat, mask=self._mask)

        return self._xdata_flat

    @property
    def ydata_flat(self):
        if not hasattr(self, '_ydata_flat'):
            xdata_flat = self.xdata_flat

        return self._ydata_flat

    @property
    def error_flat(self):
        if not hasattr(self, '_error_flat'):
            xdata_flat = self.xdata_flat

        return self._error_flat

    @property
    def redshifts_flat(self):
        if not hasattr(self, '_redshifts_flat'):
            xdata_flat = self.xdata_flat

        return self._redshifts_flat

    @property
    def metadata_flat(self):
        if not hasattr(self, '_metadata_flat'):
            xdata_flat = self.xdata_flat

        return self._metadata_flat

    @property
    def units(self):
        if not hasattr(self, '_units'):
            xdata_flat = self.xdata_flat

        return self._units

    @property
    def xdata(self):
        if not hasattr(self, '_xdata'):
            if hasattr(self, '_data'):
                self._xdata = []; self._ydata = []; self._error = []
                #for i, dataset in enumerate(self.redshifts):
                for h, quantity in enumerate(self.include):
                    for i, dataset in enumerate(self.data[quantity]):
                        for j, redshift in enumerate(self.data[i]):
                            self._xdata.append(dataset[redshift]['M'])

                            if quantity == 'beta':
                                self._ydata.append(dataset[redshift]['beta'])
                            else:
                                self._ydata.append(dataset[redshift]['phi'])
                            self._error.append(dataset[redshift]['err'])

        return self._xdata

    @xdata.setter
    def xdata(self, value):
        self._xdata = value

    @property
    def ydata(self):
        if not hasattr(self, '_ydata'):
            if hasattr(self, '_data'):
                xdata = self.xdata

        return self._ydata

    @ydata.setter
    def ydata(self, value):
        self._ydata = value

    @property
    def error(self):
        if not hasattr(self, '_error'):
            if hasattr(self, '_data'):
                xdata = self.xdata
        return self._error

    @error.setter
    def error(self, value):
        self._error = value

    @property
    def guess_override(self):
        if not hasattr(self, '_guess_override_'):
            self._guess_override_ = {}

        return self._guess_override_

    @guess_override.setter
    def guess_override(self, kwargs):
        if not hasattr(self, '_guess_override_'):
            self._guess_override_ = {}

        self._guess_override_.update(kwargs)

    def save_data(self, prefix, clobber=False):
        if rank > 0:
            return

        fn = '{!s}.data.pkl'.format(prefix)

        if os.path.exists(fn) and (not clobber):
            print("{!s} exists! Set clobber=True to overwrite.".format(fn))
            return

        write_pickle_file((self.xdata, self.ydata, self.redshifts,\
            self.error), fn, ndumps=1, open_mode='w', safe_mode=False,\
            verbose=False)<|MERGE_RESOLUTION|>--- conflicted
+++ resolved
@@ -167,26 +167,16 @@
                     p = pop.LuminosityFunction(z=zmod, x=xdat, mags=True)
 
                     if not np.isfinite(p):
-<<<<<<< HEAD
                         print('WARNING: LF is inf or nan!', zmod, xdat, p)
                         return -np.inf
-
-                elif quantity == 'smf':
-                    M = np.log10(xdat)
-                    p = pop.StellarMassFunction(zmod, M)
-=======
-                        print('LF is inf or nan!', zmod, xdat)
-                        raise ValueError('LF is inf or nan!', zmod, xdat)
-                                                                
                 elif quantity.startswith('smf'):
                     if quantity in ['smf', 'smf_tot']:
                         M = np.log10(xdat)
                         p = pop.StellarMassFunction(zmod, M)
-                                            
+
                     else:
                         M = np.log10(xdat)
                         p = pop.StellarMassFunction(zmod, M, sf_type=quantity)
->>>>>>> 97f8551d
 
                 elif quantity == 'beta':
 
