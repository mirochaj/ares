--- conflicted
+++ resolved
@@ -444,11 +444,7 @@
                     
                     if not z_by_hand:
                         self._redshifts[quantity].extend(srczarr)
-<<<<<<< HEAD
-                        
-=======
-                                                
->>>>>>> f0bf5b68
+
             # Check to make sure we find requested measurements.
             for quantity in self.include: 
                 zlit = []
