#!/usr/bin/env python

import os, re, urllib, shutil, sys, tarfile

try:
    from setuptools import setup
except ImportError:
    from distutils.core import setup

# Parse some command-line options before setup gets called
options = []
for option in ['--fresh', '--minimal', '--clean']:
    if option in sys.argv:
        options.append(option)

for option in options:
    sys.argv.remove(option)
        
ares_link = 'https://bitbucket.org/mirochaj/ares'

ares_packages = \
    ['ares', 'ares.analysis', 'ares.simulations', 'ares.populations',
     'ares.util', 'ares.solvers', 'ares.static', 'ares.sources', 
     'ares.physics', 'ares.inference', 'ares.phenom']

ares_descr = \
"""
The Accelerated Reionization Era Simulations (ares) code was designed to 
rapidly generate models for the global 21-cm signal. It can also be used as 
a 1-D radiative transfer code, stand-alone non-equilibrium chemistry solver, 
or global radiation background calculator.
"""

setup(name='ares',
      version='0.1',
      description='Accelerated Reionization Era Simulations',
      long_description=ares_descr,
      author='Jordan Mirocha',
      author_email='mirochaj@gmail.com',
      url=ares_link,
      packages=ares_packages,
<<<<<<< HEAD
      install_requires=[
        'numpy',
      ],
=======
>>>>>>> bbac8960
     )
          
# Try to set up $HOME/.ares
HOME = os.getenv('HOME')
if not os.path.exists('%s/.ares' % HOME):
    try:
        os.mkdir('%s/.ares' % HOME)
    except:
        pass
 
# Create files for defaults and labels in HOME directory
for fn in ['defaults', 'labels']:
    if not os.path.exists('%s/.ares/%s.py' % (HOME, fn)):
        try:
            f = open('%s/.ares/%s.py' % (HOME, fn), 'w')
            print >> f, "pf = {}"
            f.close()
        except:
            pass
    
# Auxiliary data downloads
# Format: [URL, file 1, file 2, ..., file to run when done]

aux_data = \
{
 'hmf': ['%s/downloads' % ares_link, 
    'hmf_ST_logM_1200_4-16_z_1141_3-60.pkl',
    None],
 'inits': ['%s/downloads' % ares_link, 
     'initial_conditions.npz',
     None],    
 'optical_depth': ['%s/downloads' % ares_link, 
    'optical_depth_H_400x1616_z_10-50_logE_2-4.7.pkl',
    'optical_depth_He_400x1616_z_10-50_logE_2-4.7.pkl',
    None],
 'secondary_electrons': ['http://www.astro.ucla.edu/~sfurlane/docs',
    'elec_interp.tar.gz', 
    'read_FJS10.py'],
 'starburst99': ['http://www.stsci.edu/science/starburst99/data',
    'data.tar.gz', 
    None],                        
 'hm12': ['http://www.ucolick.org/~pmadau/CUBA/Media',
    'UVB.out', 
    'emissivity.out', 
    None],
 'bpass_v1': ['http://bpass.auckland.ac.nz/2/files'] + \
    ['sed_bpass_z%s_tar.gz' % Z for Z in ['001', '004', '008', '020', '040']] + \
    [None],

}

print '\n'
os.chdir('input')

if '--minimal' in options:
    to_download = ['inits', 'hmf', 'secondary_electrons', 'optical_depth']
else:
    to_download = aux_data.keys()

for direc in to_download:
    if not os.path.exists(direc):
        os.mkdir(direc)
    
    os.chdir(direc)
    
    web = aux_data[direc][0]
    for fn in aux_data[direc][1:-1]:
    
        if os.path.exists(fn):
            if '--fresh' or '--clean' in options:
                os.remove(fn)
            
        if '--clean' in options:
            continue
    
        print "Downloading %s/%s..." % (web, fn)
        urllib.urlretrieve('%s/%s' % (web, fn), fn)
        
        if not re.search(fn, 'tar'):
            continue
            
        tar = tarfile.open(fn)
        tar.extractall()
        tar.close()
    
    # Run a script [optional]
    if aux_data[direc][-1] is not None:
        execfile(aux_data[direc][-1])
    
    os.chdir('..')

# Go back down to the root level, otherwise the user will get slightly 
# incorrect instructions for how to set the ARES environment variable
os.chdir('..')

ARES_env = os.getenv('ARES')
cwd = os.getcwd()

##
# TELL PEOPLE TO SET ENVIRONMENT VARIABLE
##
if not ARES_env:

    import re    
    shell = os.getenv('SHELL')

    print "\n"
    print "#"*78
    print "It would be in your best interest to set an environment variable"
    print "pointing to this directory.\n"

    if shell:    

        if re.search('bash', shell):
            print "Looks like you're using bash, so add the following to your .bashrc:"
            print "\n    export ARES=%s" % cwd
        elif re.search('csh', shell):
            print "Looks like you're using csh, so add the following to your .cshrc:"
            print "\n    setenv ARES %s" % cwd

    print "\nGood luck!"
    print "#"*78        
    print "\n"

# Print a warning if there's already an environment variable but it's pointing
# somewhere other than the current directory
elif ARES_env != cwd:
    
    print "\n"
    print "#"*78
    print "It looks like you've already got an ARES environment variable set",
    print "but it's \npointing to a different directory:"
    print "\n    ARES=%s" % ARES_env
    
    print "\nHowever, we're currently in %s.\n" % cwd
    
    print "Is this a different ares install (might not cause problems),",
    print "or perhaps just"
    print "a typo in your environment variable?"
    
    print "#"*78        
    print "\n"
<|MERGE_RESOLUTION|>--- conflicted
+++ resolved
@@ -39,12 +39,6 @@
       author_email='mirochaj@gmail.com',
       url=ares_link,
       packages=ares_packages,
-<<<<<<< HEAD
-      install_requires=[
-        'numpy',
-      ],
-=======
->>>>>>> bbac8960
      )
           
 # Try to set up $HOME/.ares
