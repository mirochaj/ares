#!/usr/bin/env python

import os, urllib, shutil

try:
    from setuptools import setup
except ImportError:
    from distutils.core import setup

ares_link = 'https://bitbucket.org/mirochaj/ares'

ares_packages = \
    ['ares', 'ares.analysis', 'ares.simulations', 'ares.populations',
     'ares.util', 'ares.solvers', 'ares.static', 'ares.sources', 
     'ares.physics', 'ares.inference']

setup(name='ares',
      version='0.1',
      description='Accelerated Reionization Era Simulations',
      author='Jordan Mirocha',
      author_email='mirochaj@gmail.com',
      url=ares_link,
      packages=ares_packages,
      #entry_points={'console_scripts': [
      #'ares = ares.util.CommandLine:run_main',
      #]},
     )
          
# Try to set up $HOME/.ares: this won't work on WINDOWS at the moment
HOME = os.getenv('HOME')
if not os.path.exists('%s/.ares' % HOME):
    try:
        os.mkdir('%s/.ares' % HOME)
    except:
        pass
 
if not os.path.exists('%s/.ares/defaults.py' % HOME):
    try:
        f = open('%s/.ares/defaults.py' % HOME, 'w')
        print >> f, "pf = {}"
        f.close()
    except:
        pass

if not os.path.exists('%s/.ares/labels.py' % HOME):   
    try:
        f = open('%s/.ares/labels.py' % HOME, 'w')
        print >> f, "pf = {}"
        f.close()
    except:
        pass
    
# Setup input directory, in preparation for file download
if not os.path.exists('input'):
    os.mkdir('input')
    
os.chdir('input')

##
# DOWNLOAD SOME FILES
##

# Link prefixes we need
bitbucket_DL = 'https://bitbucket.org/mirochaj/ares/downloads'
sfurlane_xray = 'http://www.astro.ucla.edu/~sfurlane/docs'
s99_seds = 'http://www.stsci.edu/science/starburst99/data'
hm12_cuvb = 'http://www.ucolick.org/~pmadau/CUBA/Media'

# Filenames
fn_hmf = 'hmf_ST_logM_1200_4-16_z_1121_4-60.pkl'
fn_ics_np = 'initial_conditions.npz'
fn_tau = 'optical_depth_H_400x1616_z_10-50_logE_2-4.7.pkl'
fn_tau2 = 'optical_depth_He_400x1616_z_10-50_logE_2-4.7.pkl'
fn_elec = 'elec_interp.tar.gz'
fn_cuvb = 'UVB.out'
fn_emiss = 'emissivity.out'

# First, secondary electron data from Furlanetto & Stoever (2010)
if not os.path.exists('secondary_electrons'):
    os.mkdir('secondary_electrons')
    
if not os.path.exists('secondary_electrons/%s' % fn_elec):
    os.chdir('secondary_electrons')
    print "\nDownloading %s/%s..." % (sfurlane_xray, fn_elec)
    urllib.urlretrieve('%s/%s' % (sfurlane_xray, fn_elec), fn_elec)
    os.chdir('..')

if not os.path.exists('secondary_electrons/secondary_electron_data.pkl'):
    os.chdir('secondary_electrons')
    import tarfile
    tar = tarfile.open(fn_elec)
    tar.extractall()
    tar.close()
    
    # Convert data to more convenient format
    execfile('read_FJS10.py')
    
    os.chdir('..')

# Next, starburst 99 dataset from Leitherer et al. 1999 (original paper)
if not os.path.exists('starburst99'):
    os.mkdir('starburst99')

if not os.path.exists('starburst99/data.tar.gz'):
    os.chdir('starburst99')
    print "\nDownloading %s/data.tar.gz..." % s99_seds
    urllib.urlretrieve('%s/data.tar.gz' % s99_seds, 'data.tar.gz')
    os.chdir('..')
    
if not os.path.exists('starburst99/fig1a.dat'):
    os.chdir('starburst99')
    
    import tarfile
    tar = tarfile.open('data.tar.gz')
    tar.extractall()
    tar.close()
    
    for fn in os.listdir('data'):
        shutil.move('data/%s' % fn, '.')
    os.rmdir('data')
    
    os.chdir('..')
    
# Next, Haardt & Madau (2012) data
if not os.path.exists('hm12'):
    os.mkdir('hm12')    

if not os.path.exists('hm12/%s' % fn_cuvb):
    os.chdir('hm12')
    print "\nDownloading %s/%s..." % (hm12_cuvb, fn_cuvb)
    urllib.urlretrieve('%s/%s' % (hm12_cuvb, fn_cuvb), fn_cuvb)
    os.chdir('..')
    
if not os.path.exists('hm12/%s' % fn_emiss):
    os.chdir('hm12')
    print "\nDownloading %s/%s..." % (hm12_cuvb, fn_emiss)
    urllib.urlretrieve('%s/%s' % (hm12_cuvb, fn_emiss), fn_emiss)
    os.chdir('..')

# Now, files from bitbucket (HMF, optical depth, etc.)
if not os.path.exists('hmf'):
    os.mkdir('hmf')
        
if not os.path.exists('hmf/%s' % fn_hmf):
    os.chdir('hmf')
    print "\nDownloading %s/%s..." % (bitbucket_DL, fn_hmf)
    urllib.urlretrieve('%s/%s' % (bitbucket_DL, fn_hmf), fn_hmf)
    os.chdir('..')

if not os.path.exists('inits'):
    os.mkdir('inits')

if not os.path.exists('inits'):
    os.mkdir('inits')
    
if not os.path.exists('inits/%s' % fn_ics_np):
    os.chdir('inits')
    print "\nDownloading %s/%s..." % (bitbucket_DL, fn_ics_np)
    urllib.urlretrieve('%s/%s' % (bitbucket_DL, fn_ics_np), fn_ics_np)
    os.chdir('..')  
      
if not os.path.exists('optical_depth'):
    os.mkdir('optical_depth')

if not os.path.exists('optical_depth/%s' % fn_tau):
    os.chdir('optical_depth')
    print "\nDownloading %s/%s..." % (bitbucket_DL, fn_tau)
    urllib.urlretrieve('%s/%s' % (bitbucket_DL, fn_tau), fn_tau)
    os.chdir('..')

if not os.path.exists('optical_depth/%s' % fn_tau2):    
    os.chdir('optical_depth')
    print "\nDownloading %s/%s..." % (bitbucket_DL, fn_tau2)
    urllib.urlretrieve('%s/%s' % (bitbucket_DL, fn_tau2), fn_tau2)
    os.chdir('..')
    
# Go back down to the root level, otherwise the user will get slightly 
# incorrect instructions for how to set the ARES environment variable
os.chdir('..')    

ARES_env = os.getenv('ARES')
cwd = os.getcwd()

# Go back down to the root level, otherwise the user will get slightly 
# incorrect instructions for how to set the ARES environment variable
os.chdir('..')    

ARES_env = os.getenv('ARES')
cwd = os.getcwd()

##
# TELL PEOPLE TO SET ENVIRONMENT VARIABLE
##
if not ARES_env:
<<<<<<< HEAD

    import re    
    shell = os.getenv('SHELL')

    print "\n"
    print "#"*78
    print "It would be in your best interest to set an environment variable"
    print "pointing to this directory.\n"

=======
    
    import re    
    shell = os.getenv('SHELL')
    
    print "\n"
    print "#"*78
    print "It would be in your best interest to set an environment variable",
    print "pointing to this directory."
        
>>>>>>> 3484466c
    if shell:    

        if re.search('bash', shell):
            print "Looks like you're using bash, so add the following to your .bashrc:"
            print "\n    export ARES=%s" % cwd
        elif re.search('csh', shell):
            print "Looks like you're using csh, so add the following to your .cshrc:"
            print "\n    setenv ARES %s" % cwd

    print "\nGood luck!"
<<<<<<< HEAD
    print "#"*78
=======
    print "#"*78        
>>>>>>> 3484466c
    print "\n"

# Print a warning if there's already an environment variable but it's pointing
# somewhere other than the current directory
elif ARES_env != cwd:
<<<<<<< HEAD

=======
    
>>>>>>> 3484466c
    print "\n"
    print "#"*78
    print "It looks like you've already got an ARES environment variable set",
    print "but it's \npointing to a different directory:"
    print "\n    ARES=%s" % ARES_env
<<<<<<< HEAD

    print "\nHowever, we're currently in %s.\n" % cwd

    print "Is this a different ares install (might not cause problems),",
    print "or perhaps just"
    print "a typo in your environment variable?"

    print "#"*78        
    print "\n"
    
=======
    
    print "\nHowever, we're currently in %s.\n" % cwd
    
    print "Is this a different ares install (might not cause problems),",
    print "or perhaps just"
    print "a typo in your environment variable?"
    
    print "#"*78        
    print "\n"
>>>>>>> 3484466c
    <|MERGE_RESOLUTION|>--- conflicted
+++ resolved
@@ -192,7 +192,6 @@
 # TELL PEOPLE TO SET ENVIRONMENT VARIABLE
 ##
 if not ARES_env:
-<<<<<<< HEAD
 
     import re    
     shell = os.getenv('SHELL')
@@ -202,17 +201,6 @@
     print "It would be in your best interest to set an environment variable"
     print "pointing to this directory.\n"
 
-=======
-    
-    import re    
-    shell = os.getenv('SHELL')
-    
-    print "\n"
-    print "#"*78
-    print "It would be in your best interest to set an environment variable",
-    print "pointing to this directory."
-        
->>>>>>> 3484466c
     if shell:    
 
         if re.search('bash', shell):
@@ -223,46 +211,24 @@
             print "\n    setenv ARES %s" % cwd
 
     print "\nGood luck!"
-<<<<<<< HEAD
-    print "#"*78
-=======
     print "#"*78        
->>>>>>> 3484466c
     print "\n"
 
 # Print a warning if there's already an environment variable but it's pointing
 # somewhere other than the current directory
 elif ARES_env != cwd:
-<<<<<<< HEAD
-
-=======
-    
->>>>>>> 3484466c
+    
     print "\n"
     print "#"*78
     print "It looks like you've already got an ARES environment variable set",
     print "but it's \npointing to a different directory:"
     print "\n    ARES=%s" % ARES_env
-<<<<<<< HEAD
-
+    
     print "\nHowever, we're currently in %s.\n" % cwd
-
+    
     print "Is this a different ares install (might not cause problems),",
     print "or perhaps just"
     print "a typo in your environment variable?"
-
+    
     print "#"*78        
     print "\n"
-    
-=======
-    
-    print "\nHowever, we're currently in %s.\n" % cwd
-    
-    print "Is this a different ares install (might not cause problems),",
-    print "or perhaps just"
-    print "a typo in your environment variable?"
-    
-    print "#"*78        
-    print "\n"
->>>>>>> 3484466c
-    