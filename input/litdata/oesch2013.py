--- conflicted
+++ resolved
@@ -3,13 +3,8 @@
 
 Table 6. 4 the last 5 rows.
 """
-<<<<<<< HEAD
-import numpy as np
-=======
-
 import numpy as np
 
->>>>>>> da272913
 info = \
 {
  'reference': 'Oesch et al., 2013, ApJ, 773, 75',
