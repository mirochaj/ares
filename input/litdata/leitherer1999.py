--- conflicted
+++ resolved
@@ -330,28 +330,8 @@
         # Integrate (cumulatively) over time
         return cumtrapz(photons_per_b_t, x=t, initial=0.0)
         
-<<<<<<< HEAD
-    def yield_per_sfr(self, l=1500.):
-        """
-        Compute the yield of this population.
-        
-        Parameters
-        ----------
-        l : int, float
-            Wavelength at which to compute yield [Angstrom]
-        
-        ..note:: Units are [erg/s/SFR/Hz]**-1
-        
-        """
-        
-        return np.interp(l, self.wavelengths, )
-        
-        
-        
-class Spectrum:
-    def __init__(self):
-        pass
-=======
+            
+        
 class Spectrum(StellarPopulation):
     def __init__(self, **kwargs):
         StellarPopulation.__init__(self, **kwargs)
@@ -369,7 +349,6 @@
     def intens(self):
         if not hasattr(self, '_intens'):
             self._intens = self.data[-1::-1,-1] * self.dlde
->>>>>>> 9be6bcaf
     
         return self._intens
         
