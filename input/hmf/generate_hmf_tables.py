--- conflicted
+++ resolved
@@ -16,11 +16,7 @@
 import ares
 
 ## INPUT
-<<<<<<< HEAD
-fit = 'Tinker10'
-=======
-fit = 'PS'
->>>>>>> f653149c
+fit = 'ST'
 fmt = 'npz'
 ##
 
